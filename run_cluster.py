--- conflicted
+++ resolved
@@ -1,5 +1,7 @@
 import argparse
 import shutil
+import tempfile
+from pathlib import Path
 import tempfile
 from pathlib import Path
 
@@ -47,7 +49,6 @@
             )
             print(f"Config file copied from {config_file_path} to {temp_workdir}")
 
-<<<<<<< HEAD
         # Determine deployment methods
         deployment_methods = []
         deployment_methods.append(DeploymentMethod.CONDA)
@@ -86,32 +87,6 @@
             except Exception as e:
                 print(f"Workflow execution failed: {e}")
                 return False
-=======
-        snakemake_args = {
-            "snakefile": DIRPATH.SNAKEMAKE_FILEPATH,
-            "forceall": args.forceall,
-            "cores": args.cores,
-            "use_conda": args.use_conda,
-            "workdir": f"{os.path.dirname(DIRPATH.STUDIO_DIR)}",
-        }
-
-        if config_file_path is not None:
-            snakemake_args["configfiles"] = [str(config_file_path)]
-
-        if args.use_conda:
-            snakemake_args["conda_prefix"] = DIRPATH.SNAKEMAKE_CONDA_ENV_DIR
-
-        print(f"Snakemake arguments: {snakemake_args}")
-
-        result = snakemake(**snakemake_args)
-
-        if result:
-            print("snakemake execution succeeded.")
-        else:
-            print("snakemake execution failed.")
-
-        return result
->>>>>>> d85ab311
 
 
 if __name__ == "__main__":
@@ -123,6 +98,12 @@
     parser.add_argument(  # Default true, use --no-use_conda to disable conda usage
         "--use_conda", default=True, action=argparse.BooleanOptionalAction
     )
+    parser.add_argument(  # Default true, use --no-forceall to disable forceall
+        "--forceall", default=True, action=argparse.BooleanOptionalAction
+    )
+    parser.add_argument(  # Default true, use --no-use_conda to disable conda usage
+        "--use_conda", default=True, action=argparse.BooleanOptionalAction
+    )
     parser.add_argument("--config", type=str, default=None)
 
     main(parser.parse_args())