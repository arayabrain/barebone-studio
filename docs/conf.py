# Configuration file for the Sphinx documentation builder.
#
# This file only contains a selection of the most common options. For a full
# list see the documentation:
# https://www.sphinx-doc.org/en/master/usage/configuration.html

import os
from datetime import datetime

# -- Path setup --------------------------------------------------------------

# If extensions (or modules to document with autodoc) are in another directory,
# add these directories to sys.path here. If the directory is relative to the
# documentation root, use os.path.abspath to make it absolute, like shown here.
#


# -- Project information -----------------------------------------------------
project = "OptiNiSt"
copyright = f"{datetime.today().year}, OIST"
author = ""
<<<<<<< HEAD
release = "2.3.0"
=======
release = "2.2.1"
>>>>>>> fdc3e4cf

# -- readthedocs -------------------------------------------------------------
on_rtd = os.environ.get("READTHEDOCS", None) == "True"

# -- General configuration ---------------------------------------------------
master_doc = "index"

# Add any Sphinx extension module names here, as strings. They can be
# extensions coming with Sphinx (named 'sphinx.ext.*') or your custom
# ones.
extensions = [
    "sphinx.ext.autodoc",
    "sphinx.ext.intersphinx",
    "sphinx.ext.mathjax",
    "sphinx.ext.viewcode",
    "sphinx.ext.napoleon",
    "sphinx.ext.coverage",
    "sphinxcontrib.apidoc",
    "sphinx_autodoc_typehints",
    "myst_parser",
    "sphinx.ext.autosummary",
    "sphinx.ext.extlinks",
    "sphinx.ext.autodoc.typehints",
    "sphinx_copybutton",
]

# Tell myst-parser to assign header anchors for h1-h3.
myst_heading_anchors = 4

suppress_warnings = ["myst.header"]

# Add any paths that contain templates here, relative to this directory.
templates_path = ["_templates"]

# List of patterns, relative to source directory, that match files and
# directories to ignore when looking for source files.
# This pattern also affects html_static_path and html_extra_path.
exclude_patterns = ["_build", "Thumbs.db", ".DS_Store", "tests", "*test*"]

source_suffix = [".rst", ".md"]

# -- Options for HTML output -------------------------------------------------

# The theme to use for HTML and HTML Help pages.  See the documentation for
# a list of builtin themes.
#
html_theme = "sphinx_rtd_theme"

# Add any paths that contain custom static files (such as style sheets) here,
# relative to this directory. They are copied after the builtin static files,
# so a file named "default.css" will overwrite the builtin "default.css".
html_static_path = ["_static"]
html_logo = "_static/optinist.png"
html_favicon = "_static/favicon.ico"

# disable document page source link
html_show_sourcelink = False

autosummary_generate = True

html_theme_options = {
    "canonical_url": "",
    "logo_only": False,
    "display_version": True,
    "prev_next_buttons_location": "top",
    "style_external_links": False,
    "style_nav_header_background": "#C3EBE1",
    # Toc options
    "collapse_navigation": True,
    "sticky_navigation": True,
    "navigation_depth": 4,
    "includehidden": True,
    "titles_only": False,
}<|MERGE_RESOLUTION|>--- conflicted
+++ resolved
@@ -19,11 +19,7 @@
 project = "OptiNiSt"
 copyright = f"{datetime.today().year}, OIST"
 author = ""
-<<<<<<< HEAD
-release = "2.3.0"
-=======
 release = "2.2.1"
->>>>>>> fdc3e4cf
 
 # -- readthedocs -------------------------------------------------------------
 on_rtd = os.environ.get("READTHEDOCS", None) == "True"
