# Multi-user (Host setup)

```{contents}
:depth: 4
```

Follow the steps below to setup `multiuser` mode.

### Clone the Repository

1. In your hosting server, clone the OptiNiSt repository.
   ```bash
   git clone git@github.com:oist/optinist.git -b main
   ```
<<<<<<< HEAD
2. copy config files
=======
2. setup application config files
>>>>>>> f6363686
   ```bash
   cp -i studio/config/.env.example studio/config/.env
   cp -i studio/config/auth/firebase_config.example.json studio/config/auth/firebase_config.json
   ```

### Setup Firebase Authentication

#### Create your Firebase Project

1. Go to [https://console.firebase.google.com/](https://console.firebase.google.com/)
2. Click "Add project".
3. Enter your project name, and click "Continue".
4. Google Analytics is optional. You can choose "Enable Google Analytics for this project" or not.
5. After your project is ready, click "Continue".

#### Setup Firebase Authentication

1. Select "Build > Authentication" from the left menu.
2. Select "Get started".
3. Select "Sign-in method" tab.
4. Select "Add new provider" in "Sign-in providers" section.
5. Click "Email/Password" and enable it.
6. Click "Save".

#### Create Admin User for the Project

1. Select "Authentication" from the left menu.
2. Select "Users" tab.
3. Click "Add user" button.
4. Fill the form and click "Add user".
   - Email address: your email address
   - Password: your password

- Created user's "User UID" is required later.

#### Get Firebase Tokens

1. Click setting icon(besides Project Overview), then select "Project settings" from the left menu.
2. Select "General" tab.
3. Select "web app" in "Your apps" section.
4. Enter your app name, and click "Register app".
   - "Also set up Firebase Hosting for this app" is not required.
5. Click continue to console.
6. Set the following values to `studio/config/auth/firebase_config.json`.
   - apiKey
   - authDomain
   - projectId
   - storageBucket
   - messagingSenderId
   - appId
   - (keep databaseURL blank)
7. Select "Service accounts" tab.
8. Click "Generate new private key" in "Firebase Admin SDK" section.
9. Save the downloaded file to `studio/config/auth/firebase_private.json`.

### Setup Database

- Set up your own mysql (or mariadb) server or use docker compose mysql
- Below are the instructions for using mysql with docker compose.

1. Edit configs.
   - Edit studio/config/.env
     - Set `MYSQL_SERVER` to db server host or ip
       - Format: `{DB_HOST}:{DB_PORT}`
       - \*For docker platform, the fixed value `db:3306` is fine.
     - Set `MYSQL_ROOT_PASSWORD` to database root password, which you have decided.
     - Set `MYSQL_DATABASE` to `{YOUR_DATABASE_NAME}`, which you have decided.
     - Set `MYSQL_USER` to `{DB_USER_NAME}`, which you have decided.
     - Set `MYSQL_PASSWORD` to `{DB_USER_PASSWORD}`, which you have decided.
2. Install & run mysql server.
   ```bash
   docker compose -f docker-compose.dev.multiuser.yml up db -d
   ```
   - The database and db_user are automatically generated based on the .env settings.
3. Check connection to mysql server.
   - Connecting via docker command
     ```bash
     docker exec -it {DB_CONTAINER_NAME} mysql -u {DB_USER_NAME} -p {YOUR_DATABASE_NAME}
     mysql> exit
     ```
     - Note: `{DB_CONTAINER_NAME}` is the container name or container ID of the database docker container. (Can be confirmed with `docker ps`)
   - Connect via mysql command (requires mysql-client)
     ```bash
     mysql -h {DB_HOST} --port={DB_PORT} -u {DB_USER_NAME} -p {YOUR_DATABASE_NAME}
     mysql> exit
     ```
   - If a connection to the database server is available, the setup was successful.

### Setup & Run OptiNiSt

#### For Docker Platform

To use multiuser mode with Docker, perform the following steps.

##### Setup Backend

(set-optinist-config)=

###### Set OptiNiSt Config

- Edit `studio/config/.env`
  - Change `SECRET_KEY` to any random string.
  - Change `USE_FIREBASE_TOKEN` to `True`.
  - Change `IS_STANDALONE` to `False`

###### Start Backend (Database is set up on startup)

```bash
docker compose -f docker-compose.dev.multiuser.yml up studio-dev-be -d
```

(insert_initial_data)=

###### Insert Initial Data

```bash
docker exec -it {DB_CONTAINER_NAME} mysql -u {DB_USER_NAME} -p {YOUR_DATABASE_NAME}
```

Make an initial sql entry

```sql
INSERT INTO organization (name) VALUES ('{YOUR_ORGANIZATION_NAME}');
INSERT INTO roles (id, role) VALUES (1, 'admin'), (20, 'operator');
INSERT INTO roles (id, role) VALUES  (10, 'data manager'),  (30, 'guest operator'); -- Additions in optinist-for-server
INSERT INTO users (uid, organization_id, name, email, active) VALUES ('{FIREBASE_USER_UID}', 1, '{YOUR_NAME}', '{YOUR_EMAIL}', true);
INSERT INTO user_roles (user_id, role_id) VALUES (1, 1);
```

- Note on Variables

  - `{FIREBASE_USER_UID}` ... The user uid you created in the previous step ([Create admin user for the project](#create-admin-user-for-the-project)).
  - `{YOUR_ORGANIZATION_NAME}` ... Display name on system (Any text)
  - `{YOUR_NAME}` ... Display name on system (Any text)
  - `{YOUR_EMAIL}` ... Email address corresponding to `{FIREBASE_USER_UID}`

- About Roles
  - Only 2 roles, "admin" and "operator" are supported for now.
    - "admin"
      - can manage other users
    - "operator"
      - general user
  - Additions in optinist-for-server
    - "data admin"
      - can manage database
    - "guest operator"
      - guest user
  - More information is [here](usage.md).

##### Run OptiNiSt

```bash
docker compose -f docker-compose.dev.multiuser.yml up -d
```

1. Access to `http://{YOUR_HOST}:8000` from your browser.
2. Confirm that you can SingIn with your Firebase Authentication account.

#### For Non-Docker Platforms

Below are the steps for a case using Non-Docker platforms (Windows, Mac, Linux).

##### Setup Backend

- See [OptiNiSt installation guide](../../installation/index.rst) for installing conda and optinist for installing conda and optinist.
- After creating and activating a conda environment for the project, run following commands

###### Set OptiNiSt Config

- Follow the steps to change the `.env` file to multi-user mode, see [Set OptiNiSt config](#set-optinist-config).

###### Setup Database

```bash
cd {OPTINIST_ROOT_PATH}  # root path of repository cloned
alembic upgrade head
```

###### Insert Initial Data

- To setup the database we need to insert some initial data. Follow the procedure in [Insert Initial Data](#insert_initial_data), but remove the initial command `docker exec -it {DB_CONTAINER_NAME}`, as not using Docker. Instead to add initial data and setup database, use:

```bash
mysql -u {DB_USER_NAME} -p {YOUR_DATABASE_NAME}
```

##### Run OptiNiSt

```bash
python main.py
```

1. Access to `http://{YOUR_HOST}:8000` from your browser (most likely `http://localhost:8000`).
2. Confirm that you can SingIn with your Firebase Authentication account.<|MERGE_RESOLUTION|>--- conflicted
+++ resolved
@@ -12,11 +12,7 @@
    ```bash
    git clone git@github.com:oist/optinist.git -b main
    ```
-<<<<<<< HEAD
-2. copy config files
-=======
 2. setup application config files
->>>>>>> f6363686
    ```bash
    cp -i studio/config/.env.example studio/config/.env
    cp -i studio/config/auth/firebase_config.example.json studio/config/auth/firebase_config.json
