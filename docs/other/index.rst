*********
Other
*********

.. toctree::
  :maxdepth: 2
  :caption: OTHER:

  host_for_multiuser/index
<<<<<<< HEAD
=======
  cli_execution
>>>>>>> a7df10ea
  debugging<|MERGE_RESOLUTION|>--- conflicted
+++ resolved
@@ -7,8 +7,5 @@
   :caption: OTHER:
 
   host_for_multiuser/index
-<<<<<<< HEAD
-=======
   cli_execution
->>>>>>> a7df10ea
   debugging