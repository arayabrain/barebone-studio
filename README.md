<<<<<<< HEAD
# Studio
=======
# OptiNiSt <img src="docs/_static/optinist.png" width="250" title="optinist" alt="optinist" align="right" vspace = "50">

>>>>>>> d6f55dc1
<p align="center">
    <a>
       <img src="https://img.shields.io/badge/-Python-F9DC3E.svg?logo=python&style=flat">
    </a>
    <a>
      <img src="https://img.shields.io/badge/-TypeScript-007ACC.svg?logo=typescript&style=flat&logoColor=white">
    </a>
    <a href="https://github.com/arayabrain/optinist-for-server">
      <img alt="" src="https://img.shields.io/github/repo-size/arayabrain/optinist-for-server">
    </a>
    <a href="https://github.com/arayabrain/optinist-for-server">
      <img alt="" src="https://img.shields.io/github/stars/arayabrain/optinist-for-server?style=social">
    </a>
    <a href="https://github.com/arayabrain/optinist-for-server">
      <img alt="" src="https://img.shields.io/github/forks/arayabrain/optinist-for-server?style=social">
    </a>
</p>

<<<<<<< HEAD
Studio is a platform for sharing datasets, analyzing data of marmoset brain. Analysis using pipeline is based on OptiNiSt(Optical Neuroimage Studio), a GUI based workflow pipeline tools for processing two-photon calcium imaging data.

=======
OptiNiSt(Optical Neuroimage Studio) is a GUI based workflow pipeline tools for processing two-photon calcium imaging data.

OptiNiSt helps researchers try multiple data analysis methods, visualize the results, and construct the data analysis pipelines easily and quickly on GUI. OptiNiSt's data-saving format follows NWB standards.

OptiNiSt also supports reproducibility of scientific research, standardization of analysis protocols, and developments of novel analysis tools as plug-in.

### Support Library

#### ROI detection
- [x] [Suite2p](https://github.com/MouseLand/suite2p)
- [x] [CaImAn](https://github.com/flatironinstitute/CaImAn)
- [x] [LCCD](https://github.com/magnetizedCell/lccd-python)

#### Postprocessing
- [x] Basic Neural Analysis (Event Trigger Average...)
- [x] Dimension Reduction (PCA...)
- [x] Neural Decoding (LDA...)
- [x] Neural Population Analysis (Correlation...)

#### Saving Format
- [x] [NWB](https://github.com/NeurodataWithoutBorders/pynwb)
>>>>>>> d6f55dc1

## Key Features
### :beginner: Easy-To-Create Workflow
- **zero-knowledge of coding**: OptiNiSt allows you to create analysis pipelines easily on the GUI.

### :zap: Visualizing analysis results
- **quick visualization**: OptiNiSt supports you visualize the analysis results by plotly.

### :rocket: Managing Workflows
- **recording and reproducing**: OptiNiSt records and reproduces the workflow pipelines easily.

## Contributors
### Proposers
Kenichi Ohki [University of Tokyo](https://physiol1.m.u-tokyo.ac.jp/ern24596/)

### Developers
[Keita Matsumoto](https://github.com/emuemuJP), [Nobuo Kawada](https://github.com/itutu-tienday), [Rei Hashimoto](https://github.com/ReiHashimoto)


## References
[[Optinist]](https://github.com/oist/optinist)



## Citation
<table width="100%">
<tr>
<td valign="top" width="50%">
If you use this software, please cite our paper:
<a href="https://www.biorxiv.org/content/10.1101/2024.09.17.613603v1">https://www.biorxiv.org/content/10.1101/2024.09.17.613603v1</a>
</td>
<td valign="top" width="50%" align="right">
<img src="docs/_static/paper_QR.png" alt="Read our paper" width="150">
</td>
</tr>
</table>

```
<<<<<<< HEAD
@misc{Studio,
  author = {name},
  title = {title},
  year = {2023},
  publisher = {},
  journal = {},
  howpublished = {},
=======
@misc{OptiNiSt,
	author = {Yamane, Yukako and Li, Yuzhe and Matsumoto, Keita and Kanai, Ryota and Desforges, Miles and Gutierrez, Carlos Enrique and Doya, Kenji},
	title = {Optical Neuroimage Studio (OptiNiSt): intuitive, scalable, extendable framework for optical neuroimage data analysis},
	elocation-id = {2024.09.17.613603},
	year = {2024},
	doi = {10.1101/2024.09.17.613603},
  journal = {bioRxiv}
	publisher = {Cold Spring Harbor Laboratory},
>>>>>>> d6f55dc1
}
```<|MERGE_RESOLUTION|>--- conflicted
+++ resolved
@@ -1,9 +1,4 @@
-<<<<<<< HEAD
 # Studio
-=======
-# OptiNiSt <img src="docs/_static/optinist.png" width="250" title="optinist" alt="optinist" align="right" vspace = "50">
-
->>>>>>> d6f55dc1
 <p align="center">
     <a>
        <img src="https://img.shields.io/badge/-Python-F9DC3E.svg?logo=python&style=flat">
@@ -22,32 +17,8 @@
     </a>
 </p>
 
-<<<<<<< HEAD
 Studio is a platform for sharing datasets, analyzing data of marmoset brain. Analysis using pipeline is based on OptiNiSt(Optical Neuroimage Studio), a GUI based workflow pipeline tools for processing two-photon calcium imaging data.
 
-=======
-OptiNiSt(Optical Neuroimage Studio) is a GUI based workflow pipeline tools for processing two-photon calcium imaging data.
-
-OptiNiSt helps researchers try multiple data analysis methods, visualize the results, and construct the data analysis pipelines easily and quickly on GUI. OptiNiSt's data-saving format follows NWB standards.
-
-OptiNiSt also supports reproducibility of scientific research, standardization of analysis protocols, and developments of novel analysis tools as plug-in.
-
-### Support Library
-
-#### ROI detection
-- [x] [Suite2p](https://github.com/MouseLand/suite2p)
-- [x] [CaImAn](https://github.com/flatironinstitute/CaImAn)
-- [x] [LCCD](https://github.com/magnetizedCell/lccd-python)
-
-#### Postprocessing
-- [x] Basic Neural Analysis (Event Trigger Average...)
-- [x] Dimension Reduction (PCA...)
-- [x] Neural Decoding (LDA...)
-- [x] Neural Population Analysis (Correlation...)
-
-#### Saving Format
-- [x] [NWB](https://github.com/NeurodataWithoutBorders/pynwb)
->>>>>>> d6f55dc1
 
 ## Key Features
 ### :beginner: Easy-To-Create Workflow
@@ -70,7 +41,8 @@
 ## References
 [[Optinist]](https://github.com/oist/optinist)
 
-
+<!-- ## Citing the Project
+To cite this repository in publications:
 
 ## Citation
 <table width="100%">
@@ -86,7 +58,6 @@
 </table>
 
 ```
-<<<<<<< HEAD
 @misc{Studio,
   author = {name},
   title = {title},
@@ -94,15 +65,5 @@
   publisher = {},
   journal = {},
   howpublished = {},
-=======
-@misc{OptiNiSt,
-	author = {Yamane, Yukako and Li, Yuzhe and Matsumoto, Keita and Kanai, Ryota and Desforges, Miles and Gutierrez, Carlos Enrique and Doya, Kenji},
-	title = {Optical Neuroimage Studio (OptiNiSt): intuitive, scalable, extendable framework for optical neuroimage data analysis},
-	elocation-id = {2024.09.17.613603},
-	year = {2024},
-	doi = {10.1101/2024.09.17.613603},
-  journal = {bioRxiv}
-	publisher = {Cold Spring Harbor Laboratory},
->>>>>>> d6f55dc1
 }
-```+``` -->