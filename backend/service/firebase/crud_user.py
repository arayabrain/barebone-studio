import json

from fastapi import HTTPException
from firebase_admin import auth

from backend.models import User
from backend.models.user import ListUserPaging, Role, UserCreate, UserUpdate


async def list_user(offset: int = 0, limit: int = 10):
    try:
        # get total user
        total_user = []
        page = auth.list_users()
        while page:
            [total_user.append(user) for user in page.users]
            page = page.get_next_page()

        total_user.sort(
            key=lambda user: (
                str(user.display_name)[0].isdigit(),
                str(user.display_name).lower(),
            )
        )

        # get user
        users = total_user[
            offset : offset + limit if offset + limit <= len(total_user) else None
        ]
        data = [
            User(
                uid=user.uid,
                email=user.email,
                display_name=user.display_name,
                role=user.custom_claims.get('role') if user.custom_claims else None,
                lab=user.custom_claims.get('lab') if user.custom_claims else None,
            )
            for user in users
        ]

        import math

<<<<<<< HEAD
        total_page = math.ceil(len(total.users) / limit)
        return ListUserPaging(
            data=data, next_page_token=next_page_token, total_page=total_page
        )
=======
        total_page = math.ceil(len(total_user) / limit)

        return ListUserPaging(data=data, total_page=total_page)
>>>>>>> d2aa3387
    except Exception as e:
        raise HTTPException(status_code=400, detail=str(e))


async def create_user(data: UserCreate):
    try:
        user_data = data.dict()
        role_data = user_data.pop('role')
        lab_data = user_data.pop('lab')

        user = auth.create_user(**user_data)
        user_claims = {'role': role_data, 'lab': lab_data}
        auth.set_custom_user_claims(user.uid, user_claims)
        return await read_user(user.uid)
    except Exception as e:
        raise HTTPException(status_code=400, detail=f"Error creating user: {e}")


async def read_user(user_id: str):
    try:
        user = auth.get_user(user_id)
        role = user.custom_claims.get('role') if user.custom_claims else None
        lab = user.custom_claims.get('lab') if user.custom_claims else None
        return User(
            uid=user.uid,
            email=user.email,
            display_name=user.display_name,
            role=role,
            lab=lab,
        )
    except Exception as e:
        raise HTTPException(status_code=400, detail=str(e))


async def update_user(user_id: str, data: UserUpdate):
    try:
        user_data = data.dict(exclude_unset=True)
        role_data = user_data.pop('role')
        lab_data = user_data.pop('lab')

        user_claims = {'role': role_data, 'lab': lab_data}
        auth.set_custom_user_claims(user_id, user_claims)

        user = auth.update_user(user_id, **user_data)
        role = user.custom_claims.get('role') if user.custom_claims else None
        lab = user.custom_claims.get('lab') if user.custom_claims else None
        return User(
            uid=user.uid,
            email=user.email,
            display_name=user.display_name,
            role=role,
            lab=lab,
        )
    except Exception as e:
        raise HTTPException(status_code=400, detail=str(e))


async def delete_user(user_id: str):
    user = await read_user(user_id)

    auth.delete_user(user.uid)
    return user


async def get_role_list():
    try:
        role_list = json.load(open('user_role.json'))
        role_list = [Role(**role) for role in role_list]
        return role_list
    except:
        raise Exception("Error reading 'user_role.json' file")<|MERGE_RESOLUTION|>--- conflicted
+++ resolved
@@ -40,16 +40,9 @@
 
         import math
 
-<<<<<<< HEAD
-        total_page = math.ceil(len(total.users) / limit)
-        return ListUserPaging(
-            data=data, next_page_token=next_page_token, total_page=total_page
-        )
-=======
         total_page = math.ceil(len(total_user) / limit)
 
         return ListUserPaging(data=data, total_page=total_page)
->>>>>>> d2aa3387
     except Exception as e:
         raise HTTPException(status_code=400, detail=str(e))
 
