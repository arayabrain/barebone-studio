from fastapi import APIRouter, WebSocket
from pydantic import BaseModel
from typing import Dict, List, Optional
import traceback
import sys

from wrappers import wrapper_dict
from collections import OrderedDict
from wrappers.data_wrapper import *
from wrappers.optinist_exception import AlgorithmException
from .utils import get_algo_network, run_algorithm, get_results

# NWB
from pynwb import NWBFile, NWBHDF5IO
from pynwb.ophys import (
    OpticalChannel, TwoPhotonSeries, ImageSegmentation,
    RoiResponseSeries, Fluorescence, ImageSeries,
)
from .utils import get_nest2dict
from .nwb import nwb_config
from datetime import datetime
from dateutil.tz import tzlocal

sys.path.append('../../optinist')

router = APIRouter()


<<<<<<< HEAD
class FlowItem(BaseModel):
    label: str
    path: Optional[str] = None
    type: str
    param: Optional[Dict] = {}


def get_dict_leaf_value(root_dict: dict, path_list: List[str]):
    path = path_list.pop(0)
    if(len(path_list) > 0):
        return get_dict_leaf_value(root_dict[path],path_list)
    else:
        return root_dict[path]
=======
>>>>>>> 6d7c77f1


@router.get("/run/ready/{request_id}")
async  def run_ready(request_id: str):
    return {'message': 'ready...', 'status': 'ready', "requestId": request_id}


@router.websocket("/run")
async def websocket_endpoint(websocket: WebSocket):
    # import run_pipeline

    await websocket.accept()
    # Wait for any message from the client
<<<<<<< HEAD
    message = await websocket.receive_text()
    message = json.loads(message)
    flowList = list(map(lambda x: FlowItem(**x), message['nodeDataListForRun']))
    if message['nwbParam'] == {}:
        nwb_dict = nwb_config
    else:
        nwb_dict = get_nest2dict(message['nwbParam'])
    print('message: ', message)
    print('flowList: ', flowList)
    print('nwbParam: ', nwb_dict)
=======
    flowList = await websocket.receive_text()
    graph, startNodeList, nodeDict = get_algo_network(flowList)
>>>>>>> 6d7c77f1

    try:
        item = nodeDict[startNodeList[0]]
        info = None
        prev_info = None

<<<<<<< HEAD
            await websocket.send_json({
                'message': item.label+' started',
                'status': 'ready'
            })

            # run algorithm
            info = None
            if item.type == 'image':
                info = {'path': ImageData(item.path, '')}
                # NWBを登録
                nwb_dict['image_series']['external_file'] = info.data
                nwbfile = nwb_add_acquisition(nwb_dict)
                info['nwb'] = {}
                info['nwb']['nwbfile'] = nwbfile
                info['nwb']['ophys'] = nwbfile.create_processing_module(
                    name='ophys',
                    description='optical physiology processed data'
                )
            elif item.type == 'algo':
                wrapper = get_dict_leaf_value(wrapper_dict, item.path.split('/'))
                info = wrapper["function"](
                    *prev_info.values(), params=item.param)
=======
        while True:

            await websocket.send_json({
                'message': item['data']['label'] + ' started',
                'status': 'ready'
            })
>>>>>>> 6d7c77f1

            # run algorithm
            info = run_algorithm(info, prev_info, item)
            prev_info = info

            assert info is not None

<<<<<<< HEAD
            results = OrderedDict()
            results[item.path] = {}
            save_result(item, results, info)

            # NWBを保存
            print(item.path)
            save_path = item.path.split('.')[0]
            if not os.path.exists(save_path):
                os.makedirs(save_path)

            with NWBHDF5IO(os.path.join(save_path, f'{item.label}.nwb'), 'w') as io:
                io.write(nwbfile)

            # Send message to the client
            await websocket.send_json({
                'message': item.label+' success',
                'status': 'success',
                'outputPaths': results
            })
=======
            results = get_results(info, item)

            # Send message to the client
            await websocket.send_json({
                'message': item['data']['label'] + ' success',
                'status': 'success',
                'outputPaths': results
            })

            if len(graph[item['id']]) > 0:
                node_id = graph[item['id']][0]
                item = nodeDict[node_id]
            else:
                break
>>>>>>> 6d7c77f1

        await websocket.send_json({'message': 'completed', 'status': 'completed'})

    except AlgorithmException as e:
        await websocket.send_json({'message': e.get_message(), 'name': item['data']['label'], 'status': 'error'})
    except Exception as e:
        message  = list(traceback.TracebackException.from_exception(e).format())[-1]
        print(traceback.format_exc())
        await websocket.send_json({'message': message, 'name': item['data']['label'], 'status': 'error'})
    finally:
        print('Bye..')
        await websocket.close()


def save_result(item, results, info):
    for k, v in info.items():
        if type(v) is ImageData:
            print("ImageData")
            results[item.path][k] = {}
            results[item.path][k]['path'] = v.path
            results[item.path][k]['type'] = 'images'
            results[item.path][k]['max_index'] = len(v.data)
        elif type(v) is TimeSeriesData:
            print("TimeSeriesData")
            results[item.path][k] = {}
            results[item.path][k]['path'] = v.path
            results[item.path][k]['type'] = 'timeseries'
        elif type(v) is CorrelationData:
            print("CorrelationData")
            results[item.path][k] = {}
            results[item.path][k]['path'] = v.path
            results[item.path][k]['type'] = 'heatmap'
        else:
            pass<|MERGE_RESOLUTION|>--- conflicted
+++ resolved
@@ -20,28 +20,11 @@
 from .nwb import nwb_config
 from datetime import datetime
 from dateutil.tz import tzlocal
+import json
 
 sys.path.append('../../optinist')
 
 router = APIRouter()
-
-
-<<<<<<< HEAD
-class FlowItem(BaseModel):
-    label: str
-    path: Optional[str] = None
-    type: str
-    param: Optional[Dict] = {}
-
-
-def get_dict_leaf_value(root_dict: dict, path_list: List[str]):
-    path = path_list.pop(0)
-    if(len(path_list) > 0):
-        return get_dict_leaf_value(root_dict[path],path_list)
-    else:
-        return root_dict[path]
-=======
->>>>>>> 6d7c77f1
 
 
 @router.get("/run/ready/{request_id}")
@@ -55,39 +38,36 @@
 
     await websocket.accept()
     # Wait for any message from the client
-<<<<<<< HEAD
+
     message = await websocket.receive_text()
+    graph, startNodeList, nodeDict = get_algo_network(message)
+
     message = json.loads(message)
-    flowList = list(map(lambda x: FlowItem(**x), message['nodeDataListForRun']))
+
     if message['nwbParam'] == {}:
         nwb_dict = nwb_config
     else:
         nwb_dict = get_nest2dict(message['nwbParam'])
-    print('message: ', message)
-    print('flowList: ', flowList)
-    print('nwbParam: ', nwb_dict)
-=======
-    flowList = await websocket.receive_text()
-    graph, startNodeList, nodeDict = get_algo_network(flowList)
->>>>>>> 6d7c77f1
 
     try:
         item = nodeDict[startNodeList[0]]
         info = None
         prev_info = None
 
-<<<<<<< HEAD
+        while True:
+
             await websocket.send_json({
-                'message': item.label+' started',
+                'message': item['data']['label'] + ' started',
                 'status': 'ready'
             })
 
             # run algorithm
-            info = None
-            if item.type == 'image':
-                info = {'path': ImageData(item.path, '')}
-                # NWBを登録
-                nwb_dict['image_series']['external_file'] = info.data
+            info = run_algorithm(info, prev_info, item)
+            prev_info = info
+
+            # NWB登録
+            if item['type'] == 'ImageFileNode':
+                nwb_dict['image_series']['external_file'] = info['images'].data
                 nwbfile = nwb_add_acquisition(nwb_dict)
                 info['nwb'] = {}
                 info['nwb']['nwbfile'] = nwbfile
@@ -95,47 +75,19 @@
                     name='ophys',
                     description='optical physiology processed data'
                 )
-            elif item.type == 'algo':
-                wrapper = get_dict_leaf_value(wrapper_dict, item.path.split('/'))
-                info = wrapper["function"](
-                    *prev_info.values(), params=item.param)
-=======
-        while True:
-
-            await websocket.send_json({
-                'message': item['data']['label'] + ' started',
-                'status': 'ready'
-            })
->>>>>>> 6d7c77f1
-
-            # run algorithm
-            info = run_algorithm(info, prev_info, item)
-            prev_info = info
 
             assert info is not None
 
-<<<<<<< HEAD
-            results = OrderedDict()
-            results[item.path] = {}
-            save_result(item, results, info)
+            results = get_results(info, item)
 
-            # NWBを保存
-            print(item.path)
-            save_path = item.path.split('.')[0]
-            if not os.path.exists(save_path):
-                os.makedirs(save_path)
+            # # NWBを保存
+            # save_path = item['data']['path'].split('.')[0]
+            # if not os.path.exists(save_path):
+            #     os.makedirs(save_path)
 
-            with NWBHDF5IO(os.path.join(save_path, f'{item.label}.nwb'), 'w') as io:
-                io.write(nwbfile)
-
-            # Send message to the client
-            await websocket.send_json({
-                'message': item.label+' success',
-                'status': 'success',
-                'outputPaths': results
-            })
-=======
-            results = get_results(info, item)
+            # with NWBHDF5IO(os.path.join(
+            #         save_path, f'{item["data"]["label"]}.nwb'), 'w') as io:
+            #     io.write(nwbfile)
 
             # Send message to the client
             await websocket.send_json({
@@ -149,38 +101,26 @@
                 item = nodeDict[node_id]
             else:
                 break
->>>>>>> 6d7c77f1
 
-        await websocket.send_json({'message': 'completed', 'status': 'completed'})
+        await websocket.send_json({
+            'message': 'completed',
+            'status': 'completed'
+        })
 
     except AlgorithmException as e:
-        await websocket.send_json({'message': e.get_message(), 'name': item['data']['label'], 'status': 'error'})
+        await websocket.send_json({
+            'message': e.get_message(),
+            'name': item['data']['label'],
+            'status': 'error'
+        })
     except Exception as e:
         message  = list(traceback.TracebackException.from_exception(e).format())[-1]
         print(traceback.format_exc())
-        await websocket.send_json({'message': message, 'name': item['data']['label'], 'status': 'error'})
+        await websocket.send_json({
+            'message': message,
+            'name': item['data']['label'],
+            'status': 'error'
+        })
     finally:
         print('Bye..')
-        await websocket.close()
-
-
-def save_result(item, results, info):
-    for k, v in info.items():
-        if type(v) is ImageData:
-            print("ImageData")
-            results[item.path][k] = {}
-            results[item.path][k]['path'] = v.path
-            results[item.path][k]['type'] = 'images'
-            results[item.path][k]['max_index'] = len(v.data)
-        elif type(v) is TimeSeriesData:
-            print("TimeSeriesData")
-            results[item.path][k] = {}
-            results[item.path][k]['path'] = v.path
-            results[item.path][k]['type'] = 'timeseries'
-        elif type(v) is CorrelationData:
-            print("CorrelationData")
-            results[item.path][k] = {}
-            results[item.path][k]['path'] = v.path
-            results[item.path][k]['type'] = 'heatmap'
-        else:
-            pass+        await websocket.close()