from fastapi import APIRouter, Depends

from backend.deps import get_current_user
from backend.models import User, UserAuth
<<<<<<< HEAD
from backend.models.user import UserChangePassword, UserUpdateName
=======
from backend.models.token import AccessToken, RefreshToken, Token
>>>>>>> 2be57f1a
from backend.service import firebase

router = APIRouter()


@router.post("/login", response_model=Token)
async def login(user_data: UserAuth):
    token, err = await firebase.authenticate(user_data)
    if err:
        return err
    return token


@router.get("/me", response_model=User)
async def me(current_user: User = Depends(get_current_user)):
    return current_user


<<<<<<< HEAD
@router.put("/me", response_model=User)
async def update_me(
    data: UserUpdateName, current_user: User = Depends(get_current_user)
):
    return await firebase.update_user(user_id=current_user['uid'], data=data)


@router.put("/change-password", response_model=User)
async def change_password(
    data: UserChangePassword, current_user: User = Depends(get_current_user)
):
    return await firebase.change_password(user_id=current_user['uid'], data=data)


@router.delete("/me", response_model=User)
async def delete_me(current_user: User = Depends(get_current_user)):
    return await firebase.delete_user(user_id=current_user['uid'])
=======
@router.post("/refresh", response_model=AccessToken)
async def refresh(refresh_token: RefreshToken):
    access_token, err = await firebase.refresh(refresh_token.refresh_token)
    if err:
        return err
    return AccessToken(access_token=access_token)
>>>>>>> 2be57f1a
<|MERGE_RESOLUTION|>--- conflicted
+++ resolved
@@ -2,11 +2,8 @@
 
 from backend.deps import get_current_user
 from backend.models import User, UserAuth
-<<<<<<< HEAD
 from backend.models.user import UserChangePassword, UserUpdateName
-=======
 from backend.models.token import AccessToken, RefreshToken, Token
->>>>>>> 2be57f1a
 from backend.service import firebase
 
 router = APIRouter()
@@ -20,12 +17,19 @@
     return token
 
 
+@router.post("/refresh", response_model=AccessToken)
+async def refresh(refresh_token: RefreshToken):
+    access_token, err = await firebase.refresh(refresh_token.refresh_token)
+    if err:
+        return err
+    return AccessToken(access_token=access_token)
+
+
 @router.get("/me", response_model=User)
 async def me(current_user: User = Depends(get_current_user)):
     return current_user
 
 
-<<<<<<< HEAD
 @router.put("/me", response_model=User)
 async def update_me(
     data: UserUpdateName, current_user: User = Depends(get_current_user)
@@ -42,12 +46,4 @@
 
 @router.delete("/me", response_model=User)
 async def delete_me(current_user: User = Depends(get_current_user)):
-    return await firebase.delete_user(user_id=current_user['uid'])
-=======
-@router.post("/refresh", response_model=AccessToken)
-async def refresh(refresh_token: RefreshToken):
-    access_token, err = await firebase.refresh(refresh_token.refresh_token)
-    if err:
-        return err
-    return AccessToken(access_token=access_token)
->>>>>>> 2be57f1a
+    return await firebase.delete_user(user_id=current_user['uid'])