--- conflicted
+++ resolved
@@ -39,24 +39,17 @@
         if node["type"] == 'ImageFileNode':
             # nwb params
             filepath = os.path.join(OPTINIST_DIR, 'config', f'nwb.yaml')
-            nwb_dict = copy.deepcopy(get_params(filepath))
+            nwbfile = copy.deepcopy(get_params(filepath))
             if message['nwbParam'] != {}:
-                nwb_dict = check_types(nest2dict(message['nwbParam']), nwb_dict)
+                nwbfile = check_types(nest2dict(message['nwbParam']), nwbfile)
 
-<<<<<<< HEAD
-            # if nwb_params != {}:
-            #     nwb_dict = check_types(nest2dict(nwb_params), nwb_dict)
-
-=======
->>>>>>> de9beefa
             for edge in edgeList:
                 if edge["source"] == key:
                     arg_name = edge["targetHandle"].split("--")[1]
                     info = {arg_name: ImageData(algo_path, '')}
             
             # NWB file
-            nwb_dict['image_series']['external_file'] = info[arg_name].data
-            nwbfile = nwb_dict
+            nwbfile['image_series']['external_file'] = info[arg_name].data
             info['nwbfile'] = nwbfile
 
             # output to pickle
@@ -127,7 +120,6 @@
         os.path.join(OPTINIST_DIR, 'Snakefile'),
         **snakemake_params
     )
-    # snakemake(os.path.join(OPTINIST_DIR, 'Snakefile'), cores=2, use_conda=True)
 
     print("finish snakemake run")
 
