--- conflicted
+++ resolved
@@ -11,23 +11,14 @@
 
 
 class SmkExecutor:
-<<<<<<< HEAD
     def __init__(self, snakefile, forceall=False, cores=2):
-=======
-    def __init__(self, snakefile, forceall=False):
->>>>>>> 09aca6e5
         self.snakefile = os.path.abspath(snakefile)
         self.logger = logger
         self.logger.setup_logfile()
         self.forceall = forceall
-<<<<<<< HEAD
         self.cores = cores
 
     def init_workflow(self):
-=======
-
-    def init_workflow(self, cores):
->>>>>>> 09aca6e5
         self.workflow = Workflow(
             snakefile=self.snakefile,
             cores=self.cores,
@@ -41,10 +32,7 @@
         self.workflow.check()
 
     def init_dag(self):
-<<<<<<< HEAD
         self.init_workflow()
-=======
->>>>>>> 09aca6e5
         targetrules = map(
             self.workflow._rules.__getitem__,
             filter(self.workflow.is_rule, ["all"])
@@ -68,10 +56,7 @@
         self.dag.init()
 
     def init_graph(self):
-<<<<<<< HEAD
         self.init_dag()
-=======
->>>>>>> 09aca6e5
         graph = {}
         for job in self.dag.jobs:
             graph[job.rule] = [
@@ -98,14 +83,10 @@
             print(x[0], " → ", x[1])
             print(file_graph[x[0]], " → ", file_graph[x[1]])
 
-<<<<<<< HEAD
         return edges, file_graph
 
     def execute(self, forcerun):
         self.init_graph()
-=======
-    def execute(self, forcerun):
->>>>>>> 09aca6e5
         try:
             success = self.workflow.execute(
                 forceall=self.forceall,
@@ -137,7 +118,6 @@
     smk_executor = SmkExecutor(
         DIRPATH.SNAKEMAKE_FILEPATH,
         forceall=params.forceall,
-<<<<<<< HEAD
         cores=params.cores,
     )
     edges, file_graph = smk_executor.init_graph()
@@ -150,8 +130,6 @@
         forceall=params.forceall,
         cores=params.cores,
     )
-=======
-    )
     smk_executor.init_workflow(cores=params.cores)
     smk_executor.init_dag()
     smk_executor.init_graph()
@@ -160,12 +138,10 @@
 
 def snakemake_execute(params: SmkParam):
     smk_executor = get_dependencies_graph(params)
->>>>>>> 09aca6e5
     success = smk_executor.execute(params.forcerun)
     print("success: ", success)
 
 
-<<<<<<< HEAD
 def delete_dependencies(edges, file_graph):
     """
         [[1, 0], [2, 1], [3, 2]]
@@ -181,7 +157,5 @@
     pass
 
 
-=======
->>>>>>> 09aca6e5
 if __name__ == '__main__':
     get_dependencies_graph()