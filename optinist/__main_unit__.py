--- conflicted
+++ resolved
@@ -57,16 +57,9 @@
 async def root(request: Request):
     return templates.TemplateResponse("index.html", {"request": request})
 
-<<<<<<< HEAD
-@app.get("/{path}")
-async def index(request: Request):
-    return await root(request)
-
-=======
 @app.get("/{_:path}")
 async def index(request: Request):
     return await root(request)
->>>>>>> b4638977
 
 def main(develop_mode: bool = False):
     parser = argparse.ArgumentParser()
