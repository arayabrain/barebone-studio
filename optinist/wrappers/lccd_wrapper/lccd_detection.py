--- conflicted
+++ resolved
@@ -1,25 +1,15 @@
-<<<<<<< HEAD
-from optinist.api.dataclass.dataclass import *
+import numpy as np
+
+from optinist.api.dataclass.dataclass import FluoData, ImageData, LccdData, RoiData
 from optinist.api.nwb.nwb import NWBDATASET
-=======
-import numpy as np
->>>>>>> 373d8f9d
-
-from optinist.api.dataclass.dataclass import FluoData, ImageData, RoiData
 
 
 def lccd_detect(
     mc_images: ImageData, output_dir: str, params: dict = None
 ) -> dict(fluorescence=FluoData, cell_roi=RoiData):
-<<<<<<< HEAD
-    import numpy as np
-    from .lccd_python.lccd import LCCD
-
-=======
     from optinist.wrappers.lccd_wrapper.lccd_python.lccd import LCCD
 
     print("params: ", params)
->>>>>>> 373d8f9d
     lccd = LCCD(params)
     D = LoadData(mc_images)
     assert len(D.shape) == 3, "input array should have dimensions (width, height, time)"
@@ -54,45 +44,39 @@
 
     nwbfile = {}
 
-    roi_list = [{'image_mask': roi[:, i].reshape(D.shape[:2])} for i in range(num_cell)]
-    nwbfile[NWBDATASET.ROI] = {'roi_list': roi_list}
+    roi_list = [{"image_mask": roi[:, i].reshape(D.shape[:2])} for i in range(num_cell)]
+    nwbfile[NWBDATASET.ROI] = {"roi_list": roi_list}
 
     nwbfile[NWBDATASET.COLUMN] = {
-        'roi_column': {
-            'name': 'iscell',
-            'discription': 'two columns - iscell & probcell',
-            'data': is_cell,
+        "roi_column": {
+            "name": "iscell",
+            "discription": "two columns - iscell & probcell",
+            "data": is_cell,
         }
     }
 
     nwbfile[NWBDATASET.FLUORESCENCE] = {}
-    nwbfile[NWBDATASET.FLUORESCENCE]['Fluorescence'] = {
-        'table_name': 'Fluorescence',
-        'region': list(range(len(timeseries))),
-        'name': 'Fluorescence',
-        'data': timeseries,
-        'unit': 'lumens',
+    nwbfile[NWBDATASET.FLUORESCENCE]["Fluorescence"] = {
+        "table_name": "Fluorescence",
+        "region": list(range(len(timeseries))),
+        "name": "Fluorescence",
+        "data": timeseries,
+        "unit": "lumens",
     }
 
     lccd_data = {}
-    lccd_data['images'] = D
-    lccd_data['roi'] = roi
-    lccd_data['is_cell'] = is_cell
+    lccd_data["images"] = D
+    lccd_data["roi"] = roi
+    lccd_data["is_cell"] = is_cell
 
     info = {
-<<<<<<< HEAD
-        'lccd': LccdData(lccd_data),
-        'cell_roi': RoiData(np.nanmax(im, axis=0), output_dir=output_dir, file_name='cell_roi'),
-        'fluorescence': FluoData(timeseries, file_name='fluorescence'),
-        'dff': FluoData(timeseries_dff, file_name='dff'),
-        'nwbfile': nwbfile,
-=======
-        "rois": RoiData(
-            np.nanmax(roi_list, axis=0), output_dir=output_dir, file_name="cell_roi"
+        "lccd": LccdData(lccd_data),
+        "cell_roi": RoiData(
+            np.nanmax(im, axis=0), output_dir=output_dir, file_name="cell_roi"
         ),
         "fluorescence": FluoData(timeseries, file_name="fluorescence"),
         "dff": FluoData(timeseries_dff, file_name="dff"),
->>>>>>> 373d8f9d
+        "nwbfile": nwbfile,
     }
 
     return info
