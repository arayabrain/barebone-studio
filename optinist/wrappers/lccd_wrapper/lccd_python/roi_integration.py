import numpy as np
import scipy.sparse
<<<<<<< HEAD
from optinist.wrappers.lccd_wrapper.lccd_python import utils
=======

from . import utils
>>>>>>> 53e66993


def filter_roi_by_area(roi, min_area, max_area):
    """
    Parameters
    ----------
    roi: np.array or scipy.sparse.csc (Maybe work with other sparse matrix types)
        roi has shape (X, n).
        X is spacial dimension.
        n is the number of rois
    min_area: int
    max_area: int

    Returns
    -------
    roi
    """

    n_rois = roi.shape[1]
    indices = []
    for i in range(n_rois):
        area = np.sum(roi[:, i])
        if min_area <= area and area <= max_area:
            indices.append(i)
    return roi[:, np.array(indices)]


class RoiIntegration:
    def __init__(self, overlap_threshold, min_area, max_area, sparse=True, **kwargs):
        self.overlap_threshold = overlap_threshold
        self.min_area = min_area
        self.max_area = max_area
        self.sparse = sparse

    def delete_col(self, arr, idx):
        if self.sparse:
            return utils.delete_col_csc(arr, idx)
        else:
            return np.delete(arr, idx, 1)

    def cat_rois(self, roi_a, roi_b):
        if self.sparse:
            return scipy.sparse.hstack((roi_a, roi_b))
        return np.hstack((roi_a, roi_b))

    def get_area(self, roi, i):
        """
        get area of ith region in roi.
        i.e. get sum of ith column of 2d array.
        """
        if self.sparse:
            return utils.count_nonzero_values_in_col_csc(roi, i)
        return np.sum(
            roi[:, i]
        )  # for dense array, np.count_nonzero is slower than np.sum(col)

    def gather_overlapping_regions(self, sim):
        """
        Gather regions those have overlapping area with other regions.
        """
        if self.sparse:
            return [
                region_in_a
                for region_in_a in range(sim.shape[0])
                if sim.getrow(region_in_a).nnz > 0
            ]
        return [
            region_in_a
            for region_in_a in range(sim.shape[0])
            if np.sum(sim[region_in_a]) > 0
        ]

    def remove_overlap(self, roi_a, roi_b, i, j):
        """
        This is inplace operation.
        From both roi_a's ith region and roi_b's jth region,
        remove their intersection.

        Let
        roi_a[:, i] = [1, 0, 1, 1, 0, 1, 1].T
        roi_b[:, j] = [0, 1, 1, 0, 1, 1, 0].T

        intersection is [0, 0, 1, 0, 0, 1, 0].T
        then, calling remove_overlap(roi_a, roi_b, i, j),
        roi_a[:, i] = [1, 0, 0, 1, 0, 0, 1].T
        roi_b[:, j] = [0, 1, 0, 0, 1, 0, 0].T
        """

        if self.sparse:  # TODO: improve readability
            roi_a_region_indices = roi_a.indices[roi_a.indptr[i] : roi_a.indptr[i + 1]]
            roi_b_region_indices = roi_b.indices[roi_b.indptr[j] : roi_b.indptr[j + 1]]
            overlap_indices = utils.intersect_unique_sorted_1d(
                roi_a_region_indices, roi_b_region_indices
            )
            roi_a_region_separated_indices = np.setdiff1d(
                roi_a_region_indices, overlap_indices, True
            )  # This set operation may be slow.
            roi_b_region_separated_indices = np.setdiff1d(
                roi_b_region_indices, overlap_indices, True
            )
            utils.delete_col_csc_inplace(roi_a, i)
            utils.insert_binary_col_binary_csc(roi_a, roi_a_region_separated_indices, i)
            utils.delete_col_csc_inplace(roi_b, j)
            utils.insert_binary_col_binary_csc(roi_b, roi_b_region_separated_indices, j)
        else:
            region_non_overlap = (roi_a[:, i] * roi_b[:, j]) == 0
            region_non_overlap = region_non_overlap.astype(roi_a.dtype)
            roi_a[:, i] *= region_non_overlap
            roi_b[:, j] *= region_non_overlap

    def apply(self, roi_a, roi_b):
        # requires test
        if roi_b is None:
            return roi_a
        dtype = np.float32
        roi_a = roi_a.astype(dtype)
        roi_b = roi_b.astype(dtype)
        if self.sparse:
            roi_a = scipy.sparse.csc_matrix(roi_a)
            roi_b = scipy.sparse.csc_matrix(roi_b)
        while 1:
            change_occured = False
            sim = roi_a.T.dot(roi_b)
            # sim[i][j] is area of overlap
            # by ith region in roi_a and jth region in roi_b
            # roi_a.shape = (1500x1500, 5000), roi_b.shape = (1500x1500, 3000)
            # density 30 / (1500x1500)
            # roi_a.T.dot(roi_b) took 6ms (AMD Ryzen 5900x)

            overlapping_regions_in_a = self.gather_overlapping_regions(sim)
            for region_in_roi_a in overlapping_regions_in_a:
                region_in_roi_b = np.argmax(
                    sim[region_in_roi_a]
                )  # most overlapping region in roi_b
                area_overlap = sim[region_in_roi_a, region_in_roi_b]
                if area_overlap == 0:
                    continue
                area_a = self.get_area(roi_a, region_in_roi_a)
                area_b = self.get_area(roi_b, region_in_roi_b)
                if (
                    area_overlap / area_a > self.overlap_threshold
                    or area_overlap / area_b > self.overlap_threshold
                ):
                    change_occured = True
                    if area_a > area_b:
                        roi_b = self.delete_col(roi_b, region_in_roi_b)
                        # column deletion from large array is slow.
                    else:
                        roi_a = self.delete_col(roi_a, region_in_roi_a)
                    break
                elif (
                    area_overlap / area_a <= self.overlap_threshold
                    and area_overlap / area_b <= self.overlap_threshold
                ):
                    change_occured = True
                    self.remove_overlap(roi_a, roi_b, region_in_roi_a, region_in_roi_b)
                    break
                else:
                    continue
            if not change_occured:
                break
        roi = self.cat_rois(roi_a, roi_b)
        roi = filter_roi_by_area(roi, self.min_area, self.max_area)
        return roi<|MERGE_RESOLUTION|>--- conflicted
+++ resolved
@@ -1,12 +1,7 @@
 import numpy as np
 import scipy.sparse
-<<<<<<< HEAD
+
 from optinist.wrappers.lccd_wrapper.lccd_python import utils
-=======
-
-from . import utils
->>>>>>> 53e66993
-
 
 def filter_roi_by_area(roi, min_area, max_area):
     """
