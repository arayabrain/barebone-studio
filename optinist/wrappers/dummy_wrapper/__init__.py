--- conflicted
+++ resolved
@@ -1,21 +1,4 @@
-<<<<<<< HEAD
 from optinist.wrappers.dummy_wrapper.dummy import *
-=======
-from .dummy import (
-    dummy_image2heat,
-    dummy_image2image,
-    dummy_image2image8roi,
-    dummy_image2image8roi8time8heat,
-    dummy_image2image8time,
-    dummy_image2roi,
-    dummy_image2scatter,
-    dummy_image2time,
-    dummy_image2time8iscell,
-    dummy_keyerror,
-    dummy_time2time,
-    dummy_typeerror,
-)
->>>>>>> 53e66993
 
 dummy_wrapper_dict = {
     "dummy": {
