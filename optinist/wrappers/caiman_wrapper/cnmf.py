import gc

import numpy as np

from optinist.api.dataclass.dataclass import FluoData, ImageData, IscellData, RoiData
from optinist.api.nwb.nwb import NWBDATASET
from optinist.api.utils.filepath_creater import join_filepath


def get_roi(A, thr, thr_method, swap_dim, dims):
    from scipy.ndimage import binary_fill_holes
    from skimage.measure import find_contours

    d, nr = np.shape(A)

    # for each patches
    ims = []
    coordinates = []
    for i in range(nr):
        pars = dict()
<<<<<<< HEAD
        # we compute the cumulative sum of the energy of the Ath component that has been ordered from least to highest
        patch_data = A.data[A.indptr[i] : A.indptr[i + 1]]
        indx = np.argsort(patch_data)[::-1]

        if thr_method == 'nrg':
=======
        # we compute the cumulative sum of the energy of the Ath component
        # that has been ordered from least to highest
        patch_data = A.data[A.indptr[i] : A.indptr[i + 1]]
        indx = np.argsort(patch_data)[::-1]

        if thr_method == "nrg":
>>>>>>> 373d8f9d
            cumEn = np.cumsum(patch_data[indx] ** 2)
            if len(cumEn) == 0:
                pars = dict(
                    coordinates=np.array([]),
                    CoM=np.array([np.NaN, np.NaN]),
                    neuron_id=i + 1,
                )
                coordinates.append(pars)
                continue
            else:
                # we work with normalized values
                cumEn /= cumEn[-1]
                Bvec = np.ones(d)
                # we put it in a similar matrix
                Bvec[A.indices[A.indptr[i] : A.indptr[i + 1]][indx]] = cumEn
        else:
            Bvec = np.zeros(d)
            Bvec[A.indices[A.indptr[i] : A.indptr[i + 1]]] = (
                patch_data / patch_data.max()
            )

        if swap_dim:
            Bmat = np.reshape(Bvec, dims, order="C")
        else:
            Bmat = np.reshape(Bvec, dims, order="F")

        r_mask = np.zeros_like(Bmat, dtype="bool")
        contour = find_contours(Bmat, thr)
        for c in contour:
            r_mask[np.round(c[:, 0]).astype("int"), np.round(c[:, 1]).astype("int")] = 1

        # Fill in the hole created by the contour boundary
        r_mask = binary_fill_holes(r_mask)
        ims.append(r_mask + (i * r_mask))

    return ims


def caiman_cnmf(
    images: ImageData, output_dir: str, params: dict = None
) -> dict(fluorescence=FluoData, iscell=IscellData):
    import scipy
    from caiman import local_correlations, stop_server
    from caiman.cluster import setup_cluster
    from caiman.mmapping import prepare_shape
    from caiman.paths import memmap_frames_filename
    from caiman.source_extraction.cnmf import cnmf
    from caiman.source_extraction.cnmf.params import CNMFParams

    file_path = images.path
    if isinstance(file_path, list):
        file_path = file_path[0]

    images = images.data

    # np.arrayをmmapへ変換
    order = "C"
    dims = images.shape[1:]
    T = images.shape[0]
    shape_mov = (np.prod(dims), T)

    dir_path = join_filepath(file_path.split("/")[:-1])
    basename = file_path.split("/")[-1]
    fname_tot = memmap_frames_filename(basename, dims, T, order)

    mmap_images = np.memmap(
        join_filepath([dir_path, fname_tot]),
        mode="w+",
        dtype=np.float32,
        shape=prepare_shape(shape_mov),
        order=order,
    )

    mmap_images = np.reshape(mmap_images.T, [T] + list(dims), order="F")
    mmap_images[:] = images[:]

    del images
    gc.collect()

    if params is None:
        ops = CNMFParams()
    else:
        ops = CNMFParams(params_dict=params)

    if "dview" in locals():
        stop_server(dview=dview)  # noqa: F821

    c, dview, n_processes = setup_cluster(
<<<<<<< HEAD
        backend='local', n_processes=None, single_thread=True
=======
        backend="local", n_processes=None, single_thread=False
>>>>>>> 373d8f9d
    )

    cnm = cnmf.CNMF(n_processes=n_processes, dview=dview, Ain=None, params=ops)
    cnm = cnm.fit(mmap_images)

    stop_server(dview=dview)

    # contours plot
    Cn = local_correlations(mmap_images.transpose(1, 2, 0))
    Cn[np.isnan(Cn)] = 0

    thr = params["thr"]
    thr_method = "nrg"
    swap_dim = False

    iscell = np.concatenate(
        [np.ones(cnm.estimates.A.shape[-1]), np.zeros(cnm.estimates.b.shape[-1])]
    )

    ims = get_roi(cnm.estimates.A, thr, thr_method, swap_dim, dims)
    ims = np.stack(ims)
    cell_roi = np.nanmax(ims, axis=0).astype(float)
    cell_roi[cell_roi == 0] = np.nan

<<<<<<< HEAD
    non_cell_roi_ims = get_roi(
        scipy.sparse.csc_matrix(cnm.estimates.b), thr, thr_method, swap_dim, dims
    )
    non_cell_roi_ims = np.stack(non_cell_roi_ims)
    non_cell_roi = np.nanmax(non_cell_roi_ims, axis=0).astype(float)
=======
    non_cell_roi = get_roi(
        scipy.sparse.csc_matrix(cnm.estimates.b), thr, thr_method, swap_dim, dims
    )
    non_cell_roi = np.stack(non_cell_roi)
    non_cell_roi = np.nanmax(non_cell_roi, axis=0).astype(float)
>>>>>>> 373d8f9d
    non_cell_roi[non_cell_roi == 0] = np.nan

    all_roi = np.nanmax(np.stack([cell_roi, non_cell_roi]), axis=0)

    # NWBの追加
    nwbfile = {}
    # NWBにROIを追加
    roi_list = []
    n_cells = cnm.estimates.A.shape[-1]
    for i in range(n_cells):
        kargs = {}
        kargs["image_mask"] = cnm.estimates.A.T[i].T.toarray().reshape(dims)
        if hasattr(cnm.estimates, "accepted_list"):
            kargs["accepted"] = i in cnm.estimates.accepted_list
        if hasattr(cnm.estimates, "rejected_list"):
            kargs["rejected"] = i in cnm.estimates.rejected_list
        roi_list.append(kargs)

    # backgroundsを追加
    bg_list = []
    for bg in cnm.estimates.b.T:
        kargs = {}
        kargs["image_mask"] = bg.reshape(dims)
        if hasattr(cnm.estimates, "accepted_list"):
            kargs["accepted"] = False
        if hasattr(cnm.estimates, "rejected_list"):
            kargs["rejected"] = False
        bg_list.append(kargs)

    nwbfile[NWBDATASET.ROI] = {
        "roi_list": roi_list,
        "bg_list": bg_list,
    }

    # iscellを追加
    nwbfile[NWBDATASET.COLUMN] = {
        "roi_column": {
            "name": "iscell",
            "discription": "two columns - iscell & probcell",
            "data": iscell,
        }
    }

    # Fluorescence
    n_rois = cnm.estimates.A.shape[-1]
    n_bg = len(cnm.estimates.f)

    nwbfile[NWBDATASET.FLUORESCENCE] = {
        "RoiResponseSeries": {
            "table_name": "ROIs",
            "region": list(range(n_rois)),
            "name": "RoiResponseSeries",
            "data": cnm.estimates.C.T,
            "unit": "lumens",
        },
        "Background_Fluorescence_Response": {
            "table_name": "Background",
            "region": list(range(n_rois, n_rois + n_bg)),
            "name": "Background_Fluorescence_Response",
            "data": cnm.estimates.f.T,
            "unit": "lumens",
        },
<<<<<<< HEAD
        'Background_Fluorescence_Response': {
            'table_name': 'Background',
            'region': list(range(n_rois, n_rois + n_bg)),
            'name': 'Background_Fluorescence_Response',
            'data': cnm.estimates.f.T,
            'unit': 'lumens',
        },
=======
>>>>>>> 373d8f9d
    }

    fluorescence = np.concatenate(
        [
            cnm.estimates.C,
            cnm.estimates.f,
        ]
    )
<<<<<<< HEAD

    cnmf_data = {}
    cnmf_data['fluorescence'] = fluorescence
    cnmf_data['im'] = np.concatenate([ims, non_cell_roi_ims], axis=0)
    cnmf_data['is_cell'] = iscell.astype(bool)
    cnmf_data['images'] = mmap_images

    info = {
        'images': ImageData(np.array(Cn * 255, dtype=np.uint8), output_dir=output_dir, file_name='images'),
        'fluorescence': FluoData(fluorescence, file_name='fluorescence'),
        'iscell': IscellData(iscell, file_name='iscell'),
        'all_roi': RoiData(all_roi, output_dir=output_dir, file_name='all_roi'),
        'cell_roi': RoiData(cell_roi, output_dir=output_dir, file_name='cell_roi'),
        'non_cell_roi': RoiData(non_cell_roi, output_dir=output_dir, file_name='non_cell_roi'),
        'nwbfile': nwbfile,
        'cnmf_data': CaimanCnmfData(cnmf_data)
=======

    info = {
        "images": ImageData(
            np.array(Cn * 255, dtype=np.uint8),
            output_dir=output_dir,
            file_name="images",
        ),
        "fluorescence": FluoData(fluorescence, file_name="fluorescence"),
        "iscell": IscellData(iscell, file_name="iscell"),
        "all_roi": RoiData(all_roi, output_dir=output_dir, file_name="all_roi"),
        "cell_roi": RoiData(cell_roi, output_dir=output_dir, file_name="cell_roi"),
        "non_cell_roi": RoiData(
            non_cell_roi, output_dir=output_dir, file_name="non_cell_roi"
        ),
        "nwbfile": nwbfile,
>>>>>>> 373d8f9d
    }

    return info<|MERGE_RESOLUTION|>--- conflicted
+++ resolved
@@ -2,7 +2,13 @@
 
 import numpy as np
 
-from optinist.api.dataclass.dataclass import FluoData, ImageData, IscellData, RoiData
+from optinist.api.dataclass.dataclass import (
+    CaimanCnmfData,
+    FluoData,
+    ImageData,
+    IscellData,
+    RoiData,
+)
 from optinist.api.nwb.nwb import NWBDATASET
 from optinist.api.utils.filepath_creater import join_filepath
 
@@ -18,20 +24,12 @@
     coordinates = []
     for i in range(nr):
         pars = dict()
-<<<<<<< HEAD
-        # we compute the cumulative sum of the energy of the Ath component that has been ordered from least to highest
-        patch_data = A.data[A.indptr[i] : A.indptr[i + 1]]
-        indx = np.argsort(patch_data)[::-1]
-
-        if thr_method == 'nrg':
-=======
         # we compute the cumulative sum of the energy of the Ath component
         # that has been ordered from least to highest
         patch_data = A.data[A.indptr[i] : A.indptr[i + 1]]
         indx = np.argsort(patch_data)[::-1]
 
         if thr_method == "nrg":
->>>>>>> 373d8f9d
             cumEn = np.cumsum(patch_data[indx] ** 2)
             if len(cumEn) == 0:
                 pars = dict(
@@ -120,11 +118,7 @@
         stop_server(dview=dview)  # noqa: F821
 
     c, dview, n_processes = setup_cluster(
-<<<<<<< HEAD
-        backend='local', n_processes=None, single_thread=True
-=======
-        backend="local", n_processes=None, single_thread=False
->>>>>>> 373d8f9d
+        backend="local", n_processes=None, single_thread=True
     )
 
     cnm = cnmf.CNMF(n_processes=n_processes, dview=dview, Ain=None, params=ops)
@@ -149,19 +143,11 @@
     cell_roi = np.nanmax(ims, axis=0).astype(float)
     cell_roi[cell_roi == 0] = np.nan
 
-<<<<<<< HEAD
     non_cell_roi_ims = get_roi(
         scipy.sparse.csc_matrix(cnm.estimates.b), thr, thr_method, swap_dim, dims
     )
     non_cell_roi_ims = np.stack(non_cell_roi_ims)
     non_cell_roi = np.nanmax(non_cell_roi_ims, axis=0).astype(float)
-=======
-    non_cell_roi = get_roi(
-        scipy.sparse.csc_matrix(cnm.estimates.b), thr, thr_method, swap_dim, dims
-    )
-    non_cell_roi = np.stack(non_cell_roi)
-    non_cell_roi = np.nanmax(non_cell_roi, axis=0).astype(float)
->>>>>>> 373d8f9d
     non_cell_roi[non_cell_roi == 0] = np.nan
 
     all_roi = np.nanmax(np.stack([cell_roi, non_cell_roi]), axis=0)
@@ -224,16 +210,6 @@
             "data": cnm.estimates.f.T,
             "unit": "lumens",
         },
-<<<<<<< HEAD
-        'Background_Fluorescence_Response': {
-            'table_name': 'Background',
-            'region': list(range(n_rois, n_rois + n_bg)),
-            'name': 'Background_Fluorescence_Response',
-            'data': cnm.estimates.f.T,
-            'unit': 'lumens',
-        },
-=======
->>>>>>> 373d8f9d
     }
 
     fluorescence = np.concatenate(
@@ -242,24 +218,12 @@
             cnm.estimates.f,
         ]
     )
-<<<<<<< HEAD
 
     cnmf_data = {}
-    cnmf_data['fluorescence'] = fluorescence
-    cnmf_data['im'] = np.concatenate([ims, non_cell_roi_ims], axis=0)
-    cnmf_data['is_cell'] = iscell.astype(bool)
-    cnmf_data['images'] = mmap_images
-
-    info = {
-        'images': ImageData(np.array(Cn * 255, dtype=np.uint8), output_dir=output_dir, file_name='images'),
-        'fluorescence': FluoData(fluorescence, file_name='fluorescence'),
-        'iscell': IscellData(iscell, file_name='iscell'),
-        'all_roi': RoiData(all_roi, output_dir=output_dir, file_name='all_roi'),
-        'cell_roi': RoiData(cell_roi, output_dir=output_dir, file_name='cell_roi'),
-        'non_cell_roi': RoiData(non_cell_roi, output_dir=output_dir, file_name='non_cell_roi'),
-        'nwbfile': nwbfile,
-        'cnmf_data': CaimanCnmfData(cnmf_data)
-=======
+    cnmf_data["fluorescence"] = fluorescence
+    cnmf_data["im"] = np.concatenate([ims, non_cell_roi_ims], axis=0)
+    cnmf_data["is_cell"] = iscell.astype(bool)
+    cnmf_data["images"] = mmap_images
 
     info = {
         "images": ImageData(
@@ -275,7 +239,7 @@
             non_cell_roi, output_dir=output_dir, file_name="non_cell_roi"
         ),
         "nwbfile": nwbfile,
->>>>>>> 373d8f9d
+        "cnmf_data": CaimanCnmfData(cnmf_data),
     }
 
     return info