--- conflicted
+++ resolved
@@ -1,14 +1,7 @@
 import os
-<<<<<<< HEAD
+
 from optinist.api.dataclass.dataclass import *
 from optinist.wrappers.suite2p_wrapper.edit_roi.utils import get_stat0_add_roi, masks_and_traces, save_json_data
-=======
-
-import numpy as np
-
-from .utils import get_stat0_add_roi, masks_and_traces, save_json_data
->>>>>>> 53e66993
-
 
 def execute_add_ROI(node_dirpath, pos: list):
     from suite2p import ROI
