from wrappers import wrapper_dict
from wrappers.data_wrapper import save_nwb
import traceback
import os
import pickle


def dict2leaf(root_dict: dict, path_list):
    path = path_list.pop(0)
    if len(path_list) > 0:
        return dict2leaf(root_dict[path], path_list)
    else:
        return root_dict[path]


def change_dict_key_exist(d, old_key, new_key):
    if old_key in d:
        d[new_key] = d.pop(old_key)


def run_script(__func_config):
    try:
        input_files = __func_config["input"]
        return_arg = __func_config["return_arg"]
        input_info = {}

        for path in input_files:
            path = path.split(".")[0] + ".pkl"
            with open(path, 'rb') as f:
                data = pickle.load(f)
<<<<<<< HEAD
                input_info.update(data)
=======
                # if isinstance(data, list):
                #     assert f"Error {path} is not correct file"
                info.update(data)
>>>>>>> de9beefa

        params = __func_config["params"]
        wrapper = dict2leaf(wrapper_dict, __func_config["path"].split('/'))
        print(wrapper)

        for return_name, arg_name in return_arg.items():
            change_dict_key_exist(input_info, return_name, arg_name)

        for key in list(input_info):
            if key != "nwbfile" and key not in return_arg.values():
                input_info.pop(key)

        output_info = wrapper["function"](params=params, **input_info)

        # ファイル保存先
        output_dir = "/".join(__func_config["output"].split("/")[:-1])
        os.makedirs(output_dir, exist_ok=True)

        # nwbfileの設定
        if "nwbfile" in output_info.keys():
            output_dir = __func_config["output"].split(".")[0]
            save_nwb(output_info['nwbfile'], output_dir)
        else:
            output_info["nwbfile"] = input_info["nwbfile"]

        # ファイル保存
        with open(__func_config["output"], 'wb') as f:
            pickle.dump(output_info, f)
        
        print("output: ", __func_config["output"])
        
    except Exception as e:
        error_message  = list(traceback.TracebackException.from_exception(e).format())[-2:]
        with open(__func_config["output"], 'wb') as f:
            pickle.dump(error_message, f)
<<<<<<< HEAD
        # with open("/tmp/optinist/error.log", 'wb') as f:
        #     f.write("¥n".join(error_message))
=======

        file_name = __func_config["output"].split("/")[-1].split(".")[0]
        error_path = "/tmp/optinist/error"
        os.makedirs(error_path, exist_ok=True)
        with open(f"{error_path}/{file_name}.log", 'w') as f:
            f.writelines(error_message)
>>>>>>> de9beefa
<|MERGE_RESOLUTION|>--- conflicted
+++ resolved
@@ -28,13 +28,7 @@
             path = path.split(".")[0] + ".pkl"
             with open(path, 'rb') as f:
                 data = pickle.load(f)
-<<<<<<< HEAD
                 input_info.update(data)
-=======
-                # if isinstance(data, list):
-                #     assert f"Error {path} is not correct file"
-                info.update(data)
->>>>>>> de9beefa
 
         params = __func_config["params"]
         wrapper = dict2leaf(wrapper_dict, __func_config["path"].split('/'))
@@ -70,14 +64,9 @@
         error_message  = list(traceback.TracebackException.from_exception(e).format())[-2:]
         with open(__func_config["output"], 'wb') as f:
             pickle.dump(error_message, f)
-<<<<<<< HEAD
-        # with open("/tmp/optinist/error.log", 'wb') as f:
-        #     f.write("¥n".join(error_message))
-=======
 
         file_name = __func_config["output"].split("/")[-1].split(".")[0]
         error_path = "/tmp/optinist/error"
         os.makedirs(error_path, exist_ok=True)
         with open(f"{error_path}/{file_name}.log", 'w') as f:
-            f.writelines(error_message)
->>>>>>> de9beefa
+            f.writelines(error_message)