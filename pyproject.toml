[tool.poetry]
name = "optinist"
description = "Calcium Imaging Pipeline Tool"
version = "1.0.1"
license = "GPL-3.0"
authors = ["OIST <email@example.com>"]
readme = "README.md"
documentation = "https://optinist.readthedocs.io"
repository = "https://github.com/oist/optinist"
keywords = ["optinist"]
classifiers = [
  "Intended Audience :: Developers",
  "Intended Audience :: Education",
  "Intended Audience :: Science/Research",
  "Topic :: Scientific/Engineering",
  "Programming Language :: Python :: 3.7",
  "Programming Language :: Python :: 3.8",
  "Programming Language :: Python :: 3.9",
  "Operating System :: POSIX :: Linux",
  "Operating System :: Microsoft :: Windows",
  "Operating System :: MacOS :: MacOS X",
]
packages = [{ include = "studio" }]

<<<<<<< HEAD
include = [
  "frontend/build/*",
  "frontend/build/static/*",
  "frontend/build/static/css/*",
  "frontend/build/static/js/*",
  "frontend/build/static/media/*",
  "studio/app/optinist/core/nwb/nwb.yaml",
  "studio/app/common/core/snakemake/snakemake.yaml",
  "studio/app/*/wrappers/**/*.yaml",
  "studio/app/Snakefile",
  "studio/config/*.yaml",
=======
[project.optional-dependencies]
dev = [
  "black",
  "flake8==6.1.*",
  "isort",
  "build",
  "twine",
  "pre-commit",
  "codespell",
]
doc = [
  "sphinx==7.1.2",
  "sphinxcontrib-apidoc",
  "sphinx_rtd_theme",
  "sphinx-prompt",
  "sphinx-pyproject",
  "sphinx-autodoc-typehints",
  "sphinx-copybutton==0.5.2",
  "sphinx-autobuild==2021.3.14",
  "myst-parser",
]
test = [
  "pytest",
  "pytest-env",
>>>>>>> 29924cd7
]
exclude = ["studio/tests/*", "conda.env.*"]

[tool.poetry.dependencies]
python = "^3.8.1"
fastapi = "0.99.*"
uvicorn = "0.22.*"
numpy = { version = ">=1.23, <1.26" }
aiofiles = "*"
tqdm = "*"
pyyaml = "*"
imageio = "*"
tifffile = "*"
python-multipart = "*"
future = "*"
pynwb = "2.2.0"
psutil = "*"
nbstripout = "*"
snakemake = { version = ">=7.24, <7.31" }
jinja2 = "3.1.*"
httpx = "*"
firebase_admin = "*"
pyrebase4 = "4.7.1"
pydantic = { version = "1.10.13", extras = ["email", "dotenv"] }
python-jose = { version = "*", extras = ["cryptography"] }
alembic = "1.9.2"
sqlmodel = "0.0.8"
pymysql = "1.0.2"
fastapi_pagination = "0.12.5"
plotly = "5.15.0"
kaleido = "0.2.1"
filelock = "*"
ruamel-yaml = "^0.18.5"

[tool.poetry.group.dev]
optional = true

[tool.poetry.group.dev.dependencies]
black = "*"
flake8 = "6.1.*"
isort = "*"
build = "<0.11.0,>=0.10.0"
twine = "*"
pre-commit = "*"

[tool.poetry.group.doc]
optional = true

[tool.poetry.group.doc.dependencies]
sphinx = "7.1.2"
sphinxcontrib-apidoc = "*"
sphinx-rtd-theme = "*"
sphinx-prompt = "*"
sphinx-autodoc-typehints = "*"
sphinx-copybutton = "0.5.2"
sphinx-autobuild = "2021.3.14"
myst-parser = "*"

[tool.poetry.group.test]
optional = true

[tool.poetry.group.test.dependencies]
pytest = "*"
pytest-env = "*"

[tool.poetry.scripts]
run_optinist = "studio.__main__:main"

[build-system]
requires = ["poetry-core"]
build-backend = "poetry.core.masonry.api"

[tool.isort]
profile = "black"

[tool.pytest.ini_options]
pythonpath = "."
<<<<<<< HEAD
env = ["OPTINIST_DIR=studio/test_data"]
=======
env = [
  "OPTINIST_DIR=studio/test_data",
]

[tool.codespell]
skip = './frontend/build,./frontend/node_modules,./docs/_build,*.lock,*log,*.egg-info'
ignore-words = '.codespellignore'
>>>>>>> 29924cd7
<|MERGE_RESOLUTION|>--- conflicted
+++ resolved
@@ -22,7 +22,6 @@
 ]
 packages = [{ include = "studio" }]
 
-<<<<<<< HEAD
 include = [
   "frontend/build/*",
   "frontend/build/static/*",
@@ -34,32 +33,6 @@
   "studio/app/*/wrappers/**/*.yaml",
   "studio/app/Snakefile",
   "studio/config/*.yaml",
-=======
-[project.optional-dependencies]
-dev = [
-  "black",
-  "flake8==6.1.*",
-  "isort",
-  "build",
-  "twine",
-  "pre-commit",
-  "codespell",
-]
-doc = [
-  "sphinx==7.1.2",
-  "sphinxcontrib-apidoc",
-  "sphinx_rtd_theme",
-  "sphinx-prompt",
-  "sphinx-pyproject",
-  "sphinx-autodoc-typehints",
-  "sphinx-copybutton==0.5.2",
-  "sphinx-autobuild==2021.3.14",
-  "myst-parser",
-]
-test = [
-  "pytest",
-  "pytest-env",
->>>>>>> 29924cd7
 ]
 exclude = ["studio/tests/*", "conda.env.*"]
 
@@ -104,6 +77,7 @@
 build = "<0.11.0,>=0.10.0"
 twine = "*"
 pre-commit = "*"
+codespell = "*"
 
 [tool.poetry.group.doc]
 optional = true
@@ -137,14 +111,8 @@
 
 [tool.pytest.ini_options]
 pythonpath = "."
-<<<<<<< HEAD
 env = ["OPTINIST_DIR=studio/test_data"]
-=======
-env = [
-  "OPTINIST_DIR=studio/test_data",
-]
 
 [tool.codespell]
 skip = './frontend/build,./frontend/node_modules,./docs/_build,*.lock,*log,*.egg-info'
-ignore-words = '.codespellignore'
->>>>>>> 29924cd7
+ignore-words = '.codespellignore'