[tool.poetry]
name = "studio"
description = "analysis studio"
version = "1.3.0"
license = "GPL-3.0"
authors = ["Ohki Lab <email@example.com>"]
readme = "README.md"
documentation = "https://optinist.readthedocs.io"
repository = "https://github.com/arayabrain/optinist-for-server"
keywords = ["optinist"]
classifiers = [
  "Intended Audience :: Developers",
  "Intended Audience :: Education",
  "Intended Audience :: Science/Research",
  "Topic :: Scientific/Engineering",
  "Programming Language :: Python :: 3.7",
  "Programming Language :: Python :: 3.8",
  "Programming Language :: Python :: 3.9",
  "Operating System :: POSIX :: Linux",
  "Operating System :: Microsoft :: Windows",
  "Operating System :: MacOS :: MacOS X",
]
packages = [{ include = "studio" }]

include = [
  "frontend/build/*",
  "frontend/build/static/*",
  "frontend/build/static/css/*",
  "frontend/build/static/js/*",
  "frontend/build/static/media/*",
  "studio/app/optinist/core/nwb/nwb.yaml",
  "studio/app/optinist/microscopes/libs.zip",
  "studio/app/common/core/snakemake/snakemake.yaml",
  "studio/app/*/wrappers/**/*.yaml",
  "studio/app/Snakefile",
  "studio/config/*.yaml",
  "sample_data/input/*",
  "sample_data/output/**/*.yaml",
]
exclude = [
  "studio/tests/*",
  "studio/test_data/*",
  "conda.env.*",
]

[tool.poetry.dependencies]
python = "^3.8.1"
fastapi = "0.104.*"
uvicorn = "0.24.*"
numpy = { version = ">=1.23, <1.27" }
aiofiles = "*"
tqdm = "*"
pyyaml = "*"
imageio = "*"
tifffile = "*"
python-multipart = "*"
future = "*"
pynwb = "2.2.0"
psutil = "*"
nbstripout = "*"
snakemake = { version = ">=7.24, <7.31" }
jinja2 = "3.1.*"
httpx = "*"
firebase_admin = "*"
pyrebase4 = "4.7.1"
pydantic = { version = "1.10.13", extras = ["email", "dotenv"] }
python-jose = { version = "*", extras = ["cryptography"] }
alembic = "1.9.2"
sqlmodel = "0.0.12"
pymysql = "1.1.0"
fastapi_pagination = "0.12.13"
plotly = "5.18.0"
filelock = "*"
ruamel-yaml = "^0.18.5"
zc-lockfile = "*"
lauda = "*"
Pillow = "*"
pymatreader = "^0.0.32"
xmltodict = "*"
matplotlib = "3.7.*"
<<<<<<< HEAD
scikit-image = "0.21"
=======
>>>>>>> ba19edfd

[tool.poetry.group.dev]
optional = true

[tool.poetry.group.dev.dependencies]
black = "23.11"
flake8 = "6.1.*"
isort = "*"
pre-commit = "*"
codespell = "*"

[tool.poetry.group.doc]
optional = true

[tool.poetry.group.doc.dependencies]
sphinx = "7.1.2"
sphinxcontrib-apidoc = "*"
sphinx-rtd-theme = "^1.3.0"
sphinx-prompt = "*"
sphinx-autodoc-typehints = "*"
sphinx-copybutton = "0.5.2"
sphinx-autobuild = "2021.3.14"
myst-parser = "*"

[tool.poetry.group.test]
optional = true

[tool.poetry.group.test.dependencies]
pytest = "*"
pytest-env = "*"

[tool.poetry.scripts]
run_optinist = "studio.__main__:main"

[build-system]
requires = ["poetry-core"]
build-backend = "poetry.core.masonry.api"

[tool.isort]
profile = "black"

[tool.pytest.ini_options]
pythonpath = "."
testpaths = "studio/tests"
env = [
  "OPTINIST_DIR=studio/test_data",
  "EXPDB_DIR=studio/test_data/dataset",
  "PUBLIC_EXPDB_DIR=studio/test_data/dataset_public",
  "GRAPH_HOST=http://localhost:8000/datasets",
  "IS_TEST=True",
]
filterwarnings = [
    "ignore:pkg_resources is deprecated as an API:DeprecationWarning",
    "ignore:Deprecated call to `pkg_resources.declare_namespace:DeprecationWarning",
    "ignore:invalid escape sequence :DeprecationWarning",
]
markers = [
    "lighter_processing",
    "heavier_processing",
]

[tool.codespell]
skip = './frontend/build,./frontend/node_modules,./docs/_build,*.lock,*log,*.egg-info'
ignore-words = '.codespellignore'<|MERGE_RESOLUTION|>--- conflicted
+++ resolved
@@ -78,10 +78,7 @@
 pymatreader = "^0.0.32"
 xmltodict = "*"
 matplotlib = "3.7.*"
-<<<<<<< HEAD
 scikit-image = "0.21"
-=======
->>>>>>> ba19edfd
 
 [tool.poetry.group.dev]
 optional = true
