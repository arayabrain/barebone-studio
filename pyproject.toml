--- conflicted
+++ resolved
@@ -46,16 +46,13 @@
   "pydantic[email]",
   "pydantic[dotenv]",
   "python-jose[cryptography]",
-<<<<<<< HEAD
-  "filelock",
-=======
   "alembic==1.9.2",
   "sqlmodel==0.0.8",
   "pymysql==1.0.2",
   "fastapi_pagination==0.12.5",
   "plotly==5.15.0",
   "kaleido==0.2.1",
->>>>>>> 367b7678
+  "filelock",
 ]
 
 [project.optional-dependencies]
