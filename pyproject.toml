--- conflicted
+++ resolved
@@ -1,13 +1,7 @@
 [tool.poetry]
-<<<<<<< HEAD
 name = "studio"
 description = "analysis studio"
 version = "1.3.0"
-=======
-name = "optinist"
-description = "Calcium Imaging Pipeline Tool"
-version = "1.2.1"
->>>>>>> a9cd9af7
 license = "GPL-3.0"
 authors = ["Ohki Lab <email@example.com>"]
 readme = "README.md"
@@ -47,7 +41,6 @@
   "studio/tests/*",
   "studio/test_data/*",
   "conda.env.*",
-  "studio/app/optinist/microscopes/libs.zip",
 ]
 
 [tool.poetry.dependencies]
@@ -131,7 +124,6 @@
 [tool.pytest.ini_options]
 pythonpath = "."
 testpaths = "studio/tests"
-<<<<<<< HEAD
 env = [
   "OPTINIST_DIR=studio/test_data",
   "EXPDB_DIR=studio/test_data/dataset",
@@ -139,20 +131,13 @@
   "GRAPH_HOST=http://localhost:8000/datasets",
   "IS_TEST=True",
 ]
-=======
-env = ["OPTINIST_DIR=studio/test_data"]
->>>>>>> a9cd9af7
 filterwarnings = [
     "ignore:pkg_resources is deprecated as an API:DeprecationWarning",
     "ignore:Deprecated call to `pkg_resources.declare_namespace:DeprecationWarning",
     "ignore:invalid escape sequence :DeprecationWarning",
 ]
 markers = [
-<<<<<<< HEAD
-	"lighter_processing",
-=======
     "lighter_processing",
->>>>>>> a9cd9af7
     "heavier_processing",
 ]
 
