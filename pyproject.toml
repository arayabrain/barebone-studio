--- conflicted
+++ resolved
@@ -1,13 +1,7 @@
 [tool.poetry]
-<<<<<<< HEAD
 name = "studio"
 description = "analysis studio"
 version = "2.0.0"
-=======
-name = "optinist"
-description = "Calcium Imaging Pipeline Tool"
-version = "2.0.1"
->>>>>>> d3057111
 license = "GPL-3.0"
 authors = ["Ohki Lab <email@example.com>"]
 readme = "README.md"
@@ -47,16 +41,12 @@
   "conda.env.*",
   "studio/tests/*",
   "studio/test_data/*",
-<<<<<<< HEAD
-  "conda.env.*",
-=======
   "studio/app/optinist/microscopes/libs.zip",
   "frontend/node_modules/*",
   "frontend/public/*",
   "frontend/src/*",
   "frontend/*.*",
   "sample_data/*.*",
->>>>>>> d3057111
 ]
 
 [tool.poetry.dependencies]
