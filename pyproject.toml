--- conflicted
+++ resolved
@@ -68,13 +68,10 @@
 kaleido = "0.2.1"
 filelock = "*"
 ruamel-yaml = "^0.18.5"
-<<<<<<< HEAD
 zc-lockfile = "*"
 lauda = "*"
 opencv-python = "*"
-=======
 pymatreader = "^0.0.32"
->>>>>>> afa4b1e2
 
 [tool.poetry.group.dev]
 optional = true
