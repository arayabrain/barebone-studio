from studio.app.common.core.snakemake.smk_utils import SmkUtils
from studio.app.common.core.utils.filepath_creater import join_filepath
from studio.app.optinist.core.edit_ROI import EditRoiUtils
from studio.app.const import FILETYPE
from studio.app.dir_path import DIRPATH


if config.get('type') == "EDIT_ROI":
    rule edit_ROI:
        conda:
            EditRoiUtils.conda(config)
        script:
            f"{DIRPATH.APP_DIR}/optinist/core/rules/edit_ROI.py"
else:
    rule all:
        input: [join_filepath([DIRPATH.OUTPUT_DIR, x]) for x in config["last_output"]]


    for rule_name, details in config["rules"].items():
<<<<<<< HEAD
        if details["type"] in [
            FILETYPE.IMAGE,
            FILETYPE.CSV,
            FILETYPE.BEHAVIOR,
            FILETYPE.HDF5,
            FILETYPE.MATLAB,
            FILETYPE.EXPDB,
        ]:
=======
        if details["type"] in [FILETYPE.IMAGE, FILETYPE.CSV, FILETYPE.BEHAVIOR, FILETYPE.HDF5, FILETYPE.MATLAB]:
>>>>>>> afa4b1e2
            rule:
                input:
                    SmkUtils.input(details)
                output:
                    SmkUtils.output(details)
                params:
                    name = details
                script:
                    f"{DIRPATH.APP_DIR}/common/core/rules/data.py"
        else:
            rule:
                input:
                    SmkUtils.input(details)
                output:
                    SmkUtils.output(details)
                params:
                    name = details
                conda:
                    SmkUtils.conda(details)
                script:
                    f"{DIRPATH.APP_DIR}/common/core/rules/func.py"<|MERGE_RESOLUTION|>--- conflicted
+++ resolved
@@ -17,7 +17,6 @@
 
 
     for rule_name, details in config["rules"].items():
-<<<<<<< HEAD
         if details["type"] in [
             FILETYPE.IMAGE,
             FILETYPE.CSV,
@@ -26,9 +25,6 @@
             FILETYPE.MATLAB,
             FILETYPE.EXPDB,
         ]:
-=======
-        if details["type"] in [FILETYPE.IMAGE, FILETYPE.CSV, FILETYPE.BEHAVIOR, FILETYPE.HDF5, FILETYPE.MATLAB]:
->>>>>>> afa4b1e2
             rule:
                 input:
                     SmkUtils.input(details)
