from studio.app.common.core.snakemake.smk_utils import SmkUtils
from studio.app.common.core.utils.filepath_creater import join_filepath
from studio.app.common.core.workflow.workflow import ProcessType
from studio.app.optinist.core.edit_ROI import EditRoiUtils
from studio.app.dir_path import DIRPATH

from studio.app.common.core.workflow.workflow import NodeType, NodeTypeUtil

if config.get('type') == "EDIT_ROI":
    rule edit_ROI:
        conda:
            EditRoiUtils.conda(config)
        script:
            f"{DIRPATH.APP_DIR}/optinist/core/rules/edit_ROI.py"
else:
    rule all:
        input: [join_filepath([DIRPATH.OUTPUT_DIR, x]) for x in config["last_output"]]

    for rule_name, details in config["rules"].items():
<<<<<<< HEAD
        # make rules of input node
        if details["type"] in [
            FILETYPE.IMAGE,
            FILETYPE.CSV,
            FILETYPE.BEHAVIOR,
            FILETYPE.HDF5,
            FILETYPE.MATLAB,
            FILETYPE.MICROSCOPE,
        ]:
=======
        if NodeTypeUtil.check_nodetype_from_filetype(details["type"]) == NodeType.DATA:
>>>>>>> 6e4e2074
            rule:
                name:
                    rule_name
                input:
                    SmkUtils.input(details)
                output:
                    SmkUtils.output(details)
                params:
                    name = details
                script:
                    f"{DIRPATH.APP_DIR}/common/core/rules/data.py"

        # make rule of post_process
        elif details["type"] in [
            ProcessType.POST_PROCESS,
        ]:
            rule:
                name:
                    rule_name
                input:
                    SmkUtils.input(details)
                output:
                    SmkUtils.output(details)
                params:
                    name = details
                script:
                    f"{DIRPATH.APP_DIR}/common/core/rules/post_process.py"

        # make rules of algo node
        else:
            rule:
                name:
                    rule_name
                input:
                    SmkUtils.input(details)
                output:
                    SmkUtils.output(details)
                params:
                    name = details
                conda:
                    SmkUtils.conda(details)
                script:
                    f"{DIRPATH.APP_DIR}/common/core/rules/func.py"<|MERGE_RESOLUTION|>--- conflicted
+++ resolved
@@ -17,19 +17,8 @@
         input: [join_filepath([DIRPATH.OUTPUT_DIR, x]) for x in config["last_output"]]
 
     for rule_name, details in config["rules"].items():
-<<<<<<< HEAD
         # make rules of input node
-        if details["type"] in [
-            FILETYPE.IMAGE,
-            FILETYPE.CSV,
-            FILETYPE.BEHAVIOR,
-            FILETYPE.HDF5,
-            FILETYPE.MATLAB,
-            FILETYPE.MICROSCOPE,
-        ]:
-=======
         if NodeTypeUtil.check_nodetype_from_filetype(details["type"]) == NodeType.DATA:
->>>>>>> 6e4e2074
             rule:
                 name:
                     rule_name
