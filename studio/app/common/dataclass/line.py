from typing import Optional

import matplotlib.pyplot as plt
import pandas as pd

from studio.app.common.core.utils.filepath_creater import join_filepath
from studio.app.common.core.utils.json_writer import JsonWriter
from studio.app.common.core.workflow.workflow import OutputPath, OutputType
from studio.app.common.dataclass.base import BaseData
from studio.app.common.dataclass.utils import save_thumbnail
from studio.app.common.schemas.outputs import PlotMetaData


class LineData(BaseData):
    def __init__(
        self, data, columns, file_name="line", meta: Optional[PlotMetaData] = None
    ):
        super().__init__(file_name)

        self.data = data
        self.columns = columns

    def save_json(self, json_dir):
        self.json_path = join_filepath([json_dir, f"{self.file_name}.json"])
        df = pd.DataFrame(self.data, columns=self.columns)
        JsonWriter.write_as_split(self.json_path, df)

    @property
    def output_path(self) -> OutputPath:
        return OutputPath(path=self.json_path, type=OutputType.LINE)

    def save_plot(self, output_dir):
        for i in range(len(self.data)):
<<<<<<< HEAD
            fig = px.line(y=self.data[i], x=self.columns)
            plot_file = join_filepath([output_dir, f"{self.file_name}_{i}.png"])
            pio.write_image(fig, plot_file)
=======
            plt.figure()
            plt.plot(self.columns, self.data[i])
            plt.grid(True, linestyle="--", alpha=0.7)
            plot_file = join_filepath([output_dir, f"{self.file_name}_{i}.png"])
            plt.savefig(plot_file, bbox_inches="tight")
            plt.close()
>>>>>>> ba19edfd

            save_thumbnail(plot_file)<|MERGE_RESOLUTION|>--- conflicted
+++ resolved
@@ -31,17 +31,11 @@
 
     def save_plot(self, output_dir):
         for i in range(len(self.data)):
-<<<<<<< HEAD
-            fig = px.line(y=self.data[i], x=self.columns)
-            plot_file = join_filepath([output_dir, f"{self.file_name}_{i}.png"])
-            pio.write_image(fig, plot_file)
-=======
             plt.figure()
             plt.plot(self.columns, self.data[i])
             plt.grid(True, linestyle="--", alpha=0.7)
             plot_file = join_filepath([output_dir, f"{self.file_name}_{i}.png"])
             plt.savefig(plot_file, bbox_inches="tight")
             plt.close()
->>>>>>> ba19edfd
 
             save_thumbnail(plot_file)