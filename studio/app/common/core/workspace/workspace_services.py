--- conflicted
+++ resolved
@@ -34,17 +34,12 @@
                 if experiment_id.startswith("."):
                     continue
 
-<<<<<<< HEAD
-                deleted = ExperimentService.delete_experiment(
+                deleted_status = ExperimentService.delete_experiment(
                     db,
                     remote_bucket_name,
                     workspace_id,
                     experiment_id,
                     auto_commit=False,
-=======
-                deleted_status = ExperimentService.delete_experiment(
-                    db, workspace_id, experiment_id, auto_commit=False
->>>>>>> 85df89d9
                 )
 
                 deleted_statuses.append(deleted_status)
