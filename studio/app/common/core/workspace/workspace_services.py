import os
from pathlib import Path

from sqlalchemy.exc import NoResultFound
from sqlmodel import Session, delete, update

from studio.app.common.core.experiment.experiment_reader import ExptConfigReader
from studio.app.common.core.experiment.experiment_writer import ExptConfigWriter
from studio.app.common.core.logger import AppLogger
from studio.app.common.core.mode import MODE
from studio.app.common.core.utils.file_reader import get_folder_size
from studio.app.common.core.utils.filepath_creater import join_filepath
from studio.app.common.db.database import session_scope
from studio.app.common.models.experiment import ExperimentRecord
from studio.app.common.models.workspace import Workspace
from studio.app.dir_path import DIRPATH

logger = AppLogger.get_logger()


class WorkspaceService:
    @classmethod
    def _update_exp_data_usage_yaml(cls, workspace_id: str, unique_id: str, data_usage):
        # Read cofig
        config = ExptConfigReader.read_raw(workspace_id, unique_id)
        if not config:
            logger.error(f"[{workspace_id}/{unique_id}] does not exist")
            return

        config["data_usage"] = data_usage

        # Update & Write cofig
        ExptConfigWriter.write_raw(workspace_id, unique_id, config)

    @classmethod
    def _update_exp_data_usage_db(
        cls, workspace_id: str, unique_id: str, data_usage: int
    ):
        with session_scope() as db:
            try:
                exp = (
                    db.query(ExperimentRecord)
                    .filter(
                        ExperimentRecord.workspace_id == workspace_id,
                        ExperimentRecord.uid == unique_id,
                    )
                    .one()
                )
                exp.data_usage = data_usage
            except NoResultFound:
                exp = ExperimentRecord(
                    workspace_id=workspace_id,
                    uid=unique_id,
                    data_usage=data_usage,
                )
                db.add(exp)

    @classmethod
<<<<<<< HEAD
    def update_experiment_data_usage(cls, workspace_id: str, unique_id: str):
=======
    def is_data_usage_available(cls) -> bool:
        # The workspace data usage feature is available in multiuser mode
        available = MODE.IS_MULTIUSER
        return available

    @classmethod
    def update_experiment_data_usage(cls, workspace_id, unique_id):
>>>>>>> 54b47532
        workflow_dir = join_filepath([DIRPATH.OUTPUT_DIR, workspace_id, unique_id])
        if not os.path.exists(workflow_dir):
            logger.error(f"'{workflow_dir}' does not exist")
            return

        data_usage = get_folder_size(workflow_dir)

        cls._update_exp_data_usage_yaml(workspace_id, unique_id, data_usage)

        if cls.is_data_usage_available():
            cls._update_exp_data_usage_db(workspace_id, unique_id, data_usage)

    @classmethod
    def update_workspace_data_usage(cls, db: Session, workspace_id: str):
        workspace_dir = join_filepath([DIRPATH.INPUT_DIR, workspace_id])
        if not os.path.exists(workspace_dir):
            logger.error(f"'{workspace_dir}' does not exist")
            return

        input_data_usage = get_folder_size(workspace_dir)
        db.execute(
            update(Workspace)
            .where(Workspace.id == workspace_id)
            .values(input_data_usage=input_data_usage)
        )
        db.commit()

    @classmethod
    def delete_workspace_experiment(
        cls, db: Session, workspace_id: str, unique_id: str
    ):
        db.execute(
            delete(ExperimentRecord).where(
                ExperimentRecord.workspace_id == workspace_id,
                ExperimentRecord.uid == unique_id,
            )
        )
        db.commit()

    @classmethod
    def sync_workspace_experiment(cls, db: Session, workspace_id: str):
        folder = join_filepath([DIRPATH.OUTPUT_DIR, workspace_id])
        if not os.path.exists(folder):
            logger.error(f"'{folder}' does not exist")
            return
        exp_records = []

        for exp_folder in Path(folder).iterdir():
            unique_id = exp_folder.name
            data_usage = get_folder_size(exp_folder.as_posix())

            cls._update_exp_data_usage_yaml(workspace_id, unique_id, data_usage)

            exp_records.append(
                ExperimentRecord(
                    workspace_id=workspace_id,
                    uid=unique_id,
                    data_usage=data_usage,
                )
            )

        if cls.is_data_usage_available():
            db.execute(
                delete(ExperimentRecord).where(
                    ExperimentRecord.workspace_id == workspace_id
                )
            )
            db.bulk_save_objects(exp_records)<|MERGE_RESOLUTION|>--- conflicted
+++ resolved
@@ -56,17 +56,13 @@
                 db.add(exp)
 
     @classmethod
-<<<<<<< HEAD
-    def update_experiment_data_usage(cls, workspace_id: str, unique_id: str):
-=======
     def is_data_usage_available(cls) -> bool:
         # The workspace data usage feature is available in multiuser mode
         available = MODE.IS_MULTIUSER
         return available
 
     @classmethod
-    def update_experiment_data_usage(cls, workspace_id, unique_id):
->>>>>>> 54b47532
+    def update_experiment_data_usage(cls, workspace_id: str, unique_id: str):
         workflow_dir = join_filepath([DIRPATH.OUTPUT_DIR, workspace_id, unique_id])
         if not os.path.exists(workflow_dir):
             logger.error(f"'{workflow_dir}' does not exist")
