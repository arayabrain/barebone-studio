import os
import shutil

from fastapi import HTTPException, status
from sqlmodel import Session

from studio.app.common.core.experiment.experiment_services import ExperimentService
from studio.app.common.core.logger import AppLogger
from studio.app.common.core.utils.filepath_creater import join_filepath
from studio.app.common.models.workspace import Workspace
from studio.app.dir_path import DIRPATH

logger = AppLogger.get_logger()


class WorkspaceService:
    @classmethod
<<<<<<< HEAD
    def _update_exp_data_usage_yaml(cls, workspace_id: str, unique_id: str, data_usage):
        # Read experiment config
        config = ExptConfigReader.read(workspace_id, unique_id)
        if not config:
            logger.error(f"[{workspace_id}/{unique_id}] does not exist")
            return

        # Make overwrite params
        update_params = {"data_usage": data_usage}

        # Overwrite experiment config
        ExptConfigWriter(workspace_id, unique_id).overwrite(update_params)

    @classmethod
    def _update_exp_data_usage_db(
        cls, workspace_id: str, unique_id: str, data_usage: int
    ):
        with session_scope() as db:
            try:
                exp = (
                    db.query(ExperimentRecord)
                    .filter(
                        ExperimentRecord.workspace_id == workspace_id,
                        ExperimentRecord.uid == unique_id,
                    )
                    .one()
                )
                exp.data_usage = data_usage
            except NoResultFound:
                exp = ExperimentRecord(
                    workspace_id=workspace_id,
                    uid=unique_id,
                    data_usage=data_usage,
                )
                db.add(exp)

    @classmethod
    def is_data_usage_available(cls) -> bool:
        # The workspace data usage feature is available in multiuser mode
        available = MODE.IS_MULTIUSER
        return available

    @classmethod
    def update_experiment_data_usage(cls, workspace_id: str, unique_id: str):
        workflow_dir = join_filepath([DIRPATH.OUTPUT_DIR, workspace_id, unique_id])
        if not os.path.exists(workflow_dir):
            logger.error(f"'{workflow_dir}' does not exist")
            return

        data_usage = get_folder_size(workflow_dir)

        cls._update_exp_data_usage_yaml(workspace_id, unique_id, data_usage)

        if cls.is_data_usage_available():
            cls._update_exp_data_usage_db(workspace_id, unique_id, data_usage)

    @classmethod
    def update_workspace_data_usage(
        cls, db: Session, workspace_id: str, auto_commit: bool = True
    ):
        workspace_dir = join_filepath([DIRPATH.INPUT_DIR, workspace_id])
        if not os.path.exists(workspace_dir):
            logger.error(f"'{workspace_dir}' does not exist")
            return

        input_data_usage = get_folder_size(workspace_dir)
        db.execute(
            update(Workspace)
            .where(Workspace.id == workspace_id)
            .values(input_data_usage=input_data_usage)
        )

        if auto_commit:
            db.commit()

    @classmethod
    def delete_workspace_experiment(
        cls, db: Session, workspace_id: str, unique_id: str, auto_commit: bool = False
    ) -> bool:
        # Delete experiment data
        deleted = ExptDataWriter(workspace_id, unique_id).delete_data()

        # Delete experiment database record
        if cls.is_data_usage_available():
            cls._delete_workspace_experiment_db(
                db, workspace_id, unique_id, auto_commit
            )

        return deleted

    @classmethod
    def _delete_workspace_experiment_db(
        cls, db: Session, workspace_id: str, unique_id: str, auto_commit: bool = False
    ):
        db.execute(
            delete(ExperimentRecord).where(
                ExperimentRecord.workspace_id == workspace_id,
                ExperimentRecord.uid == unique_id,
            )
        )

        if auto_commit:
            db.commit()

    @classmethod
    def copy_workspace_experiment(
        cls, db: Session, workspace_id: int, copyItem: CopyItem
    ):
        created_unique_ids = []
        try:
            for unique_id in copyItem.uidList:
                new_unique_id = WorkflowRunner.create_workflow_unique_id()
                ExptDataWriter(
                    workspace_id,
                    unique_id,
                ).copy_data(new_unique_id)

                if cls.is_data_usage_available():
                    cls._copy_workspace_experiment_db(
                        db,
                        workspace_id,
                        unique_id,
                        new_unique_id,
                        auto_commit=True,
                    )

                created_unique_ids.append(new_unique_id)
                logger.info(f"Copied experiment {unique_id} to {new_unique_id}")
            return True
        except Exception as e:
            logger.error(e, exc_info=True)
            # Clean up partially created data
            for created_unique_id in created_unique_ids:
                try:
                    ExptDataWriter(
                        workspace_id,
                        created_unique_id,
                    ).delete_data()
                    logger.info(f"Cleaned up data for unique_id: {created_unique_id}")
                except Exception as cleanup_error:
                    logger.error(cleanup_error, exc_info=True)
                    logger.error(
                        f"Failed to clean up data for unique_id: {created_unique_id}",
                        exc_info=True,
                    )
            raise HTTPException(
                status_code=status.HTTP_500_INTERNAL_SERVER_ERROR,
                detail="Failed to copy record. created files have been removed.",
            )

    @classmethod
    def _copy_workspace_experiment_db(
        cls,
        db: Session,
        workspace_id: str,
        unique_id: str,
        new_unique_id: str,
        auto_commit: bool = False,
    ):
        try:
            exp = (
                db.query(ExperimentRecord)
                .filter(
                    ExperimentRecord.workspace_id == workspace_id,
                    ExperimentRecord.uid == unique_id,
                )
                .one()
            )
            new_exp = ExperimentRecord(
                workspace_id=workspace_id,
                uid=new_unique_id,
                data_usage=exp.data_usage,
            )
            db.add(new_exp)
            if auto_commit:
                db.commit()
        except NoResultFound:
            # If it fails roll back the transaction
            logger.error(
                f"Experiment {unique_id} not found in workspace {workspace_id}"
            )

    @classmethod
    def sync_workspace_experiment(cls, db: Session, workspace_id: str):
        folder = join_filepath([DIRPATH.OUTPUT_DIR, workspace_id])
        if not os.path.exists(folder):
            logger.error(f"'{folder}' does not exist")
            return
        exp_records = []

        for exp_folder in Path(folder).iterdir():
            unique_id = exp_folder.name
            data_usage = get_folder_size(exp_folder.as_posix())

            cls._update_exp_data_usage_yaml(workspace_id, unique_id, data_usage)

            exp_records.append(
                ExperimentRecord(
                    workspace_id=workspace_id,
                    uid=unique_id,
                    data_usage=data_usage,
                )
            )

        if cls.is_data_usage_available():
            db.execute(
                delete(ExperimentRecord).where(
                    ExperimentRecord.workspace_id == workspace_id
                )
            )
            db.bulk_save_objects(exp_records)

    @classmethod
=======
>>>>>>> 5e048c21
    def delete_workspace_contents(
        cls,
        db: Session,
        ws: Workspace,
    ):
        workspace_id = str(ws.id)
        logger.info(f"Deleting workspace data for workspace '{workspace_id}'")

        workspace_dir = join_filepath([DIRPATH.OUTPUT_DIR, workspace_id])
        hasDeleteDataArr = []

        # Delete experiment folders under workspace
        if os.path.exists(workspace_dir):
            for experiment_id in os.listdir(workspace_dir):
                # Skip hidden files and directories
                if experiment_id.startswith("."):
                    continue

                deleted = ExperimentService.delete_experiment(
                    db, workspace_id, experiment_id, auto_commit=False
                )

                hasDeleteDataArr.append(deleted)
        else:
            logger.warning(f"Workspace directory '{workspace_dir}' does not exist")

        if all(hasDeleteDataArr):
            # Delete the workspace directory itself
            cls.delete_workspace_files(workspace_id=workspace_id)

            # Delete input directory
            cls.delete_workspace_files(workspace_id=workspace_id, is_input_dir=True)

            # Soft delete the workspace
            ws.deleted = True
        else:
            # Throw Exception if data was not deleted
            raise HTTPException(
                status_code=status.HTTP_500_INTERNAL_SERVER_ERROR,
                detail=f"Failed to delete workspace '{workspace_id}'",
            )

    @classmethod
    def delete_workspace_files(cls, workspace_id: str, is_input_dir: bool = False):
        if is_input_dir:
            directory = join_filepath([DIRPATH.INPUT_DIR, workspace_id])
        else:
            directory = join_filepath([DIRPATH.OUTPUT_DIR, workspace_id])
        try:
            if os.path.exists(directory):
                shutil.rmtree(directory)
                logger.info(f"Deleted directory: {directory}")
            else:
                logger.warning(f"'{directory}' already deleted or never existed")
        except Exception as e:
            logger.error(
                f"Failed to delete directory '{directory}': {e}",
                exc_info=True,
            )

    @classmethod
    def process_workspace_deletion(cls, db: Session, workspace_id: str, user_id: str):
        try:
            # Search for workspace
            ws: Workspace = (
                db.query(Workspace)
                .filter(
                    Workspace.id == workspace_id,
                    Workspace.user_id == user_id,
                    Workspace.deleted.is_(False),
                )
                .first()
            )

            if not ws:
                raise HTTPException(status_code=404, detail="Workspace not found")

            # Delete workspace storage files
            cls.delete_workspace_contents(db, ws)

            # Commit all DB changes before doing anything irreversible
            db.commit()
        except Exception as e:
            db.rollback()
            logger.error(
                "Error deleting or updating workspace %s: %s",
                workspace_id,
                e,
                exc_info=True,
            )
            raise HTTPException(
                status_code=status.HTTP_500_INTERNAL_SERVER_ERROR,
                detail=f"Failed to delete or update workspace {workspace_id}.",
            )<|MERGE_RESOLUTION|>--- conflicted
+++ resolved
@@ -15,222 +15,6 @@
 
 class WorkspaceService:
     @classmethod
-<<<<<<< HEAD
-    def _update_exp_data_usage_yaml(cls, workspace_id: str, unique_id: str, data_usage):
-        # Read experiment config
-        config = ExptConfigReader.read(workspace_id, unique_id)
-        if not config:
-            logger.error(f"[{workspace_id}/{unique_id}] does not exist")
-            return
-
-        # Make overwrite params
-        update_params = {"data_usage": data_usage}
-
-        # Overwrite experiment config
-        ExptConfigWriter(workspace_id, unique_id).overwrite(update_params)
-
-    @classmethod
-    def _update_exp_data_usage_db(
-        cls, workspace_id: str, unique_id: str, data_usage: int
-    ):
-        with session_scope() as db:
-            try:
-                exp = (
-                    db.query(ExperimentRecord)
-                    .filter(
-                        ExperimentRecord.workspace_id == workspace_id,
-                        ExperimentRecord.uid == unique_id,
-                    )
-                    .one()
-                )
-                exp.data_usage = data_usage
-            except NoResultFound:
-                exp = ExperimentRecord(
-                    workspace_id=workspace_id,
-                    uid=unique_id,
-                    data_usage=data_usage,
-                )
-                db.add(exp)
-
-    @classmethod
-    def is_data_usage_available(cls) -> bool:
-        # The workspace data usage feature is available in multiuser mode
-        available = MODE.IS_MULTIUSER
-        return available
-
-    @classmethod
-    def update_experiment_data_usage(cls, workspace_id: str, unique_id: str):
-        workflow_dir = join_filepath([DIRPATH.OUTPUT_DIR, workspace_id, unique_id])
-        if not os.path.exists(workflow_dir):
-            logger.error(f"'{workflow_dir}' does not exist")
-            return
-
-        data_usage = get_folder_size(workflow_dir)
-
-        cls._update_exp_data_usage_yaml(workspace_id, unique_id, data_usage)
-
-        if cls.is_data_usage_available():
-            cls._update_exp_data_usage_db(workspace_id, unique_id, data_usage)
-
-    @classmethod
-    def update_workspace_data_usage(
-        cls, db: Session, workspace_id: str, auto_commit: bool = True
-    ):
-        workspace_dir = join_filepath([DIRPATH.INPUT_DIR, workspace_id])
-        if not os.path.exists(workspace_dir):
-            logger.error(f"'{workspace_dir}' does not exist")
-            return
-
-        input_data_usage = get_folder_size(workspace_dir)
-        db.execute(
-            update(Workspace)
-            .where(Workspace.id == workspace_id)
-            .values(input_data_usage=input_data_usage)
-        )
-
-        if auto_commit:
-            db.commit()
-
-    @classmethod
-    def delete_workspace_experiment(
-        cls, db: Session, workspace_id: str, unique_id: str, auto_commit: bool = False
-    ) -> bool:
-        # Delete experiment data
-        deleted = ExptDataWriter(workspace_id, unique_id).delete_data()
-
-        # Delete experiment database record
-        if cls.is_data_usage_available():
-            cls._delete_workspace_experiment_db(
-                db, workspace_id, unique_id, auto_commit
-            )
-
-        return deleted
-
-    @classmethod
-    def _delete_workspace_experiment_db(
-        cls, db: Session, workspace_id: str, unique_id: str, auto_commit: bool = False
-    ):
-        db.execute(
-            delete(ExperimentRecord).where(
-                ExperimentRecord.workspace_id == workspace_id,
-                ExperimentRecord.uid == unique_id,
-            )
-        )
-
-        if auto_commit:
-            db.commit()
-
-    @classmethod
-    def copy_workspace_experiment(
-        cls, db: Session, workspace_id: int, copyItem: CopyItem
-    ):
-        created_unique_ids = []
-        try:
-            for unique_id in copyItem.uidList:
-                new_unique_id = WorkflowRunner.create_workflow_unique_id()
-                ExptDataWriter(
-                    workspace_id,
-                    unique_id,
-                ).copy_data(new_unique_id)
-
-                if cls.is_data_usage_available():
-                    cls._copy_workspace_experiment_db(
-                        db,
-                        workspace_id,
-                        unique_id,
-                        new_unique_id,
-                        auto_commit=True,
-                    )
-
-                created_unique_ids.append(new_unique_id)
-                logger.info(f"Copied experiment {unique_id} to {new_unique_id}")
-            return True
-        except Exception as e:
-            logger.error(e, exc_info=True)
-            # Clean up partially created data
-            for created_unique_id in created_unique_ids:
-                try:
-                    ExptDataWriter(
-                        workspace_id,
-                        created_unique_id,
-                    ).delete_data()
-                    logger.info(f"Cleaned up data for unique_id: {created_unique_id}")
-                except Exception as cleanup_error:
-                    logger.error(cleanup_error, exc_info=True)
-                    logger.error(
-                        f"Failed to clean up data for unique_id: {created_unique_id}",
-                        exc_info=True,
-                    )
-            raise HTTPException(
-                status_code=status.HTTP_500_INTERNAL_SERVER_ERROR,
-                detail="Failed to copy record. created files have been removed.",
-            )
-
-    @classmethod
-    def _copy_workspace_experiment_db(
-        cls,
-        db: Session,
-        workspace_id: str,
-        unique_id: str,
-        new_unique_id: str,
-        auto_commit: bool = False,
-    ):
-        try:
-            exp = (
-                db.query(ExperimentRecord)
-                .filter(
-                    ExperimentRecord.workspace_id == workspace_id,
-                    ExperimentRecord.uid == unique_id,
-                )
-                .one()
-            )
-            new_exp = ExperimentRecord(
-                workspace_id=workspace_id,
-                uid=new_unique_id,
-                data_usage=exp.data_usage,
-            )
-            db.add(new_exp)
-            if auto_commit:
-                db.commit()
-        except NoResultFound:
-            # If it fails roll back the transaction
-            logger.error(
-                f"Experiment {unique_id} not found in workspace {workspace_id}"
-            )
-
-    @classmethod
-    def sync_workspace_experiment(cls, db: Session, workspace_id: str):
-        folder = join_filepath([DIRPATH.OUTPUT_DIR, workspace_id])
-        if not os.path.exists(folder):
-            logger.error(f"'{folder}' does not exist")
-            return
-        exp_records = []
-
-        for exp_folder in Path(folder).iterdir():
-            unique_id = exp_folder.name
-            data_usage = get_folder_size(exp_folder.as_posix())
-
-            cls._update_exp_data_usage_yaml(workspace_id, unique_id, data_usage)
-
-            exp_records.append(
-                ExperimentRecord(
-                    workspace_id=workspace_id,
-                    uid=unique_id,
-                    data_usage=data_usage,
-                )
-            )
-
-        if cls.is_data_usage_available():
-            db.execute(
-                delete(ExperimentRecord).where(
-                    ExperimentRecord.workspace_id == workspace_id
-                )
-            )
-            db.bulk_save_objects(exp_records)
-
-    @classmethod
-=======
->>>>>>> 5e048c21
     def delete_workspace_contents(
         cls,
         db: Session,
