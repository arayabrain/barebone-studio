--- conflicted
+++ resolved
@@ -38,12 +38,7 @@
         logger.info(f"Reading rule config for: {snakemake.params.name}")
         rule_config = RuleConfigReader.read(snakemake.params.name)
 
-<<<<<<< HEAD
-        logger.info(f"Resolving NWB file reference...")
-        rule_config = SmkUtils.resolve_nwbfile_reference(rule_config)
-=======
         rule_config = SmkUtils.resolve_nwbfile_reference(rule_config, snakemake.config)
->>>>>>> c7890ecd
 
         if NodeTypeUtil.check_nodetype_from_filetype(rule_config.type) == NodeType.DATA:
             if rule_config.type in [FILETYPE.IMAGE]:
