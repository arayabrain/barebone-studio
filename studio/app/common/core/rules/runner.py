import copy
import gc
import json
import os
import signal
import traceback
from dataclasses import asdict
from datetime import datetime
from pathlib import Path

<<<<<<< HEAD
import numpy as np
=======
from fastapi import HTTPException
>>>>>>> cc2e0031
from filelock import FileLock

from studio.app.common.core.experiment.experiment import ExptOutputPathIds
from studio.app.common.core.experiment.experiment_reader import ExptConfigReader
from studio.app.common.core.experiment.experiment_writer import ExptConfigWriter
from studio.app.common.core.logger import AppLogger
from studio.app.common.core.snakemake.smk import Rule
from studio.app.common.core.utils.file_reader import JsonReader
from studio.app.common.core.utils.filepath_creater import join_filepath
from studio.app.common.core.utils.pickle_handler import PickleReader, PickleWriter
from studio.app.common.core.workflow.workflow import DataFilterParam
from studio.app.const import DATE_FORMAT
from studio.app.dir_path import DIRPATH
from studio.app.optinist.core.nwb.nwb_creater import (
    merge_nwbfile,
    overwrite_nwbfile,
    save_nwb,
)
from studio.app.optinist.dataclass import FluoData, IscellData, RoiData
from studio.app.wrappers import wrapper_dict

logger = AppLogger.get_logger()


class Runner:
    RUN_PROCESS_PID_FILE = "pid.json"

    @classmethod
    def run(cls, __rule: Rule, last_output, run_script_path: str):
        try:
            logger.info("start rule runner")

            # write pid file
            cls.__write_pid_file(__rule, run_script_path)

            input_info = cls.__read_input_info(__rule.input)
            cls.__change_dict_key_exist(input_info, __rule)
            nwbfile = input_info["nwbfile"]

            # input_info
            for key in list(input_info):
                if key not in __rule.return_arg.values():
                    input_info.pop(key)

            cls.__set_func_start_timestamp(os.path.dirname(__rule.output))

<<<<<<< HEAD
            output_info = {}
            dataFilterParam = DataFilterParam(**__rule.dataFilterParam)
            bak_output = __rule.output + ".bak"
            if not dataFilterParam.is_empty:
                if not os.path.exists(bak_output):
                    raise ValueError("Filter data failed")

                bak_output_info = PickleReader.read(bak_output)

                algorithm_output = Path(__rule.output).stem
                if algorithm_output == "lccd_cell_detection":
                    output_info = cls.filter_data(bak_output_info, dataFilterParam)
                elif algorithm_output == "caiman_cnmf":
                    output_info = {}
                elif algorithm_output == "suite2p_roi":
                    output_info = {}
            else:
                if os.path.exists(bak_output):
                    os.remove(bak_output)
                # output_info
                output_info = cls.execute_function(
                    __rule.path,
                    __rule.params,
                    nwbfile.get("input"),
                    os.path.dirname(__rule.output),
                    input_info,
                )
=======
            # output_info
            output_info = cls.__execute_function(
                __rule.path,
                __rule.params,
                nwbfile.get("input"),
                os.path.dirname(__rule.output),
                input_info,
            )
>>>>>>> cc2e0031

            # nwbfileの設定
            output_info["nwbfile"] = cls.__save_func_nwb(
                f"{__rule.output.split('.')[0]}.nwb",
                __rule.type,
                nwbfile,
                output_info,
            )

            # 各関数での結果を保存
            PickleWriter.write(__rule.output, output_info)

            # NWB全体保存
            if __rule.output in last_output:
                # 全体の結果を保存する
                path = join_filepath(os.path.dirname(os.path.dirname(__rule.output)))
                path = join_filepath([path, "whole.nwb"])
                cls.save_all_nwb(path, output_info["nwbfile"])

            logger.info("rule output: %s", __rule.output)

            del input_info, output_info
            gc.collect()

        except Exception as e:
            # logging error
            err_msg = list(traceback.TracebackException.from_exception(e).format())
            logger.error("\n".join(err_msg))

            # save error info to node pickle data.
            PickleWriter.write_error(__rule.output, e)

    @classmethod
    def __get_pid_file_path(cls, workspace_id: str, unique_id: str) -> str:
        pid_file_path = join_filepath(
            [
                DIRPATH.OUTPUT_DIR,
                workspace_id,
                unique_id,
                cls.RUN_PROCESS_PID_FILE,
            ]
        )
        return pid_file_path

    @classmethod
    def __write_pid_file(cls, __rule: Rule, run_script_path: str) -> None:
        """
        save snakemake script file path and PID of current running algo function
        """
        pid_data = {"last_pid": os.getpid(), "last_script_file": run_script_path}

        workflow_dirpath = str(Path(__rule.output).parent.parent)
        ids = ExptOutputPathIds(workflow_dirpath)
        pid_file_path = cls.__get_pid_file_path(ids.workspace_id, ids.unique_id)

        with open(pid_file_path, "w") as f:
            json.dump(pid_data, f)

    @classmethod
    def read_pid_file(cls, workspace_id: str, unique_id: str) -> dict:
        pid_file_path = cls.__get_pid_file_path(workspace_id, unique_id)
        pid_data = JsonReader.read(pid_file_path)
        return pid_data

    @classmethod
    def __set_func_start_timestamp(cls, output_dirpath):
        workflow_dirpath = os.path.dirname(output_dirpath)
        ids = ExptOutputPathIds(output_dirpath)

        expt_config = ExptConfigReader.read(
            join_filepath([workflow_dirpath, DIRPATH.EXPERIMENT_YML])
        )
        expt_config.function[ids.function_id].started_at = datetime.now().strftime(
            DATE_FORMAT
        )

        ExptConfigWriter.write_raw(ids.workspace_id, ids.unique_id, asdict(expt_config))

    @classmethod
    def __save_func_nwb(cls, save_path, name, nwbfile, output_info):
        if "nwbfile" in output_info:
            nwbfile[name] = output_info["nwbfile"]
            save_nwb(
                save_path,
                nwbfile["input"],
                output_info["nwbfile"],
            )
        return nwbfile

    @classmethod
    def save_all_nwb(cls, save_path, all_nwbfile):
        input_nwbfile = all_nwbfile["input"]
        all_nwbfile.pop("input")
        nwbconfig = {}
        for x in all_nwbfile.values():
            nwbconfig = merge_nwbfile(nwbconfig, x)
        # 同一のnwbfileに対して、複数の関数を実行した場合、h5pyエラーが発生する
        lock_path = save_path + ".lock"
        timeout = 30  # ロック取得のタイムアウト時間（秒）
        with FileLock(lock_path, timeout=timeout):
            # ロックが取得できたら、ファイルに書き込みを行う
            if os.path.exists(save_path):
                overwrite_nwbfile(save_path, nwbconfig)
            else:
                save_nwb(save_path, input_nwbfile, nwbconfig)

    @classmethod
    def __execute_function(cls, path, params, nwb_params, output_dir, input_info):
        wrapper = cls.__dict2leaf(wrapper_dict, path.split("/"))
        func = copy.deepcopy(wrapper["function"])
        output_info = func(
            params=params,
            nwbfile=nwb_params,
            output_dir=output_dir,
            **input_info,
        )
        del func
        gc.collect()

        return output_info

    @classmethod
    def __change_dict_key_exist(cls, input_info, rule_config: Rule):
        for return_name, arg_name in rule_config.return_arg.items():
            if return_name in input_info:
                input_info[arg_name] = input_info.pop(return_name)

    @classmethod
    def __read_input_info(cls, input_files):
        input_info = {}
        for filepath in input_files:
            load_data = PickleReader.read(filepath)

            # validate load_data content
            assert PickleReader.check_is_valid_node_pickle(
                load_data
            ), f"Invalid node input data content. [{filepath}]"

            merged_nwb = cls.__deep_merge(
                load_data.pop("nwbfile", {}), input_info.pop("nwbfile", {})
            )
            input_info = dict(list(load_data.items()) + list(input_info.items()))
            input_info["nwbfile"] = merged_nwb
        return input_info

    @classmethod
    def __deep_merge(cls, dict1, dict2):
        if not isinstance(dict1, dict) or not isinstance(dict2, dict):
            return dict2
        merged = dict1.copy()
        for k, v in dict2.items():
            if k in merged and isinstance(merged[k], dict):
                merged[k] = cls.__deep_merge(merged[k], v)
            else:
                merged[k] = v
        return merged

    @classmethod
    def __dict2leaf(cls, root_dict: dict, path_list):
        path = path_list.pop(0)
        if len(path_list) > 0:
            return cls.__dict2leaf(root_dict[path], path_list)
        else:
            return root_dict[path]

    @classmethod
<<<<<<< HEAD
    def filter_data(
        cls,
        output_info: dict,
        data_filter_param: DataFilterParam,
        output_dir=DIRPATH.OUTPUT_DIR,
    ) -> dict:
        im = output_info["edit_roi_data"].im
        fluorescence = output_info["fluorescence"].data
        dff = output_info["dff"].data if output_info.get("dff") else None
        iscell = output_info["iscell"].data

        if data_filter_param.dim1:
            dim1_filter_mask = data_filter_param.dim1_mask(max_size=im.shape[1])
            im = im[:, dim1_filter_mask, :]

        if data_filter_param.dim2:
            dim2_filter_mask = data_filter_param.dim2_mask(max_size=im.shape[2])
            im = im[:, :, dim2_filter_mask]

        if data_filter_param.dim3:
            dim3_filter_mask = data_filter_param.dim3_mask(
                max_size=fluorescence.shape[1]
            )
            fluorescence = fluorescence[:, dim3_filter_mask]
            if dff:
                dff = dff[:, dim3_filter_mask]

        if data_filter_param.roi:
            roi_filter_mask = data_filter_param.roi_mask(max_size=im.shape[0])
            iscell[~roi_filter_mask] = False

        output_info["edit_roi_data"].im = im

        # TODO: update nwbfile

        info = {
            **output_info,
            "cell_roi": RoiData(
                np.nanmax(im[iscell != 0], axis=0),
                output_dir=output_dir,
                file_name="cell_roi",
            ),
            "fluorescence": FluoData(fluorescence, file_name="fluorescence"),
            "iscell": IscellData(iscell),
        }

        if dff is not None:
            info["dff"] = FluoData(dff, file_name="dff")
        else:
            info["all_roi"] = RoiData(
                np.nanmax(im, axis=0), output_dir=output_dir, file_name="all_roi"
            )
            info["non_cell_roi"] = RoiData(
                np.nanmax(im[iscell == 0], axis=0),
                output_dir=output_dir,
                file_name="non_cell_roi",
            )

        return info
=======
    def cancel_run(cls, workspace_id: str, unique_id: str):
        """
        The algorithm function of this workflow is being executed at the line:
        https://github.com/snakemake/snakemake/blob/27b224ed12448df8aebc7d1ff8f25e3bf7622232/snakemake/shell.py#L258
        ```
        proc = sp.Popen(
            cmd,
            bufsize=-1,
            shell=use_shell,
            stdout=stdout,
            universal_newlines=iterable or read or None,
            close_fds=close_fds,
            **cls._process_args,
            env=envvars,
        )
        ```
        The `cmd` argument has the following format:
        ```
        source ~/miniconda3/bin/activate
        '/app/.snakemake/conda/xxxxxxxxxxxxxxxxxxxxxxxxxxxxxxxx_';
        set -euo pipefail;
        python /app/.snakemake/scripts/tmpxxxxxxxx.func.py
        ```
        Interrupt the conda activate at the beginning of the process is impossible
        because it is only called when each algorithm function executes.
        This workflow is cancelled by killing process via PID of algorithm function
        saved in `RUN_PROCESS_PID_FILE` file
        Raises:
            HTTPException: if pid_filepath or last_script_file does not exist
        """

        pid_filepath = cls.__get_pid_file_path(workspace_id, unique_id)

        if not os.path.exists(pid_filepath):
            raise HTTPException(status_code=404)

        pid_data = cls.read_pid_file(workspace_id, unique_id)
        last_pid = pid_data["last_pid"]
        last_script_file = pid_data["last_script_file"]

        if not os.path.exists(last_script_file):
            logger.warning(
                f"The run script has not yet started. script: {last_script_file}"
            )
            raise HTTPException(status_code=404)

        os.remove(last_script_file)
        os.kill(last_pid, signal.SIGTERM)

        return True
>>>>>>> cc2e0031
<|MERGE_RESOLUTION|>--- conflicted
+++ resolved
@@ -8,11 +8,8 @@
 from datetime import datetime
 from pathlib import Path
 
-<<<<<<< HEAD
 import numpy as np
-=======
 from fastapi import HTTPException
->>>>>>> cc2e0031
 from filelock import FileLock
 
 from studio.app.common.core.experiment.experiment import ExptOutputPathIds
@@ -59,7 +56,6 @@
 
             cls.__set_func_start_timestamp(os.path.dirname(__rule.output))
 
-<<<<<<< HEAD
             output_info = {}
             dataFilterParam = DataFilterParam(**__rule.dataFilterParam)
             bak_output = __rule.output + ".bak"
@@ -80,23 +76,13 @@
                 if os.path.exists(bak_output):
                     os.remove(bak_output)
                 # output_info
-                output_info = cls.execute_function(
+                output_info = cls.__execute_function(
                     __rule.path,
                     __rule.params,
                     nwbfile.get("input"),
                     os.path.dirname(__rule.output),
                     input_info,
                 )
-=======
-            # output_info
-            output_info = cls.__execute_function(
-                __rule.path,
-                __rule.params,
-                nwbfile.get("input"),
-                os.path.dirname(__rule.output),
-                input_info,
-            )
->>>>>>> cc2e0031
 
             # nwbfileの設定
             output_info["nwbfile"] = cls.__save_func_nwb(
@@ -263,7 +249,6 @@
             return root_dict[path]
 
     @classmethod
-<<<<<<< HEAD
     def filter_data(
         cls,
         output_info: dict,
@@ -323,7 +308,8 @@
             )
 
         return info
-=======
+
+    @classmethod
     def cancel_run(cls, workspace_id: str, unique_id: str):
         """
         The algorithm function of this workflow is being executed at the line:
@@ -373,5 +359,4 @@
         os.remove(last_script_file)
         os.kill(last_pid, signal.SIGTERM)
 
-        return True
->>>>>>> cc2e0031
+        return True