--- conflicted
+++ resolved
@@ -2,17 +2,12 @@
 import gc
 import json
 import os
-<<<<<<< HEAD
-import signal
-=======
 import time
->>>>>>> ba19edfd
 import traceback
 from dataclasses import asdict
 from datetime import datetime
 from pathlib import Path
 
-from fastapi import HTTPException
 from filelock import FileLock
 
 from studio.app.common.core.experiment.experiment import ExptOutputPathIds
@@ -45,12 +40,8 @@
             logger.info("start rule runner")
 
             # write pid file
-<<<<<<< HEAD
-            cls.__write_pid_file(__rule, run_script_path)
-=======
             workflow_dirpath = str(Path(__rule.output).parent.parent)
             cls.write_pid_file(workflow_dirpath, run_script_path)
->>>>>>> ba19edfd
 
             input_info = cls.read_input_info(__rule.input)
             cls.__change_dict_key_exist(input_info, __rule)
@@ -102,7 +93,6 @@
 
             # save error info to node pickle data.
             PickleWriter.write_error(__rule.output, e)
-<<<<<<< HEAD
 
     @classmethod
     def __get_pid_file_path(cls, workspace_id: str, unique_id: str) -> str:
@@ -117,41 +107,6 @@
         return pid_file_path
 
     @classmethod
-    def __write_pid_file(cls, __rule: Rule, run_script_path: str) -> None:
-        """
-        save snakemake script file path and PID of current running algo function
-        """
-        pid_data = {"last_pid": os.getpid(), "last_script_file": run_script_path}
-
-        workflow_dirpath = str(Path(__rule.output).parent.parent)
-        ids = ExptOutputPathIds(workflow_dirpath)
-        pid_file_path = cls.__get_pid_file_path(ids.workspace_id, ids.unique_id)
-
-        with open(pid_file_path, "w") as f:
-            json.dump(pid_data, f)
-
-    @classmethod
-    def read_pid_file(cls, workspace_id: str, unique_id: str) -> dict:
-        pid_file_path = cls.__get_pid_file_path(workspace_id, unique_id)
-        pid_data = JsonReader.read(pid_file_path)
-        return pid_data
-
-    @classmethod
-=======
-
-    @classmethod
-    def __get_pid_file_path(cls, workspace_id: str, unique_id: str) -> str:
-        pid_file_path = join_filepath(
-            [
-                DIRPATH.OUTPUT_DIR,
-                workspace_id,
-                unique_id,
-                cls.RUN_PROCESS_PID_FILE,
-            ]
-        )
-        return pid_file_path
-
-    @classmethod
     def write_pid_file(cls, workflow_dirpath: str, run_script_path: str) -> None:
         """
         save snakemake script file path and PID of current running algo function
@@ -180,7 +135,6 @@
         return pid_data
 
     @classmethod
->>>>>>> ba19edfd
     def __set_func_start_timestamp(cls, output_dirpath):
         workflow_dirpath = os.path.dirname(output_dirpath)
         ids = ExptOutputPathIds(output_dirpath)
@@ -276,56 +230,4 @@
         if len(path_list) > 0:
             return cls.__dict2leaf(root_dict[path], path_list)
         else:
-            return root_dict[path]
-
-    @classmethod
-    def cancel_run(cls, workspace_id: str, unique_id: str):
-        """
-        The algorithm function of this workflow is being executed at the line:
-        https://github.com/snakemake/snakemake/blob/27b224ed12448df8aebc7d1ff8f25e3bf7622232/snakemake/shell.py#L258
-        ```
-        proc = sp.Popen(
-            cmd,
-            bufsize=-1,
-            shell=use_shell,
-            stdout=stdout,
-            universal_newlines=iterable or read or None,
-            close_fds=close_fds,
-            **cls._process_args,
-            env=envvars,
-        )
-        ```
-        The `cmd` argument has the following format:
-        ```
-        source ~/miniconda3/bin/activate
-        '/app/.snakemake/conda/xxxxxxxxxxxxxxxxxxxxxxxxxxxxxxxx_';
-        set -euo pipefail;
-        python /app/.snakemake/scripts/tmpxxxxxxxx.func.py
-        ```
-        Interrupt the conda activate at the beginning of the process is impossible
-        because it is only called when each algorithm function executes.
-        This workflow is cancelled by killing process via PID of algorithm function
-        saved in `RUN_PROCESS_PID_FILE` file
-        Raises:
-            HTTPException: if pid_filepath or last_script_file does not exist
-        """
-
-        pid_filepath = cls.__get_pid_file_path(workspace_id, unique_id)
-
-        if not os.path.exists(pid_filepath):
-            raise HTTPException(status_code=404)
-
-        pid_data = cls.read_pid_file(workspace_id, unique_id)
-        last_pid = pid_data["last_pid"]
-        last_script_file = pid_data["last_script_file"]
-
-        if not os.path.exists(last_script_file):
-            logger.warning(
-                f"The run script has not yet started. script: {last_script_file}"
-            )
-            raise HTTPException(status_code=404)
-
-        os.remove(last_script_file)
-        os.kill(last_pid, signal.SIGTERM)
-
-        return True+            return root_dict[path]