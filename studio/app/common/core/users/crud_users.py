--- conflicted
+++ resolved
@@ -7,14 +7,11 @@
 from sqlmodel import Session, select
 
 from studio.app.common.core.auth.auth import authenticate_user
-<<<<<<< HEAD
 from studio.app.common.core.storage.remote_storage_controller import (
     RemoteStorageController,
     RemoteStorageSimpleWriter,
 )
-=======
 from studio.app.common.core.workspace.workspace_services import WorkspaceService
->>>>>>> 84f9a453
 from studio.app.common.models import Role as RoleModel
 from studio.app.common.models import User as UserModel
 from studio.app.common.models import UserRole as UserRoleModel
@@ -238,10 +235,18 @@
 
 async def delete_user(db: Session, user_id: int, organization_id: int) -> bool:
     try:
-<<<<<<< HEAD
         # delete application db user
         user_db: User = (
-=======
+            db.query(UserModel)
+            .filter(
+                UserModel.active.is_(True),
+                UserModel.id == user_id,
+                UserModel.organization_id == organization_id,
+            )
+            .first()
+        )
+        assert user_db is not None, "User not found"
+
         # ----------------------------------------
         # Delete a User workspace contents
         # ----------------------------------------
@@ -259,30 +264,12 @@
         # Delete owned workspaces
         for workspace_id in workspace_ids:
             WorkspaceService.process_workspace_deletion(
-                db=db, workspace_id=workspace_id, user_id=user_id
-            )
-
-        # ----------------------------------------
-        # Delete a User database record
-        # ----------------------------------------
-
-        user_db = (
->>>>>>> 84f9a453
-            db.query(UserModel)
-            .filter(
-                UserModel.active.is_(True),
-                UserModel.id == user_id,
-                UserModel.organization_id == organization_id,
-            )
-            .first()
-        )
-        assert user_db is not None, "User not found"
-
-        user_db.active = False
-
-<<<<<<< HEAD
-        # delete application db user
-        firebase_auth.delete_user(user_db.uid)
+                db, user_db.remote_bucket_name, workspace_id, user_id
+            )
+
+        # ----------------------------------------
+        # Delete a User remote storage data
+        # ----------------------------------------
 
         # delete remote_storage bucket
         if RemoteStorageController.is_available():
@@ -291,7 +278,12 @@
             ) as remote_storage_controller:
                 await remote_storage_controller.delete_bucket(force_delete=True)
 
-=======
+        # ----------------------------------------
+        # Delete a User database record
+        # ----------------------------------------
+
+        user_db.active = False
+
         # ----------------------------------------
         # Delete a User firebase account
         # ----------------------------------------
@@ -304,7 +296,6 @@
         #     this commit may not be executed and the account may become undeletable.
         #   - One possible solution to this issue is to add a status
         #     when an error occurs (such as "Account suspended").
->>>>>>> 84f9a453
         db.commit()
 
         return True
