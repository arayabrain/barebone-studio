--- conflicted
+++ resolved
@@ -137,13 +137,9 @@
         remote_storage_type = RemoteStorageType.get_activated_type()
 
         if MODE.IS_TEST:
-<<<<<<< HEAD
-            remote_bucket_name = "TEST_DUMMY_BUCKET_NAME"
-=======
             remote_bucket_name = os.environ.get(
                 "S3_DEFAULT_BUCKET_NAME", "TEST_DUMMY_BUCKET_NAME"
             )
->>>>>>> f2694862
         elif remote_storage_type == RemoteStorageType.S3:
             remote_bucket_name = os.environ.get("S3_DEFAULT_BUCKET_NAME")
         else:
