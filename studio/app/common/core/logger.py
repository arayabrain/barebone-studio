import logging
import logging.config
import os
import sys

import watchtower  # Import watchtower for CloudWatch logging
import yaml

from studio.app.common.core.mode import MODE
from studio.app.dir_path import DIRPATH


class AppLogger:
    """
    Generic Application Logger
    """

    LOGGER_NAME = "optinist"

    @staticmethod
    def init_logger():
        """
        Note #1.
            At the time of starting to use this Logger,
            the logging initialization process has already been performed
            at the following location,
            so no explicit initialization process is required.

            - logger initialization location
              - Web App ... studio.__main_unit__
              - Batch App ... studio.app.optinist.core.expdb.batch_runner

        Note #2.
            However, only in the case of the snakemake process,
            the initialization process is required because it is a separate process.
        """

        log_config_file = (
            f"{DIRPATH.CONFIG_DIR}/logging.yaml"
            if MODE.IS_STANDALONE
            else f"{DIRPATH.CONFIG_DIR}/logging.multiuser.yaml"
        )

        if os.path.exists(log_config_file):
            with open(log_config_file) as file:
                log_config = yaml.load(file.read(), yaml.FullLoader)

                # Create log output directory (if none exists)
                log_file = (
                    log_config.get("handlers", {})
                    .get("rotating_file", {})
                    .get("filename")
                )
                if log_file:
                    log_dir = os.path.dirname(log_file)
                    if not os.path.isdir(log_dir):
                        os.makedirs(log_dir)

                logging.config.dictConfig(log_config)
        else:
            # Fallback configuration if the YAML file is not found
            logging.basicConfig(
                format=(
                    "[%(asctime)s] %(levelname)s in %(module)s:"
                    "%(funcName)s:%(lineno)d: %(message)s"
                ),
                datefmt="%Y-%m-%d %H:%M:%S",
                stream=sys.stderr,
                level=logging.INFO,
            )

        # Configure CloudWatch logging
<<<<<<< HEAD
        log_group = os.environ.get(
            "CLOUDWATCH_LOG_GROUP", "/ecs/optinist-cloud-taskdef"
        )
        stream_name = os.environ.get("CLOUDWATCH_STREAM_NAME", "optinist-cloud-stream")
        # Create a unique stream name if not provided
        if stream_name == "optinist-cloud-stream":
            import uuid

            stream_name = f"optinist-cloud-stream-{uuid.uuid4()}"

        try:
            cloudwatch_handler = watchtower.CloudWatchLogHandler(
                log_group=log_group,
                stream_name=stream_name,
                create_log_group=True,  # Create the log group if it doesn't exist
            )
            logging.getLogger().addHandler(cloudwatch_handler)
            logging.info("CloudWatch logging configured.")
            logging.info(f"Log Group: {log_group}, Stream: {stream_name}")
        except Exception as e:
            logging.error(f"Failed to configure CloudWatch logging: {str(e)}")
=======
        logging.getLogger().addHandler(
            watchtower.CloudWatchLogHandler(
                log_group=os.environ.get(
                    "CLOUDWATCH_LOG_GROUP", "/ecs/optinist-cloud-taskdef"
                ),
                stream_name=os.environ.get(
                    "CLOUDWATCH_STREAM_NAME", "optinist-cloud-stream"
                ),
            )
        )
>>>>>>> 5fed1103

    @staticmethod
    def get_logger():
        logger = logging.getLogger(__class__.LOGGER_NAME)

        # If before initialization, call init
        if not logger.handlers:
            __class__.init_logger()

        return logger<|MERGE_RESOLUTION|>--- conflicted
+++ resolved
@@ -2,8 +2,9 @@
 import logging.config
 import os
 import sys
+import uuid
 
-import watchtower  # Import watchtower for CloudWatch logging
+import watchtower
 import yaml
 
 from studio.app.common.core.mode import MODE
@@ -70,15 +71,12 @@
             )
 
         # Configure CloudWatch logging
-<<<<<<< HEAD
         log_group = os.environ.get(
             "CLOUDWATCH_LOG_GROUP", "/ecs/optinist-cloud-taskdef"
         )
         stream_name = os.environ.get("CLOUDWATCH_STREAM_NAME", "optinist-cloud-stream")
         # Create a unique stream name if not provided
         if stream_name == "optinist-cloud-stream":
-            import uuid
-
             stream_name = f"optinist-cloud-stream-{uuid.uuid4()}"
 
         try:
@@ -92,18 +90,6 @@
             logging.info(f"Log Group: {log_group}, Stream: {stream_name}")
         except Exception as e:
             logging.error(f"Failed to configure CloudWatch logging: {str(e)}")
-=======
-        logging.getLogger().addHandler(
-            watchtower.CloudWatchLogHandler(
-                log_group=os.environ.get(
-                    "CLOUDWATCH_LOG_GROUP", "/ecs/optinist-cloud-taskdef"
-                ),
-                stream_name=os.environ.get(
-                    "CLOUDWATCH_STREAM_NAME", "optinist-cloud-stream"
-                ),
-            )
-        )
->>>>>>> 5fed1103
 
     @staticmethod
     def get_logger():
