import uuid
from dataclasses import asdict
from typing import Dict, List

from studio.app.common.core.experiment.experiment_writer import ExptConfigWriter
<<<<<<< HEAD
from studio.app.common.core.snakemake.smk import FlowConfig, ForceRun, Rule, SmkParam
=======
from studio.app.common.core.rules.runner import Runner
from studio.app.common.core.snakemake.smk import FlowConfig, Rule, SmkParam
>>>>>>> d458e0c9
from studio.app.common.core.snakemake.snakemake_executor import (
    delete_dependencies,
    delete_procs_dependencies,
    snakemake_execute,
)
from studio.app.common.core.snakemake.snakemake_reader import SmkParamReader
from studio.app.common.core.snakemake.snakemake_rule import SmkRule
from studio.app.common.core.snakemake.snakemake_writer import SmkConfigWriter
from studio.app.common.core.storage.remote_storage_controller import (
    RemoteStorageController,
    RemoteSyncAction,
    RemoteSyncLockFileUtil,
    RemoteSyncStatusFileUtil,
)
from studio.app.common.core.workflow.workflow import (
    Node,
    NodeData,
    NodeType,
    NodeTypeUtil,
    ProcessType,
    RunItem,
)
from studio.app.common.core.workflow.workflow_params import get_typecheck_params
from studio.app.common.core.workflow.workflow_writer import WorkflowConfigWriter


class WorkflowRunner:
    def __init__(
        self,
        remote_bucket_name: str,
        workspace_id: str,
        unique_id: str,
        runItem: RunItem,
    ) -> None:
        self.remote_bucket_name = remote_bucket_name
        self.workspace_id = workspace_id
        self.unique_id = unique_id
        self.runItem = runItem
        self.nodeDict = self.runItem.nodeDict
        self.edgeDict = self.runItem.edgeDict

        WorkflowConfigWriter(
            self.workspace_id,
            self.unique_id,
            self.nodeDict,
            self.edgeDict,
        ).write()

        ExptConfigWriter(
            self.workspace_id,
            self.unique_id,
            self.runItem.name,
            nwbfile=get_typecheck_params(self.runItem.nwbParam, "nwb"),
            snakemake=get_typecheck_params(self.runItem.snakemakeParam, "snakemake"),
        ).write()

        Runner.clear_pid_file(self.workspace_id, self.unique_id)

    @staticmethod
    def create_workflow_unique_id() -> str:
        new_unique_id = str(uuid.uuid4())[:8]
        return new_unique_id

    def run_workflow(self, background_tasks):
        # Operate remote storage data.
        if RemoteStorageController.is_available():
            # Check for remote-sync-lock-file
            # - If lock file exists, an exception is raised (raise_error=True)
            RemoteSyncLockFileUtil.check_sync_lock_file(
                self.workspace_id, self.unique_id, raise_error=True
            )

        self.set_smk_config()

        snakemake_params: SmkParam = get_typecheck_params(
            self.runItem.snakemakeParam, "snakemake"
        )
        snakemake_params = SmkParamReader.read(snakemake_params)
        snakemake_params.forcerun = self.runItem.forceRunList

        # delete dependencies for nodes
        if len(snakemake_params.forcerun) > 0:
            delete_dependencies(
                workspace_id=self.workspace_id,
                unique_id=self.unique_id,
                smk_params=snakemake_params,
                nodeDict=self.nodeDict,
                edgeDict=self.edgeDict,
            )

<<<<<<< HEAD
        # delete dependencies for procs
        delete_procs_dependencies(
            workspace_id=self.workspace_id,
            unique_id=self.unique_id,
            forceRunList=[
                ForceRun(
                    nodeId=ProcessType.POST_PROCESS.id,
                    name=ProcessType.POST_PROCESS.label,
                )
            ],
        )

        # Operate remote storage data.
        if RemoteStorageController.is_available():
            # creating remote-sync-lock-file
            RemoteSyncLockFileUtil.create_sync_lock_file(
                self.workspace_id, self.unique_id
            )

            # creating remote_sync_status file.
            # - The status file is used to pass bucket info to subsequent processing.
            RemoteSyncStatusFileUtil.create_sync_status_file_for_processing(
                self.remote_bucket_name,
                self.workspace_id,
                self.unique_id,
                RemoteSyncAction.UPLOAD,
            )

=======
>>>>>>> d458e0c9
        background_tasks.add_task(
            snakemake_execute, self.workspace_id, self.unique_id, snakemake_params
        )

    def set_smk_config(self):
        rules, last_output = self.rulefile()

        flow_config = FlowConfig(
            rules=rules,
            last_output=last_output,
        )

        SmkConfigWriter.write_raw(
            self.workspace_id, self.unique_id, asdict(flow_config)
        )

    def rulefile(self) -> Dict[str, Rule]:
        endNodeList = self.get_endNodeList()

        nwbfile = get_typecheck_params(self.runItem.nwbParam, "nwb")

        rule_dict: Dict[str, Rule] = {}
        last_outputs = []

        # generate a rule for each node
        for node in self.nodeDict.values():
            if NodeTypeUtil.check_nodetype(node.type) == NodeType.DATA:
                data_common_rule = SmkRule(
                    workspace_id=self.workspace_id,
                    unique_id=self.unique_id,
                    node=node,
                    edgeDict=self.edgeDict,
                    nwbfile=nwbfile,
                )
                data_rule = None

                if node.type == NodeType.IMAGE:
                    data_rule = data_common_rule.image()
                elif node.type == NodeType.CSV:
                    data_rule = data_common_rule.csv()
                elif node.type == NodeType.FLUO:
                    data_rule = data_common_rule.csv()
                elif node.type == NodeType.BEHAVIOR:
                    data_rule = data_common_rule.csv(nodeType="behavior")
                elif node.type == NodeType.HDF5:
                    data_rule = data_common_rule.hdf5()
                elif node.type == NodeType.MATLAB:
                    data_rule = data_common_rule.mat()
                elif node.type == NodeType.MICROSCOPE:
                    data_rule = data_common_rule.microscope()

                rule_dict[node.id] = data_rule

            elif NodeTypeUtil.check_nodetype(node.type) == NodeType.ALGO:
                algo_rule = SmkRule(
                    workspace_id=self.workspace_id,
                    unique_id=self.unique_id,
                    node=node,
                    edgeDict=self.edgeDict,
                ).algo(nodeDict=self.nodeDict)

                rule_dict[node.id] = algo_rule

                if node.id in endNodeList:
                    last_outputs.append(algo_rule.output)
            else:
                assert False, f"NodeType doesn't exists: {node.type}"

        # generate a rule for implicit post-process
        post_process_rule = SmkRule(
            workspace_id=self.workspace_id,
            unique_id=self.unique_id,
            node=Node(
                id=ProcessType.POST_PROCESS.id,
                type=ProcessType.POST_PROCESS.type,
                data=NodeData(
                    label=ProcessType.POST_PROCESS.label,
                    param=None,
                    path=last_outputs,
                    type=None,
                ),
                position=None,
                style=None,
            ),
            edgeDict={},
        ).post_process()
        rule_dict[ProcessType.POST_PROCESS.type] = post_process_rule
        last_outputs.append(post_process_rule.output)

        return rule_dict, last_outputs

    def get_endNodeList(self) -> List[str]:
        returnCntDict = {key: 0 for key in self.nodeDict.keys()}
        for edge in self.edgeDict.values():
            returnCntDict[edge.source] += 1

        endNodeList = []
        for key, value in returnCntDict.items():
            if value == 0:
                endNodeList.append(key)
        return endNodeList<|MERGE_RESOLUTION|>--- conflicted
+++ resolved
@@ -3,12 +3,8 @@
 from typing import Dict, List
 
 from studio.app.common.core.experiment.experiment_writer import ExptConfigWriter
-<<<<<<< HEAD
+from studio.app.common.core.rules.runner import Runner
 from studio.app.common.core.snakemake.smk import FlowConfig, ForceRun, Rule, SmkParam
-=======
-from studio.app.common.core.rules.runner import Runner
-from studio.app.common.core.snakemake.smk import FlowConfig, Rule, SmkParam
->>>>>>> d458e0c9
 from studio.app.common.core.snakemake.snakemake_executor import (
     delete_dependencies,
     delete_procs_dependencies,
@@ -99,7 +95,6 @@
                 edgeDict=self.edgeDict,
             )
 
-<<<<<<< HEAD
         # delete dependencies for procs
         delete_procs_dependencies(
             workspace_id=self.workspace_id,
@@ -128,8 +123,6 @@
                 RemoteSyncAction.UPLOAD,
             )
 
-=======
->>>>>>> d458e0c9
         background_tasks.add_task(
             snakemake_execute, self.workspace_id, self.unique_id, snakemake_params
         )
