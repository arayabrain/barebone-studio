from dataclasses import asdict
from typing import Dict, List

from studio.app.common.core.experiment.experiment_writer import ExptConfigWriter
from studio.app.common.core.snakemake.smk import FlowConfig, Rule, SmkParam
from studio.app.common.core.snakemake.snakemake_executor import (
    delete_dependencies,
    snakemake_execute,
)
from studio.app.common.core.snakemake.snakemake_reader import SmkParamReader
from studio.app.common.core.snakemake.snakemake_rule import SmkRule
from studio.app.common.core.snakemake.snakemake_writer import SmkConfigWriter
from studio.app.common.core.workflow.workflow import NodeType, RunItem
from studio.app.common.core.workflow.workflow_params import get_typecheck_params
from studio.app.common.core.workflow.workflow_reader import WorkflowConfigReader
from studio.app.common.core.workflow.workflow_writer import WorkflowConfigWriter


class WorkflowRunner:
    def __init__(self, workspace_id: str, unique_id: str, runItem: RunItem) -> None:
        self.workspace_id = workspace_id
        self.unique_id = unique_id
        self.runItem = runItem
        self.nodeDict = WorkflowConfigReader.read_nodeDict(self.runItem.nodeDict)
        self.edgeDict = WorkflowConfigReader.read_edgeDict(self.runItem.edgeDict)

        WorkflowConfigWriter(
            self.workspace_id,
            self.unique_id,
            self.nodeDict,
            self.edgeDict,
        ).write()

        ExptConfigWriter(
            self.workspace_id,
            self.unique_id,
            self.runItem.name,
            nwbfile=get_typecheck_params(self.runItem.nwbParam, "nwb"),
            snakemake=get_typecheck_params(self.runItem.snakemakeParam, "snakemake"),
        ).write()

    def run_workflow(self, background_tasks):
        self.set_smk_config()

        snakemake_params: SmkParam = get_typecheck_params(
            self.runItem.snakemakeParam, "snakemake"
        )
        snakemake_params = SmkParamReader.read(snakemake_params)
        snakemake_params.forcerun = self.runItem.forceRunList
        if len(snakemake_params.forcerun) > 0:
            delete_dependencies(
                workspace_id=self.workspace_id,
                unique_id=self.unique_id,
                smk_params=snakemake_params,
                nodeDict=self.nodeDict,
                edgeDict=self.edgeDict,
            )
        background_tasks.add_task(
            snakemake_execute, self.workspace_id, self.unique_id, snakemake_params
        )

    def set_smk_config(self):
        rules, last_output = self.rulefile()

        flow_config = FlowConfig(
            rules=rules,
            last_output=last_output,
        )

        SmkConfigWriter.write(self.workspace_id, self.unique_id, asdict(flow_config))

    def rulefile(self):
        endNodeList = self.get_endNodeList()

        nwbfile = get_typecheck_params(self.runItem.nwbParam, "nwb")

        rule_dict: Dict[str, Rule] = {}
        last_outputs = []

        for node in self.nodeDict.values():
            if node.type == NodeType.IMAGE:
                rule_dict[node.id] = SmkRule(
                    workspace_id=self.workspace_id,
                    unique_id=self.unique_id,
                    node=node,
                    edgeDict=self.edgeDict,
                    nwbfile=nwbfile,
                ).image()
            elif node.type == NodeType.CSV:
                rule_dict[node.id] = SmkRule(
                    workspace_id=self.workspace_id,
                    unique_id=self.unique_id,
                    node=node,
                    edgeDict=self.edgeDict,
                    nwbfile=nwbfile,
                ).csv()
            elif node.type == NodeType.FLUO:
                rule_dict[node.id] = SmkRule(
                    workspace_id=self.workspace_id,
                    unique_id=self.unique_id,
                    node=node,
                    edgeDict=self.edgeDict,
                    nwbfile=nwbfile,
                ).csv()
            elif node.type == NodeType.BEHAVIOR:
                rule_dict[node.id] = SmkRule(
                    workspace_id=self.workspace_id,
                    unique_id=self.unique_id,
                    node=node,
                    edgeDict=self.edgeDict,
                    nwbfile=nwbfile,
                ).csv(nodeType="behavior")
            elif node.type == NodeType.HDF5:
                rule_dict[node.id] = SmkRule(
                    workspace_id=self.workspace_id,
                    unique_id=self.unique_id,
                    node=node,
                    edgeDict=self.edgeDict,
                    nwbfile=nwbfile,
                ).hdf5()
<<<<<<< HEAD
            elif node.type == NodeType.MATLAB:
=======
            elif node.type == NodeType.MAT:
>>>>>>> afa4b1e2
                rule_dict[node.id] = SmkRule(
                    workspace_id=self.workspace_id,
                    unique_id=self.unique_id,
                    node=node,
                    edgeDict=self.edgeDict,
                    nwbfile=nwbfile,
<<<<<<< HEAD
                ).matlab()
            elif node.type == NodeType.EXPDB:
                rule_dict[node.id] = SmkRule(
                    workspace_id=self.workspace_id,
                    unique_id=self.unique_id,
                    node=node,
                    edgeDict=self.edgeDict,
                    nwbfile=nwbfile,
                ).expdb()
=======
                ).mat()
>>>>>>> afa4b1e2
            elif node.type == NodeType.ALGO:
                rule = SmkRule(
                    workspace_id=self.workspace_id,
                    unique_id=self.unique_id,
                    node=node,
                    edgeDict=self.edgeDict,
                ).algo(nodeDict=self.nodeDict)

                rule_dict[node.id] = rule

                if node.id in endNodeList:
                    last_outputs.append(rule.output)
            else:
                assert False, "NodeType doesn't exists"

        return rule_dict, last_outputs

    def get_endNodeList(self) -> List[str]:
        returnCntDict = {key: 0 for key in self.nodeDict.keys()}
        for edge in self.edgeDict.values():
            returnCntDict[edge.source] += 1

        endNodeList = []
        for key, value in returnCntDict.items():
            if value == 0:
                endNodeList.append(key)
        return endNodeList<|MERGE_RESOLUTION|>--- conflicted
+++ resolved
@@ -118,19 +118,14 @@
                     edgeDict=self.edgeDict,
                     nwbfile=nwbfile,
                 ).hdf5()
-<<<<<<< HEAD
-            elif node.type == NodeType.MATLAB:
-=======
             elif node.type == NodeType.MAT:
->>>>>>> afa4b1e2
                 rule_dict[node.id] = SmkRule(
                     workspace_id=self.workspace_id,
                     unique_id=self.unique_id,
                     node=node,
                     edgeDict=self.edgeDict,
                     nwbfile=nwbfile,
-<<<<<<< HEAD
-                ).matlab()
+                ).mat()
             elif node.type == NodeType.EXPDB:
                 rule_dict[node.id] = SmkRule(
                     workspace_id=self.workspace_id,
@@ -139,9 +134,6 @@
                     edgeDict=self.edgeDict,
                     nwbfile=nwbfile,
                 ).expdb()
-=======
-                ).mat()
->>>>>>> afa4b1e2
             elif node.type == NodeType.ALGO:
                 rule = SmkRule(
                     workspace_id=self.workspace_id,
