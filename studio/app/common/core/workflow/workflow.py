<<<<<<< HEAD
from dataclasses import dataclass, field
=======
from dataclasses import dataclass
from enum import Enum
>>>>>>> cc2e0031
from typing import Dict, List, Union

from pydantic import BaseModel

from studio.app.common.core.snakemake.smk import ForceRun
from studio.app.const import FILETYPE


class WorkflowRunStatus(Enum):
    RUNNING = "running"
    ERROR = "error"
    SUCCESS = "success"

    @classmethod
    def is_running(cls, status: str) -> bool:
        return status == cls.RUNNING.value

    @classmethod
    def is_success(cls, status: str) -> bool:
        return status == cls.SUCCESS.value

    @classmethod
    def is_error(cls, status: str) -> bool:
        return status == cls.ERROR.value


class NodeRunStatus(Enum):
    """
    Note: Content is the same as WorkflowRunStatus
    """

    RUNNING = WorkflowRunStatus.RUNNING.value
    ERROR = WorkflowRunStatus.ERROR.value
    SUCCESS = WorkflowRunStatus.SUCCESS.value

    @classmethod
    def is_running(cls, status: str) -> bool:
        return WorkflowRunStatus.is_running(status)

    @classmethod
    def is_success(cls, status: str) -> bool:
        return WorkflowRunStatus.is_success(status)

    @classmethod
    def is_error(cls, status: str) -> bool:
        return WorkflowRunStatus.is_error(status)


@dataclass
class NodeType:
    # Data Types
    IMAGE: str = "ImageFileNode"
    CSV: str = "CsvFileNode"
    FLUO: str = "FluoFileNode"
    BEHAVIOR: str = "BehaviorFileNode"
    HDF5: str = "HDF5FileNode"
    MATLAB: str = "MatlabFileNode"
    MICROSCOPE: str = "MicroscopeFileNode"

    # Data Type (Includes above DataType Nodes)
    DATA: str = "DataNode"

    # Algo Type
    ALGO: str = "AlgorithmNode"


class NodeTypeUtil:
    @staticmethod
    def check_nodetype(node_type: str) -> str:
        """
        Check NodeType (DATA or ALGO) from detailed node type
        """
        if node_type in [
            NodeType.IMAGE,
            NodeType.CSV,
            NodeType.FLUO,
            NodeType.BEHAVIOR,
            NodeType.HDF5,
            NodeType.MATLAB,
            NodeType.MICROSCOPE,
        ]:
            return NodeType.DATA
        elif node_type == NodeType.ALGO:
            return NodeType.ALGO
        else:
            None

    @staticmethod
    def check_nodetype_from_filetype(file_type: str) -> str:
        """
        Check NodeType (DATA or ALGO) from file type
        """
        if file_type in [
            FILETYPE.IMAGE,
            FILETYPE.CSV,
            FILETYPE.BEHAVIOR,
            FILETYPE.HDF5,
            FILETYPE.MATLAB,
            FILETYPE.MICROSCOPE,
        ]:
            return NodeType.DATA
        else:
            None


@dataclass
class OutputType:
    IMAGE: str = "images"
    TIMESERIES: str = "timeseries"
    HEATMAP: str = "heatmap"
    ROI: str = "roi"
    SCATTER: str = "scatter"
    BAR: str = "bar"
    HTML: str = "html"
    LINE: str = "line"
    POLAR: str = "polar"
    HISTOGRAM: str = "histogram"
    PIE: str = "pie"


class NodeItem(BaseModel):
    pendingNodeIdList: list = []


@dataclass
class OutputPath:
    path: str
    type: str
    max_index: int = None


@dataclass
class Message:
    status: str
    message: str
    outputPaths: Dict[str, OutputPath] = None


@dataclass
class DataFilterRangeParam:
    start: int
    end: int


@dataclass
class DataFilterParam:
    dim1: List[DataFilterRangeParam] = field(default_factory=list)
    dim2: List[DataFilterRangeParam] = field(default_factory=list)
    dim3: List[DataFilterRangeParam] = field(default_factory=list)
    roi: List[DataFilterRangeParam] = field(default_factory=list)

    @property
    def is_empty(self):
        return len(self.dim1 + self.dim2 + self.dim3 + self.roi) == 0

    @staticmethod
    def _get_mask(dim_range: List[DataFilterRangeParam], max_size: int):
        import numpy as np

        mask = np.zeros(max_size, dtype=bool)
        for range in dim_range:
            if isinstance(range, dict):
                mask[range["start"] : min(range["end"], max_size)] = True
            else:
                mask[range.start : min(range.end, max_size)] = True
        return mask

    def dim1_mask(self, max_size):
        return self._get_mask(self.dim1, max_size=max_size)

    def dim2_mask(self, max_size):
        return self._get_mask(self.dim2, max_size=max_size)

    def dim3_mask(self, max_size):
        return self._get_mask(self.dim3, max_size=max_size)

    def roi_mask(self, max_size):
        return self._get_mask(self.roi, max_size=max_size)


@dataclass
class NodeData:
    label: str
    param: dict
    path: Union[str, List]
    type: str
    fileType: str = None
    hdf5Path: str = None
    matPath: str = None
    dataFilterParam: Union[DataFilterParam, None] = field(
        default_factory=lambda: DataFilterParam(dim1=[], dim2=[], dim3=[], roi=[])
    )


@dataclass
class NodePosition:
    x: int
    y: int


@dataclass
class Style:
    border: str = None
    height: int = None
    padding: int = None
    width: int = None
    borderRadius: int = None


@dataclass
class Node:
    id: str
    type: str
    data: NodeData
    position: NodePosition
    style: Style


@dataclass
class Edge:
    id: str
    type: str
    animated: bool
    source: str
    sourceHandle: str
    target: str
    targetHandle: str
    style: Style


class RunItem(BaseModel):
    name: str = None
    nodeDict: Dict[str, Node] = {}
    edgeDict: Dict[str, Edge] = {}
    snakemakeParam: dict = {}
    nwbParam: dict = {}
    forceRunList: List[ForceRun]<|MERGE_RESOLUTION|>--- conflicted
+++ resolved
@@ -1,9 +1,5 @@
-<<<<<<< HEAD
 from dataclasses import dataclass, field
-=======
-from dataclasses import dataclass
 from enum import Enum
->>>>>>> cc2e0031
 from typing import Dict, List, Union
 
 from pydantic import BaseModel
