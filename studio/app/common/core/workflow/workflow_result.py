import os
<<<<<<< HEAD
from abc import ABCMeta, abstractmethod
=======
import re
import signal
import time
>>>>>>> ba19edfd
from dataclasses import asdict
from datetime import datetime
from glob import glob
from typing import Dict, List

<<<<<<< HEAD
from studio.app.common.core.experiment.experiment_reader import ExptConfigReader
from studio.app.common.core.experiment.experiment_writer import ExptConfigWriter
from studio.app.common.core.snakemake.smk_status_logger import SmkStatusLogger
from studio.app.common.core.storage.remote_storage_controller import (
    RemoteStorageController,
    RemoteStorageWriter,
)
from studio.app.common.core.utils.filepath_creater import join_filepath
from studio.app.common.core.utils.pickle_handler import PickleReader
from studio.app.common.core.workflow.workflow import (
    Message,
    NodeRunStatus,
    OutputPath,
    ProcessType,
)
=======
from fastapi import HTTPException, status
from psutil import AccessDenied, NoSuchProcess, Process, ZombieProcess, process_iter

from studio.app.common.core.experiment.experiment_reader import ExptConfigReader
from studio.app.common.core.experiment.experiment_writer import ExptConfigWriter
from studio.app.common.core.logger import AppLogger
from studio.app.common.core.rules.runner import Runner
from studio.app.common.core.snakemake.smk_status_logger import SmkStatusLogger
from studio.app.common.core.utils.filepath_creater import join_filepath
from studio.app.common.core.utils.pickle_handler import PickleReader
from studio.app.common.core.workflow.workflow import Message, NodeRunStatus, OutputPath
>>>>>>> ba19edfd
from studio.app.common.dataclass import BaseData
from studio.app.common.schemas.workflow import (
    WorkflowErrorInfo,
    WorkflowPIDFileData,
    WorkflowProcessInfo,
)
from studio.app.const import DATE_FORMAT
from studio.app.dir_path import DIRPATH

logger = AppLogger.get_logger()


class WorkflowResult:
<<<<<<< HEAD
    def __init__(self, remote_bucket_name, workspace_id, unique_id):
        self.remote_bucket_name = remote_bucket_name
=======
    def __init__(self, workspace_id: str, unique_id: str):
>>>>>>> ba19edfd
        self.workspace_id = workspace_id
        self.unique_id = unique_id
        self.workflow_dirpath = join_filepath(
            [
                DIRPATH.OUTPUT_DIR,
                self.workspace_id,
                self.unique_id,
            ]
        )
        self.expt_filepath = join_filepath(
            [self.workflow_dirpath, DIRPATH.EXPERIMENT_YML]
        )
<<<<<<< HEAD

    async def observe(self, nodeIdList) -> Dict:
        """
        Perform the following operations for the specified workflow
          - Check and update the workflow execution status
          - Response with the confirmed workflow execution status
        """

        results: Dict[str, Message] = {}

        # check for workflow errors
        workflow_error = SmkStatusLogger.get_error_content(
            self.workspace_id, self.unique_id
        )

        # observe node list
        for node_id in nodeIdList:
            # Cases with errors in workflow
            if workflow_error["has_error"]:
=======
        self.monitor = WorkflowMonitor(workspace_id, unique_id)

    def observe(self, nodeIdList: List[str]) -> Dict:
        """
        Perform the following operations for the specified workflow
          - Check and update the workflow execution status
          - Response with the confirmed workflow execution status
        """
        # validate args
        if not nodeIdList:
            return {}

        # check for workflow errors
        workflow_error = SmkStatusLogger.get_error_content(
            self.workspace_id, self.unique_id
        )

        # observe node list
        results = self.__observe_node_list(nodeIdList, workflow_error)

        # check workflow status
        is_workflow_status_running = self.__is_workflow_status_running(
            nodeIdList, results
        )

        # If the workflow status is running (workflow is incomplete),
        # check whether the actual process exists.
        if is_workflow_status_running:
            # check workflow process exists
            current_process = self.monitor.search_process()

            # error handling for process not found
            if current_process is None:
                workflow_error = WorkflowErrorInfo(
                    has_error=True, error_log="No Snakemake process found."
                )

            # re-run observe node list (reflects workflow error)
            results = self.__observe_node_list(nodeIdList, workflow_error)

        return results

    def __observe_node_list(
        self, nodeIdList: List[str], workflow_error: WorkflowErrorInfo
    ) -> Dict[str, Message]:
        results: Dict[str, Message] = {}

        for node_id in nodeIdList:
            # Cases with errors in workflow
            if workflow_error.has_error:
>>>>>>> ba19edfd
                node_pickle_path = None
                node_result = NodeResult(
                    self.workspace_id,
                    self.unique_id,
                    node_id,
                    node_pickle_path,
                    workflow_error,
<<<<<<< HEAD
                )
                results[node_id] = node_result.observe()

            # Normal case
            else:
                # search node pickle files
                node_dirpath = join_filepath([self.workflow_dirpath, node_id])
                node_pickle_files = list(
                    set(glob(join_filepath([node_dirpath, "*.pkl"])))
                    - set(glob(join_filepath([node_dirpath, "tmp_*.pkl"])))
                )

                # process node pickle files
                for node_pickle_path in node_pickle_files:
                    # process for procs
                    if node_id == ProcessType.POST_PROCESS.id:
                        node_result = PostProcessResult(
                            self.remote_bucket_name,
                            self.workspace_id,
                            self.unique_id,
                            node_id,
                            node_pickle_path,
                        )
                        results[node_id] = await node_result.observe()

                        self.__check_has_nwb(node_id)

                    # process for nodes
                    else:
                        node_result = NodeResult(
                            self.workspace_id,
                            self.unique_id,
                            node_id,
                            node_pickle_path,
                        )
                        results[node_id] = node_result.observe()

                        self.__check_has_nwb(node_id)
=======
                )
                results[node_id] = node_result.observe()

            # Normal case
            else:
                # search node pickle files
                node_dirpath = join_filepath([self.workflow_dirpath, node_id])
                node_pickle_files = list(
                    set(glob(join_filepath([node_dirpath, "*.pkl"])))
                    - set(glob(join_filepath([node_dirpath, "tmp_*.pkl"])))
                )

                # process node pickle files
                for node_pickle_path in node_pickle_files:
                    node_result = NodeResult(
                        self.workspace_id,
                        self.unique_id,
                        node_id,
                        node_pickle_path,
                    )
                    results[node_id] = node_result.observe()

                    self.__check_has_nwb(node_id)
>>>>>>> ba19edfd

        # check workflow nwb
        self.__check_has_nwb()

        return results

<<<<<<< HEAD
    def __check_has_nwb(self, node_id=None):
=======
    def __is_workflow_status_running(
        self, nodeIdList: List[str], messages: Dict[str, Message]
    ) -> bool:
        """
        By comparing the number of nodeIdList waiting for processing completion
        with the number of nodeIdList that has completed processing immediately before,
        is_running is determined.
        """
        is_running = len(nodeIdList) != len(messages.keys())

        logger.debug(
            "check wornflow running status "
            f"[{self.workspace_id}/{self.unique_id}] [is_running: {is_running}]"
        )

        return is_running

    def __check_has_nwb(self, node_id=None) -> None:
>>>>>>> ba19edfd
        target_whole_nwb = node_id is None

        if target_whole_nwb:
            nwb_filepath_list = glob(join_filepath([self.workflow_dirpath, "*.nwb"]))
        else:
            node_dirpath = join_filepath([self.workflow_dirpath, node_id])
            nwb_filepath_list = glob(join_filepath([node_dirpath, "*.nwb"]))

        for nwb_filepath in nwb_filepath_list:
            if os.path.exists(nwb_filepath):
                config = ExptConfigReader.read(self.expt_filepath)

                if target_whole_nwb:
                    config.hasNWB = True
                else:
                    config.function[node_id].hasNWB = True

                # Update EXPERIMENT_YML
                ExptConfigWriter.write_raw(
                    self.workspace_id, self.unique_id, asdict(config)
                )


<<<<<<< HEAD
class BaseNodeResult(metaclass=ABCMeta):
    @abstractmethod
    def observe(self) -> Message:
        pass

    @abstractmethod
    def success(self) -> Message:
        pass

    @abstractmethod
    def error(self) -> Message:
        pass


class NodeResult(BaseNodeResult):
=======
class NodeResult:
>>>>>>> ba19edfd
    def __init__(
        self,
        workspace_id: str,
        unique_id: str,
        node_id: str,
        pickle_filepath: str,
<<<<<<< HEAD
        workflow_error: dict = None,
=======
        workflow_error: WorkflowErrorInfo = None,
>>>>>>> ba19edfd
    ):
        self.workspace_id = workspace_id
        self.unique_id = unique_id
        self.workflow_dirpath = join_filepath(
            [
                DIRPATH.OUTPUT_DIR,
                self.workspace_id,
                self.unique_id,
            ]
        )
        self.node_id = node_id
        self.node_dirpath = join_filepath([self.workflow_dirpath, self.node_id])
        self.expt_filepath = join_filepath(
            [self.workflow_dirpath, DIRPATH.EXPERIMENT_YML]
        )
<<<<<<< HEAD
        self.workflow_has_error = (
            workflow_error["has_error"] if workflow_error else False
        )
        self.workflow_error_log = (
            workflow_error["error_log"] if workflow_error else None
        )
=======
        self.workflow_has_error = workflow_error.has_error if workflow_error else False
        self.workflow_error_log = workflow_error.error_log if workflow_error else None
>>>>>>> ba19edfd

        if not self.workflow_has_error:
            pickle_filepath = pickle_filepath.replace("\\", "/")
            self.algo_name = os.path.splitext(os.path.basename(pickle_filepath))[0]
            try:
                self.info = PickleReader.read(pickle_filepath)
            except EOFError:
                self.info = None  # indicates error
        else:
            self.algo_name = None
            self.info = None

    def observe(self) -> Message:
        expt_config = ExptConfigReader.read(self.expt_filepath)

        # case) error throughout workflow
        if self.workflow_has_error:
            message = self.error(self.workflow_error_log)
        # case) error in node
        elif PickleReader.check_is_error_node_pickle(self.info):
            message = self.error()
        # case) success in node
        else:
            message = self.success()
            expt_config.function[self.node_id].outputPaths = message.outputPaths

        expt_config.function[self.node_id].success = message.status

        now = datetime.now().strftime(DATE_FORMAT)
        expt_config.function[self.node_id].finished_at = now
        expt_config.function[self.node_id].message = message.message

        # check all function processed status
        statuses = list(map(lambda x: x.success, expt_config.function.values()))

        if NodeRunStatus.RUNNING.value not in statuses:
            expt_config.finished_at = now
            if NodeRunStatus.ERROR.value in statuses:
                expt_config.success = NodeRunStatus.ERROR.value
            else:
                expt_config.success = NodeRunStatus.SUCCESS.value

        # Update EXPERIMENT_YML
        ExptConfigWriter.write_raw(
            self.workspace_id, self.unique_id, asdict(expt_config)
        )
        return message

    def success(self) -> Message:
        return Message(
            status=NodeRunStatus.SUCCESS.value,
            message=f"{self.algo_name} success",
            outputPaths=self.output_paths(),
        )

    def error(self, message: str = None) -> Message:
        if message is None:
            if self.info is None:
                message = "Invalid node result info: None"
            else:
                message = (
                    "\n".join(self.info) if isinstance(self.info, list) else self.info
                )
<<<<<<< HEAD

        return Message(status=NodeRunStatus.ERROR.value, message=message)

=======

        return Message(status=NodeRunStatus.ERROR.value, message=message)

>>>>>>> ba19edfd
    def output_paths(self) -> dict:
        output_paths: Dict[str, OutputPath] = {}
        for k, v in self.info.items():
            if isinstance(v, BaseData):
                v.save_json(self.node_dirpath)
                if v.output_path:
                    output_paths[k] = v.output_path

        return output_paths


<<<<<<< HEAD
class PostProcessResult(BaseNodeResult):
    def __init__(
        self,
        remote_bucket_name: str,
        workspace_id: str,
        unique_id: str,
        node_id: str,
        pickle_filepath: str,
        workflow_error: dict = None,
    ):
        self.remote_bucket_name = remote_bucket_name
        self.workspace_id = workspace_id
        self.unique_id = unique_id
        self.workflow_dirpath = join_filepath(
=======
class WorkflowMonitor:
    PROCESS_SNAKEMAKE_CMDLINE = "python .*/\\.snakemake/scripts/"
    PROCESS_SNAKEMAKE_WAIT_TIMEOUT = 7200  # sec
    PROCESS_CONDA_CMDLINE = "conda env create .*/\\.snakemake/conda/"
    PROCESS_CONDA_WAIT_TIMEOUT = 3600  # sec

    def __init__(self, workspace_id: str, unique_id: str):
        self.workspace_id = workspace_id
        self.unique_id = unique_id
        self.expt_filepath = join_filepath(
>>>>>>> ba19edfd
            [
                DIRPATH.OUTPUT_DIR,
                self.workspace_id,
                self.unique_id,
<<<<<<< HEAD
            ]
        )
        self.node_id = node_id
        self.node_dirpath = join_filepath([self.workflow_dirpath, self.node_id])
        self.expt_filepath = join_filepath(
            [self.workflow_dirpath, DIRPATH.EXPERIMENT_YML]
        )
        self.workflow_has_error = (
            workflow_error["has_error"] if workflow_error else False
        )
        self.workflow_error_log = (
            workflow_error["error_log"] if workflow_error else None
        )

        if not self.workflow_has_error:
            pickle_filepath = pickle_filepath.replace("\\", "/")
            self.algo_name = os.path.splitext(os.path.basename(pickle_filepath))[0]
            try:
                self.info = PickleReader.read(pickle_filepath)
            except EOFError:
                self.info = None  # indicates error
        else:
            self.algo_name = None
            self.info = None

    async def observe(self) -> Message:
        expt_config = ExptConfigReader.read(self.expt_filepath)

        # case) error throughout workflow
        if self.workflow_has_error:
            message = self.error(self.workflow_error_log)
        # case) error in node
        elif PickleReader.check_is_error_node_pickle(self.info):
            message = self.error()
        # case) success in node
        else:
            message = self.success()

        expt_config.procs[self.node_id].success = message.status

        now = datetime.now().strftime(DATE_FORMAT)
        expt_config.procs[self.node_id].finished_at = now
        expt_config.procs[self.node_id].message = message.message

        # check all function processed status
        statuses = list(map(lambda x: x.success, expt_config.procs.values()))

        if NodeRunStatus.RUNNING.value not in statuses:
            expt_config.finished_at = now
            if NodeRunStatus.ERROR.value in statuses:
                expt_config.success = NodeRunStatus.ERROR.value
            else:
                expt_config.success = NodeRunStatus.SUCCESS.value

        # Update EXPERIMENT_YML
        ExptConfigWriter.write_raw(
            self.workspace_id, self.unique_id, asdict(expt_config)
        )

        # Operate remote storage data.
        if RemoteStorageController.is_available():
            # upload latest EXPERIMENT_YML
            async with RemoteStorageWriter(
                self.remote_bucket_name, expt_config.workspace_id, expt_config.unique_id
            ) as remote_storage_controller:
                await remote_storage_controller.upload_experiment(
                    expt_config.workspace_id,
                    expt_config.unique_id,
                    [DIRPATH.EXPERIMENT_YML],
                )

        return message

    def success(self) -> Message:
        return Message(
            status=NodeRunStatus.SUCCESS.value,
            message=f"{self.algo_name} success",
            outputPaths=[],
        )

    def error(self, message: str = None) -> Message:
        if message is None:
            if self.info is None:
                message = "Invalid node result info: None"
            else:
                message = (
                    "\n".join(self.info) if isinstance(self.info, list) else self.info
                )

        return Message(status=NodeRunStatus.ERROR.value, message=message)
=======
                DIRPATH.EXPERIMENT_YML,
            ]
        )

    def search_process(self) -> WorkflowProcessInfo:
        pid_data = Runner.read_pid_file(self.workspace_id, self.unique_id)
        if pid_data is None:
            logger.warning(
                f"No workflow pid file found. [{self.workspace_id}/{self.unique_id}]"
            )

            # Refer experiment_data instead of pid_data
            expt_config = ExptConfigReader.read(self.expt_filepath)
            try:
                expt_started_time = datetime.strptime(
                    expt_config.started_at, DATE_FORMAT
                )
            except ValueError:
                expt_started_time = datetime.fromtimestamp(0)

            # Set dummy value to proceed to the next step.
            pid_data = WorkflowPIDFileData(
                last_pid=999999,
                last_script_file="__dummy_wrapper_function.py",
                create_time=expt_started_time.timestamp(),
            )

        process_data: WorkflowProcessInfo = None

        # Find the process corresponding to the pid in pid_data
        try:
            last_pid = pid_data.last_pid

            # get process
            process = Process(last_pid)
            logger.info(f"Found workflow process. {process}")

            # validate process name
            process_cmdline = " ".join(process.cmdline())
            if not re.search(self.PROCESS_SNAKEMAKE_CMDLINE, process_cmdline):
                logger.warning(
                    "Found another process with same PID:"
                    f" [{last_pid}] [{process_cmdline}]"
                )
                raise NoSuchProcess(last_pid)

            process_data = WorkflowProcessInfo(process=process, pid_data=pid_data)

        # If the target process does not exist,
        # check for the existence of the `conda env create` command process.
        except NoSuchProcess:
            logger.warning(f"No workflow process found. {pid_data}")

            # Search for the existence of a conda command process ("conda env create")
            conda_process = None
            for proc in process_iter(["pid", "name", "cmdline"]):
                try:
                    cmdline = proc.info.get("cmdline")
                    cmdline = " ".join(cmdline) if cmdline else ""

                    if re.search(self.PROCESS_CONDA_CMDLINE, cmdline):
                        conda_ps_create_elapsed = int(time.time() - proc.create_time())
                        logger.info(
                            f"Found conda process. [{proc}] [{cmdline}] "
                            f"[{conda_ps_create_elapsed} sec]",
                        )
                        conda_process = Process(proc.pid)

                        # Check elapsed time for process startup
                        #
                        # ATTENTION:
                        # The conda command process is a separate process from
                        #   the snakemake process (although it is a child process),
                        #   so it is difficult to identify the process with certainty.
                        # Therefore, the process start time is used here to determine
                        #   the process by estimation.
                        if conda_ps_create_elapsed < self.PROCESS_CONDA_WAIT_TIMEOUT:
                            process_data = WorkflowProcessInfo(
                                process=conda_process, pid_data=pid_data
                            )
                        else:
                            logger.warning(
                                "This conda command is "
                                "probably an irrelevant process.."
                                f"[{conda_process}] [{conda_ps_create_elapsed} sec]"
                            )
                    else:
                        continue  # skip that process

                except AccessDenied:
                    continue  # skip that process
                except ZombieProcess:
                    continue  # skip that process

        # Rescue action when process not found
        if process_data is None:
            # Check elapsed time for process startup
            # *Retry for a certain period of time even if process not found
            if pid_data.elapsed_time_float < self.PROCESS_SNAKEMAKE_WAIT_TIMEOUT:
                logger.debug(f"Set dummy workflow process tentatively. [{pid_data}]")
                process_data = WorkflowProcessInfo(process=None, pid_data=pid_data)
            else:
                logger.warning(f"No workflow process found at all. [{pid_data}]")

        return process_data

    def cancel_run(self):
        """
        The algorithm function of this workflow is being executed at the line:
        https://github.com/snakemake/snakemake/blob/27b224ed12448df8aebc7d1ff8f25e3bf7622232/snakemake/shell.py#L258
        ```
        proc = sp.Popen(
            cmd,
            bufsize=-1,
            shell=use_shell,
            stdout=stdout,
            universal_newlines=iterable or read or None,
            close_fds=close_fds,
            **cls._process_args,
            env=envvars,
        )
        ```
        The `cmd` argument has the following format:
        ```
        source ~/miniconda3/bin/activate
        '/app/.snakemake/conda/xxxxxxxxxxxxxxxxxxxxxxxxxxxxxxxx_';
        set -euo pipefail;
        python /app/.snakemake/scripts/tmpxxxxxxxx.func.py
        ```
        Interrupt the conda activate at the beginning of the process is impossible
        because it is only called when each algorithm function executes.
        This workflow is cancelled by killing process via PID of algorithm function
        saved in `RUN_PROCESS_PID_FILE` file
        Raises:
            HTTPException: if pid_filepath or last_script_file does not exist
        """

        current_process = self.search_process()
        if current_process is None:
            raise HTTPException(
                status_code=status.HTTP_404_NOT_FOUND,
                detail="Current process not found",
            )
        elif current_process.process is None:
            raise HTTPException(
                status_code=status.HTTP_404_NOT_FOUND,
                detail="Current process not found",
            )
        pid_data = current_process.pid_data

        if os.path.exists(pid_data.last_script_file):
            # force remove run script file
            os.remove(pid_data.last_script_file)

        else:
            logger.warning(
                "The run script has not yet started. "
                f"script: {pid_data.last_script_file}"
            )

        # send kill to process
        current_process.process.send_signal(signal.SIGTERM)

        return True
>>>>>>> ba19edfd
<|MERGE_RESOLUTION|>--- conflicted
+++ resolved
@@ -1,19 +1,20 @@
 import os
-<<<<<<< HEAD
-from abc import ABCMeta, abstractmethod
-=======
 import re
 import signal
 import time
->>>>>>> ba19edfd
+from abc import ABCMeta, abstractmethod
 from dataclasses import asdict
 from datetime import datetime
 from glob import glob
 from typing import Dict, List
 
-<<<<<<< HEAD
+from fastapi import HTTPException, status
+from psutil import AccessDenied, NoSuchProcess, Process, ZombieProcess, process_iter
+
 from studio.app.common.core.experiment.experiment_reader import ExptConfigReader
 from studio.app.common.core.experiment.experiment_writer import ExptConfigWriter
+from studio.app.common.core.logger import AppLogger
+from studio.app.common.core.rules.runner import Runner
 from studio.app.common.core.snakemake.smk_status_logger import SmkStatusLogger
 from studio.app.common.core.storage.remote_storage_controller import (
     RemoteStorageController,
@@ -27,19 +28,6 @@
     OutputPath,
     ProcessType,
 )
-=======
-from fastapi import HTTPException, status
-from psutil import AccessDenied, NoSuchProcess, Process, ZombieProcess, process_iter
-
-from studio.app.common.core.experiment.experiment_reader import ExptConfigReader
-from studio.app.common.core.experiment.experiment_writer import ExptConfigWriter
-from studio.app.common.core.logger import AppLogger
-from studio.app.common.core.rules.runner import Runner
-from studio.app.common.core.snakemake.smk_status_logger import SmkStatusLogger
-from studio.app.common.core.utils.filepath_creater import join_filepath
-from studio.app.common.core.utils.pickle_handler import PickleReader
-from studio.app.common.core.workflow.workflow import Message, NodeRunStatus, OutputPath
->>>>>>> ba19edfd
 from studio.app.common.dataclass import BaseData
 from studio.app.common.schemas.workflow import (
     WorkflowErrorInfo,
@@ -53,12 +41,8 @@
 
 
 class WorkflowResult:
-<<<<<<< HEAD
-    def __init__(self, remote_bucket_name, workspace_id, unique_id):
+    def __init__(self, remote_bucket_name: str, workspace_id: str, unique_id: str):
         self.remote_bucket_name = remote_bucket_name
-=======
-    def __init__(self, workspace_id: str, unique_id: str):
->>>>>>> ba19edfd
         self.workspace_id = workspace_id
         self.unique_id = unique_id
         self.workflow_dirpath = join_filepath(
@@ -71,30 +55,9 @@
         self.expt_filepath = join_filepath(
             [self.workflow_dirpath, DIRPATH.EXPERIMENT_YML]
         )
-<<<<<<< HEAD
-
-    async def observe(self, nodeIdList) -> Dict:
-        """
-        Perform the following operations for the specified workflow
-          - Check and update the workflow execution status
-          - Response with the confirmed workflow execution status
-        """
-
-        results: Dict[str, Message] = {}
-
-        # check for workflow errors
-        workflow_error = SmkStatusLogger.get_error_content(
-            self.workspace_id, self.unique_id
-        )
-
-        # observe node list
-        for node_id in nodeIdList:
-            # Cases with errors in workflow
-            if workflow_error["has_error"]:
-=======
         self.monitor = WorkflowMonitor(workspace_id, unique_id)
 
-    def observe(self, nodeIdList: List[str]) -> Dict:
+    async def observe(self, nodeIdList: List[str]) -> Dict:
         """
         Perform the following operations for the specified workflow
           - Check and update the workflow execution status
@@ -134,7 +97,7 @@
 
         return results
 
-    def __observe_node_list(
+    async def __observe_node_list(
         self, nodeIdList: List[str], workflow_error: WorkflowErrorInfo
     ) -> Dict[str, Message]:
         results: Dict[str, Message] = {}
@@ -142,7 +105,6 @@
         for node_id in nodeIdList:
             # Cases with errors in workflow
             if workflow_error.has_error:
->>>>>>> ba19edfd
                 node_pickle_path = None
                 node_result = NodeResult(
                     self.workspace_id,
@@ -150,7 +112,6 @@
                     node_id,
                     node_pickle_path,
                     workflow_error,
-<<<<<<< HEAD
                 )
                 results[node_id] = node_result.observe()
 
@@ -189,40 +150,12 @@
                         results[node_id] = node_result.observe()
 
                         self.__check_has_nwb(node_id)
-=======
-                )
-                results[node_id] = node_result.observe()
-
-            # Normal case
-            else:
-                # search node pickle files
-                node_dirpath = join_filepath([self.workflow_dirpath, node_id])
-                node_pickle_files = list(
-                    set(glob(join_filepath([node_dirpath, "*.pkl"])))
-                    - set(glob(join_filepath([node_dirpath, "tmp_*.pkl"])))
-                )
-
-                # process node pickle files
-                for node_pickle_path in node_pickle_files:
-                    node_result = NodeResult(
-                        self.workspace_id,
-                        self.unique_id,
-                        node_id,
-                        node_pickle_path,
-                    )
-                    results[node_id] = node_result.observe()
-
-                    self.__check_has_nwb(node_id)
->>>>>>> ba19edfd
 
         # check workflow nwb
         self.__check_has_nwb()
 
         return results
 
-<<<<<<< HEAD
-    def __check_has_nwb(self, node_id=None):
-=======
     def __is_workflow_status_running(
         self, nodeIdList: List[str], messages: Dict[str, Message]
     ) -> bool:
@@ -241,7 +174,6 @@
         return is_running
 
     def __check_has_nwb(self, node_id=None) -> None:
->>>>>>> ba19edfd
         target_whole_nwb = node_id is None
 
         if target_whole_nwb:
@@ -265,7 +197,6 @@
                 )
 
 
-<<<<<<< HEAD
 class BaseNodeResult(metaclass=ABCMeta):
     @abstractmethod
     def observe(self) -> Message:
@@ -281,20 +212,13 @@
 
 
 class NodeResult(BaseNodeResult):
-=======
-class NodeResult:
->>>>>>> ba19edfd
     def __init__(
         self,
         workspace_id: str,
         unique_id: str,
         node_id: str,
         pickle_filepath: str,
-<<<<<<< HEAD
-        workflow_error: dict = None,
-=======
         workflow_error: WorkflowErrorInfo = None,
->>>>>>> ba19edfd
     ):
         self.workspace_id = workspace_id
         self.unique_id = unique_id
@@ -310,17 +234,8 @@
         self.expt_filepath = join_filepath(
             [self.workflow_dirpath, DIRPATH.EXPERIMENT_YML]
         )
-<<<<<<< HEAD
-        self.workflow_has_error = (
-            workflow_error["has_error"] if workflow_error else False
-        )
-        self.workflow_error_log = (
-            workflow_error["error_log"] if workflow_error else None
-        )
-=======
         self.workflow_has_error = workflow_error.has_error if workflow_error else False
         self.workflow_error_log = workflow_error.error_log if workflow_error else None
->>>>>>> ba19edfd
 
         if not self.workflow_has_error:
             pickle_filepath = pickle_filepath.replace("\\", "/")
@@ -384,15 +299,9 @@
                 message = (
                     "\n".join(self.info) if isinstance(self.info, list) else self.info
                 )
-<<<<<<< HEAD
 
         return Message(status=NodeRunStatus.ERROR.value, message=message)
 
-=======
-
-        return Message(status=NodeRunStatus.ERROR.value, message=message)
-
->>>>>>> ba19edfd
     def output_paths(self) -> dict:
         output_paths: Dict[str, OutputPath] = {}
         for k, v in self.info.items():
@@ -404,7 +313,6 @@
         return output_paths
 
 
-<<<<<<< HEAD
 class PostProcessResult(BaseNodeResult):
     def __init__(
         self,
@@ -419,23 +327,10 @@
         self.workspace_id = workspace_id
         self.unique_id = unique_id
         self.workflow_dirpath = join_filepath(
-=======
-class WorkflowMonitor:
-    PROCESS_SNAKEMAKE_CMDLINE = "python .*/\\.snakemake/scripts/"
-    PROCESS_SNAKEMAKE_WAIT_TIMEOUT = 7200  # sec
-    PROCESS_CONDA_CMDLINE = "conda env create .*/\\.snakemake/conda/"
-    PROCESS_CONDA_WAIT_TIMEOUT = 3600  # sec
-
-    def __init__(self, workspace_id: str, unique_id: str):
-        self.workspace_id = workspace_id
-        self.unique_id = unique_id
-        self.expt_filepath = join_filepath(
->>>>>>> ba19edfd
             [
                 DIRPATH.OUTPUT_DIR,
                 self.workspace_id,
                 self.unique_id,
-<<<<<<< HEAD
             ]
         )
         self.node_id = node_id
@@ -526,7 +421,22 @@
                 )
 
         return Message(status=NodeRunStatus.ERROR.value, message=message)
-=======
+
+
+class WorkflowMonitor:
+    PROCESS_SNAKEMAKE_CMDLINE = "python .*/\\.snakemake/scripts/"
+    PROCESS_SNAKEMAKE_WAIT_TIMEOUT = 7200  # sec
+    PROCESS_CONDA_CMDLINE = "conda env create .*/\\.snakemake/conda/"
+    PROCESS_CONDA_WAIT_TIMEOUT = 3600  # sec
+
+    def __init__(self, workspace_id: str, unique_id: str):
+        self.workspace_id = workspace_id
+        self.unique_id = unique_id
+        self.expt_filepath = join_filepath(
+            [
+                DIRPATH.OUTPUT_DIR,
+                self.workspace_id,
+                self.unique_id,
                 DIRPATH.EXPERIMENT_YML,
             ]
         )
@@ -690,5 +600,4 @@
         # send kill to process
         current_process.process.send_signal(signal.SIGTERM)
 
-        return True
->>>>>>> ba19edfd
+        return True