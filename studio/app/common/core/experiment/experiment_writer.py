import glob
import os
import pickle
import re
import shutil
from dataclasses import asdict
from datetime import datetime
from typing import Dict

import numpy as np

from studio.app.common.core.experiment.experiment import ExptConfig, ExptFunction
from studio.app.common.core.experiment.experiment_builder import ExptConfigBuilder
from studio.app.common.core.experiment.experiment_reader import ExptConfigReader
from studio.app.common.core.logger import AppLogger
from studio.app.common.core.storage.remote_storage_controller import (
    RemoteStorageController,
    RemoteStorageDeleter,
    RemoteStorageWriter,
    RemoteSyncLockFileUtil,
)
from studio.app.common.core.utils.config_handler import ConfigWriter
from studio.app.common.core.utils.filepath_creater import join_filepath
from studio.app.common.core.workflow.workflow import (
    NodeRunStatus,
    ProcessType,
    WorkflowRunStatus,
)
from studio.app.common.core.workflow.workflow_reader import WorkflowConfigReader
from studio.app.const import DATE_FORMAT
from studio.app.dir_path import DIRPATH

logger = AppLogger.get_logger()


class ExptConfigWriter:
    def __init__(
        self,
        workspace_id: str,
        unique_id: str,
        name: str,
        nwbfile: Dict = {},
        snakemake: Dict = {},
    ) -> None:
        self.workspace_id = workspace_id
        self.unique_id = unique_id
        self.name = name
        self.nwbfile = nwbfile
        self.snakemake = snakemake
        self.builder = ExptConfigBuilder()

    def write(self) -> None:
        expt_filepath = join_filepath(
            [
                DIRPATH.OUTPUT_DIR,
                self.workspace_id,
                self.unique_id,
                DIRPATH.EXPERIMENT_YML,
            ]
        )
        if os.path.exists(expt_filepath):
            expt_config = ExptConfigReader.read(expt_filepath)
            self.builder.set_config(expt_config)
            self.add_run_info()
        else:
            self.create_config()

        self.build_function_from_nodeDict()
        self.build_procs()

        # Write EXPERIMENT_YML
        self.write_raw(
            self.workspace_id, self.unique_id, config=asdict(self.builder.build())
        )

    @staticmethod
    def write_raw(workspace_id: str, unique_id: str, config: dict) -> None:
        ConfigWriter.write(
            dirname=join_filepath([DIRPATH.OUTPUT_DIR, workspace_id, unique_id]),
            filename=DIRPATH.EXPERIMENT_YML,
            config=config,
        )

    def create_config(self) -> ExptConfig:
        return (
            self.builder.set_workspace_id(self.workspace_id)
            .set_unique_id(self.unique_id)
            .set_name(self.name)
            .set_started_at(datetime.now().strftime(DATE_FORMAT))
            .set_success(WorkflowRunStatus.RUNNING.value)
            .set_nwbfile(self.nwbfile)
            .set_snakemake(self.snakemake)
            .build()
        )

    def add_run_info(self) -> ExptConfig:
        return (
            self.builder.set_started_at(
                datetime.now().strftime(DATE_FORMAT)
            )  # Update time
            .set_success(WorkflowRunStatus.RUNNING.value)
            .build()
        )

    def build_function_from_nodeDict(self) -> ExptConfig:
        func_dict: Dict[str, ExptFunction] = {}
        node_dict = WorkflowConfigReader.read(
            join_filepath(
                [
                    DIRPATH.OUTPUT_DIR,
                    self.workspace_id,
                    self.unique_id,
                    DIRPATH.WORKFLOW_YML,
                ]
            )
        ).nodeDict

        for node in node_dict.values():
            func_dict[node.id] = ExptFunction(
                unique_id=node.id,
                name=node.data.label,
                hasNWB=False,
                success=NodeRunStatus.RUNNING.value,
            )
            if node.data.type == "input":
                timestamp = datetime.now().strftime(DATE_FORMAT)
                func_dict[node.id].started_at = timestamp
                func_dict[node.id].finished_at = timestamp
                func_dict[node.id].success = NodeRunStatus.SUCCESS.value

        return self.builder.set_function(func_dict).build()

    def build_procs(self) -> ExptConfig:
        target_procs = [ProcessType.POST_PROCESS]
        func_dict: Dict[str, ExptFunction] = {}

        for proc in target_procs:
            func_dict[proc.id] = ExptFunction(
                unique_id=proc.id, name=proc.label, hasNWB=False, success="running"
            )

        return self.builder.set_procs(func_dict).build()


class ExptDataWriter:
    def __init__(
        self,
        remote_bucket_name: str,
        workspace_id: str,
        unique_id: str,
    ):
        self.remote_bucket_name = remote_bucket_name
        self.workspace_id = workspace_id
        self.unique_id = unique_id

<<<<<<< HEAD
    async def delete_data(self) -> bool:
        result = True

        # Operate remote storage data.
        if RemoteStorageController.is_available():
            # Check for remote-sync-lock-file
            # - If lock file exists, an exception is raised (raise_error=True)
            RemoteSyncLockFileUtil.check_sync_lock_file(
                self.workspace_id, self.unique_id, raise_error=True
            )

            # delete remote data
            async with RemoteStorageDeleter(
                self.remote_bucket_name, self.workspace_id, self.unique_id
            ) as remote_storage_controller:
                result = await remote_storage_controller.delete_experiment(
                    self.workspace_id, self.unique_id
                )

        # delete local data
        shutil.rmtree(
            join_filepath([DIRPATH.OUTPUT_DIR, self.workspace_id, self.unique_id])
=======
    def delete_data(self) -> bool:
        experiment_path = join_filepath(
            [DIRPATH.OUTPUT_DIR, self.workspace_id, self.unique_id]
>>>>>>> 84f9a453
        )

        try:
            # Check the expt is running or if don't have status it will return None
            status = ExptConfigReader.load_experiment_success_status(
                self.workspace_id, self.unique_id
            )
            # If the experiment is running or has no status, skip deletion
            # no status means the experiemnt yaml is not created yet
            if status is None:
                pass
            elif status == WorkflowRunStatus.RUNNING:
                logger.warning(
                    f"Skipping deletion of running experiment '{self.unique_id}'"
                )
                return False

            shutil.rmtree(experiment_path)
            logger.info(f"Deleted experiment data at: {experiment_path}")

            result = True

        except Exception as e:
            logger.error(
                f"Failed to delete experiment '{self.unique_id}': {e}",
                exc_info=True,
            )
            result = False

        return result

    async def rename(self, new_name: str) -> ExptConfig:
        # Operate remote storage data.
        if RemoteStorageController.is_available():
            # Check for remote-sync-lock-file
            # - If lock file exists, an exception is raised (raise_error=True)
            RemoteSyncLockFileUtil.check_sync_lock_file(
                self.workspace_id, self.unique_id, raise_error=True
            )

        # validate params
        new_name = "" if new_name is None else new_name  # filter None

        # Note: "r+" option for file-open is not used here
        #   because it requires file pointer control.

        # Read config
        config = ExptConfigReader.read_raw(self.workspace_id, self.unique_id)
        config["name"] = new_name

        # Update & Write config
        ExptConfigWriter.write_raw(self.workspace_id, self.unique_id, config)

        # Operate remote storage data.
        if RemoteStorageController.is_available():
            # upload latest EXPERIMENT_YML
            async with RemoteStorageWriter(
                self.remote_bucket_name, self.workspace_id, self.unique_id
            ) as remote_storage_controller:
                await remote_storage_controller.upload_experiment(
                    self.workspace_id, self.unique_id, [DIRPATH.EXPERIMENT_YML]
                )

        config_path = join_filepath(
            [
                DIRPATH.OUTPUT_DIR,
                self.workspace_id,
                self.unique_id,
                DIRPATH.EXPERIMENT_YML,
            ]
        )

        return ExptConfigReader.read(config_path)

    def copy_data(self, new_unique_id: str) -> bool:
        logger = AppLogger.get_logger()

        try:
            # Define file paths
            output_dir = join_filepath(
                [DIRPATH.OUTPUT_DIR, self.workspace_id, self.unique_id]
            )
            new_output_dir = join_filepath(
                [DIRPATH.OUTPUT_DIR, self.workspace_id, new_unique_id]
            )

            # Copy directory
            shutil.copytree(output_dir, new_output_dir)

            # Update experiment configuration and unique IDs
            if not self.__copy_data_update_experiment_config_name(
                self.workspace_id, new_unique_id
            ):
                logger.error("Failed to update experiment.yml after copying.")
                return False

            if not self.__copy_data_replace_unique_id(
                new_output_dir, self.unique_id, new_unique_id
            ):
                logger.error("Failed to update unique_id in files.")
                return False

            logger.info(f"Data successfully copied to {new_output_dir}")
            return True

        except Exception as e:
            logger.error(f"Error copying data: {e}")
            return False

    def __copy_data_replace_unique_id(
        self, directory: str, old_id: str, new_id: str
    ) -> bool:
        logger = AppLogger.get_logger()

        try:
            targeted_files = {
                "yaml": glob.glob(
                    os.path.join(directory, "**", "*.yaml"), recursive=True
                ),
                "npy": glob.glob(
                    os.path.join(directory, "**", "*.npy"), recursive=True
                ),
                "pkl": glob.glob(
                    os.path.join(directory, "**", "*.pkl"), recursive=True
                ),
            }

            for file_type, files in targeted_files.items():
                for file in files:
                    if file_type == "yaml":
                        self.__copy_data_update_yaml(file, old_id, new_id)
                    elif file_type == "pkl":
                        self.__copy_data_update_pickle(file, old_id, new_id)
                    elif file_type == "npy":
                        self.__copy_data_update_npy(file, old_id, new_id)

            logger.info("All relevant files updated successfully.")
            return True

        except Exception as e:
            logger.error(f"Error replacing unique_id in files: {e}")
            return False

    def __copy_data_update_yaml(self, file_path: str, old_id: str, new_id: str) -> None:
        logger = AppLogger.get_logger()
        try:
            with open(file_path, "r", encoding="utf-8") as file:
                content = file.read()

            # Use the provided regex pattern for replacement
            pattern = re.compile(rf"(?:\b|\/){re.escape(old_id)}(?:\b|\/)(?:[^\s]*)")
            updated_content = pattern.sub(
                lambda match: match.group(0).replace(old_id, new_id), content
            )

            with open(file_path, "w", encoding="utf-8") as file:
                file.write(updated_content)

            logger.info(f"Updated YAML: {file_path}")
        except Exception as e:
            logger.warning(f"Failed to update YAML {file_path}: {e}")

    def __copy_data_update_pickle(
        self, file_path: str, old_id: str, new_id: str
    ) -> None:
        logger = AppLogger.get_logger()
        try:
            with open(file_path, "rb") as file:
                data = pickle.load(file)

            updated_data = self.__replace_ids_recursive(data, old_id, new_id)
            with open(file_path, "wb") as file:
                pickle.dump(updated_data, file)

            logger.info(f"Updated Pickle: {file_path}")
        except Exception as e:
            logger.warning(f"Failed to update Pickle {file_path}: {e}")

    def __copy_data_update_npy(self, file_path: str, old_id: str, new_id: str) -> None:
        logger = AppLogger.get_logger()
        try:
            with open(file_path, "rb") as file:
                data = np.load(file, allow_pickle=True)

            updated_data = self.__replace_ids_recursive(data, old_id, new_id)
            with open(file_path, "wb") as file:
                np.save(file, updated_data, allow_pickle=True)

            logger.info(f"Updated NPY: {file_path}")
        except Exception as e:
            logger.warning(f"Failed to update NPY {file_path}: {e}")

    def __replace_ids_recursive(
        self, obj: object, old_id: str, new_id: str, visited: set = None
    ):
        if visited is None:
            visited = set()

        obj_id = id(obj)
        if obj_id in visited:
            return obj
        visited.add(obj_id)

        if isinstance(obj, dict):
            return {
                key: self.__replace_ids_recursive(value, old_id, new_id, visited)
                for key, value in obj.items()
            }
        elif isinstance(obj, list):
            return [
                self.__replace_ids_recursive(item, old_id, new_id, visited)
                for item in obj
            ]
        elif isinstance(obj, tuple):
            # Convert tuple to list, process, and convert back to tuple
            return tuple(
                self.__replace_ids_recursive(item, old_id, new_id, visited)
                for item in obj
            )
        elif isinstance(obj, np.ndarray):
            if obj.ndim == 0:  # Handle 0D (scalar-like) arrays
                return self.__replace_ids_recursive(obj.item(), old_id, new_id, visited)
            else:  # Handle 1D or higher-dimensional arrays
                return np.array(
                    [
                        self.__replace_ids_recursive(item, old_id, new_id, visited)
                        for item in obj
                    ]
                )
        elif isinstance(obj, str) and old_id in obj:
            # Use the custom regex pattern for strings
            pattern = re.compile(rf"(?:\b|\/){re.escape(old_id)}(?:\b|\/)(?:[^\s]*)")
            return pattern.sub(
                lambda match: match.group(0).replace(old_id, new_id), obj
            )
        elif hasattr(obj, "__dict__"):
            # Process custom objects
            for attr, value in obj.__dict__.items():
                setattr(
                    obj,
                    attr,
                    self.__replace_ids_recursive(value, old_id, new_id, visited),
                )
            return obj
        elif obj is None:
            return None
        else:
            return obj

    def __copy_data_update_experiment_config_name(
        self, workspace_id: str, unique_id: str
    ) -> bool:
        logger = AppLogger.get_logger()

        try:
            # Read config
            config = ExptConfigReader.read_raw(workspace_id, unique_id)
            config["name"] = f"{config.get('name', 'experiment')}_copy"

            # Update & Write config
            ExptConfigWriter.write_raw(workspace_id, unique_id, config)

            logger.info(f"Updated experiment.yml: {workspace_id}/{unique_id}")
            return True

        except Exception as e:
            logger.error(f"Failed to update experiment.yml: {e}")
            return False<|MERGE_RESOLUTION|>--- conflicted
+++ resolved
@@ -153,35 +153,12 @@
         self.workspace_id = workspace_id
         self.unique_id = unique_id
 
-<<<<<<< HEAD
     async def delete_data(self) -> bool:
-        result = True
-
-        # Operate remote storage data.
-        if RemoteStorageController.is_available():
-            # Check for remote-sync-lock-file
-            # - If lock file exists, an exception is raised (raise_error=True)
-            RemoteSyncLockFileUtil.check_sync_lock_file(
-                self.workspace_id, self.unique_id, raise_error=True
-            )
-
-            # delete remote data
-            async with RemoteStorageDeleter(
-                self.remote_bucket_name, self.workspace_id, self.unique_id
-            ) as remote_storage_controller:
-                result = await remote_storage_controller.delete_experiment(
-                    self.workspace_id, self.unique_id
-                )
-
-        # delete local data
-        shutil.rmtree(
-            join_filepath([DIRPATH.OUTPUT_DIR, self.workspace_id, self.unique_id])
-=======
-    def delete_data(self) -> bool:
         experiment_path = join_filepath(
             [DIRPATH.OUTPUT_DIR, self.workspace_id, self.unique_id]
->>>>>>> 84f9a453
-        )
+        )
+
+        result = False
 
         try:
             # Check the expt is running or if don't have status it will return None
@@ -198,7 +175,25 @@
                 )
                 return False
 
+            # Operate remote storage data.
+            if RemoteStorageController.is_available():
+                # Check for remote-sync-lock-file
+                # - If lock file exists, an exception is raised (raise_error=True)
+                RemoteSyncLockFileUtil.check_sync_lock_file(
+                    self.workspace_id, self.unique_id, raise_error=True
+                )
+
+                # delete remote data
+                async with RemoteStorageDeleter(
+                    self.remote_bucket_name, self.workspace_id, self.unique_id
+                ) as remote_storage_controller:
+                    result = await remote_storage_controller.delete_experiment(
+                        self.workspace_id, self.unique_id
+                    )
+
+            # delete local data
             shutil.rmtree(experiment_path)
+
             logger.info(f"Deleted experiment data at: {experiment_path}")
 
             result = True
@@ -255,7 +250,7 @@
 
         return ExptConfigReader.read(config_path)
 
-    def copy_data(self, new_unique_id: str) -> bool:
+    async def copy_data(self, new_unique_id: str) -> bool:
         logger = AppLogger.get_logger()
 
         try:
