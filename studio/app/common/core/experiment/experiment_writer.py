import glob
import os
import pickle
import re
import shutil
from dataclasses import asdict
from datetime import datetime
from typing import Dict

import numpy as np
from filelock import FileLock

from studio.app.common.core.experiment.experiment import ExptConfig, ExptFunction
from studio.app.common.core.experiment.experiment_builder import ExptConfigBuilder
from studio.app.common.core.experiment.experiment_reader import ExptConfigReader
from studio.app.common.core.logger import AppLogger
from studio.app.common.core.storage.remote_storage_controller import (
    RemoteStorageController,
    RemoteStorageDeleter,
    RemoteStorageWriter,
    RemoteSyncLockFileUtil,
)
from studio.app.common.core.utils.config_handler import (
    ConfigWriter,
    differential_deep_merge,
)
from studio.app.common.core.utils.filelock_handler import FileLockUtils
from studio.app.common.core.utils.filepath_creater import join_filepath
from studio.app.common.core.workflow.workflow import (
    NodeRunStatus,
    ProcessType,
    WorkflowRunStatus,
)
from studio.app.common.core.workflow.workflow_reader import WorkflowConfigReader
from studio.app.const import DATE_FORMAT
from studio.app.dir_path import DIRPATH

logger = AppLogger.get_logger()


class ExptConfigWriter:
    def __init__(
        self,
        workspace_id: str,
        unique_id: str,
        name: str = None,
        nwbfile: Dict = {},
        snakemake: Dict = {},
    ) -> None:
        self.workspace_id = workspace_id
        self.unique_id = unique_id
        self.name = name
        self.nwbfile = nwbfile
        self.snakemake = snakemake
        self.builder = ExptConfigBuilder()

    def write(self) -> None:
        expt_filepath = ExptConfigReader.get_config_yaml_path(
            self.workspace_id, self.unique_id
        )
        if os.path.exists(expt_filepath):
            expt_config = ExptConfigReader.read(self.workspace_id, self.unique_id)
            self.builder.set_config(expt_config)
            self.add_run_info()
        else:
            self.create_config()

        self.build_function_from_nodeDict()
        self.build_procs()

        # Write EXPERIMENT_YML
        self._write_raw(
            self.workspace_id, self.unique_id, config=asdict(self.builder.build())
        )

    @classmethod
    def _write_raw(
        cls, workspace_id: str, unique_id: str, config: dict, auto_file_lock=True
    ) -> None:
        ConfigWriter.write(
            dirname=join_filepath([DIRPATH.OUTPUT_DIR, workspace_id, unique_id]),
            filename=DIRPATH.EXPERIMENT_YML,
            config=config,
            auto_file_lock=auto_file_lock,
        )

    def overwrite(self, update_params: dict) -> None:
        expt_filepath = ExptConfigReader.get_config_yaml_path(
            self.workspace_id, self.unique_id
        )

        # Exclusive control for parallel updates from multiple processes.
        lock_path = FileLockUtils.get_lockfile_path(expt_filepath)
        with FileLock(lock_path, ConfigWriter.FILE_LOCK_TIMEOUT):
            # Read experiment config
            config = ExptConfigReader.read(self.workspace_id, self.unique_id)

            # Merge overwrite params
            config_merged = differential_deep_merge(asdict(config), update_params)

            # Overwrite experiment config
            __class__._write_raw(
                self.workspace_id, self.unique_id, config_merged, auto_file_lock=False
            )

    def create_config(self) -> ExptConfig:
        return (
            self.builder.set_workspace_id(self.workspace_id)
            .set_unique_id(self.unique_id)
            .set_name(self.name)
            .set_started_at(datetime.now().strftime(DATE_FORMAT))
            .set_success(WorkflowRunStatus.RUNNING.value)
            .set_nwbfile(self.nwbfile)
            .set_snakemake(self.snakemake)
            .build()
        )

    def add_run_info(self) -> ExptConfig:
        return (
            self.builder.set_started_at(
                datetime.now().strftime(DATE_FORMAT)
            )  # Update time
            .set_success(WorkflowRunStatus.RUNNING.value)
            .build()
        )

    def build_function_from_nodeDict(self) -> ExptConfig:
        func_dict: Dict[str, ExptFunction] = {}
        node_dict = WorkflowConfigReader.read(
            self.workspace_id,
            self.unique_id,
        ).nodeDict

        for node in node_dict.values():
            func_dict[node.id] = ExptFunction(
                unique_id=node.id,
                name=node.data.label,
                hasNWB=False,
                success=NodeRunStatus.RUNNING.value,
            )
            if node.data.type == "input":
                timestamp = datetime.now().strftime(DATE_FORMAT)
                func_dict[node.id].started_at = timestamp
                func_dict[node.id].finished_at = timestamp
                func_dict[node.id].success = NodeRunStatus.SUCCESS.value

        return self.builder.set_function(func_dict).build()

    def build_procs(self) -> ExptConfig:
        target_procs = [ProcessType.POST_PROCESS]
        func_dict: Dict[str, ExptFunction] = {}

        for proc in target_procs:
            func_dict[proc.id] = ExptFunction(
                unique_id=proc.id, name=proc.label, hasNWB=False, success="running"
            )

        return self.builder.set_procs(func_dict).build()


class ExptDataWriter:
    def __init__(
        self,
        remote_bucket_name: str,
        workspace_id: str,
        unique_id: str,
    ):
        self.remote_bucket_name = remote_bucket_name
        self.workspace_id = workspace_id
        self.unique_id = unique_id

    async def delete_data(self) -> bool:
        experiment_path = join_filepath(
            [DIRPATH.OUTPUT_DIR, self.workspace_id, self.unique_id]
        )

        result = False

        try:
            # Check the expt is running or if don't have status it will return None
            status = ExptConfigReader.read_experiment_status(
                self.workspace_id, self.unique_id
            )
            # If the experiment is running or has no status, skip deletion
            # no status means the experiemnt yaml is not created yet
            if status is None:
                pass
            elif status == WorkflowRunStatus.RUNNING:
                logger.warning(
                    f"Skipping deletion of running experiment '{self.unique_id}'"
                )
                return False

            # Operate remote storage data.
            if RemoteStorageController.is_available():
                # Check for remote-sync-lock-file
                # - If lock file exists, an exception is raised (raise_error=True)
                RemoteSyncLockFileUtil.check_sync_lock_file(
                    self.workspace_id, self.unique_id, raise_error=True
                )

                # delete remote data
                async with RemoteStorageDeleter(
                    self.remote_bucket_name, self.workspace_id, self.unique_id
                ) as remote_storage_controller:
                    result = await remote_storage_controller.delete_experiment(
                        self.workspace_id, self.unique_id
                    )

            # delete local data
            shutil.rmtree(experiment_path)

            logger.info(f"Deleted experiment data at: {experiment_path}")

            result = True

        except Exception as e:
            logger.error(
                f"Failed to delete experiment '{self.unique_id}': {e}",
                exc_info=True,
            )
            result = False

        return result

    async def rename(self, new_name: str) -> ExptConfig:
        # Operate remote storage data.
        if RemoteStorageController.is_available():
            # Check for remote-sync-lock-file
            # - If lock file exists, an exception is raised (raise_error=True)
            RemoteSyncLockFileUtil.check_sync_lock_file(
                self.workspace_id, self.unique_id, raise_error=True
            )

        # validate params
        new_name = "" if new_name is None else new_name  # filter None

        # Overwrite experiment config
        update_params = {"name": new_name}
        ExptConfigWriter(self.workspace_id, self.unique_id).overwrite(update_params)

        # Operate remote storage data.
        if RemoteStorageController.is_available():
            # upload latest EXPERIMENT_YML
            async with RemoteStorageWriter(
                self.remote_bucket_name, self.workspace_id, self.unique_id
            ) as remote_storage_controller:
                await remote_storage_controller.upload_experiment(
                    self.workspace_id, self.unique_id, [DIRPATH.EXPERIMENT_YML]
                )

        return ExptConfigReader.read(self.workspace_id, self.unique_id)

<<<<<<< HEAD
    async def copy_data(self, new_unique_id: str) -> bool:
=======
    def copy_data(self, new_unique_id: str, new_name: str) -> bool:
>>>>>>> c1295539
        logger = AppLogger.get_logger()

        try:
            if RemoteStorageController.is_available():
                # Check for remote-sync-lock-file
                # - If lock file exists, an exception is raised (raise_error=True)
                RemoteSyncLockFileUtil.check_sync_lock_file(
                    self.workspace_id, self.unique_id, raise_error=True
                )

            # Define file paths
            output_dir = join_filepath(
                [DIRPATH.OUTPUT_DIR, self.workspace_id, self.unique_id]
            )
            new_output_dir = join_filepath(
                [DIRPATH.OUTPUT_DIR, self.workspace_id, new_unique_id]
            )

            # Copy directory
            shutil.copytree(output_dir, new_output_dir)

            # Update experiment configuration and unique IDs
            if not self.__copy_data_update_experiment_config_name(
                self.workspace_id, new_unique_id, new_name
            ):
                logger.error("Failed to update experiment.yml after copying.")
                return False

            if not self.__copy_data_replace_unique_id(
                new_output_dir, self.unique_id, new_unique_id
            ):
                logger.error("Failed to update unique_id in files.")
                return False

            # Operate remote storage data.
            if RemoteStorageController.is_available():
                # Upload a new data with new unique id to remote data
                async with RemoteStorageWriter(
                    self.remote_bucket_name, self.workspace_id, new_unique_id
                ) as remote_storage_controller:
                    await remote_storage_controller.upload_experiment(
                        self.workspace_id, new_unique_id
                    )

            logger.info(f"Data successfully copied to {new_output_dir}")
            return True

        except Exception as e:
            logger.error(f"Error copying data: {e}")
            return False

    def __copy_data_replace_unique_id(
        self, directory: str, old_id: str, new_id: str
    ) -> bool:
        logger = AppLogger.get_logger()

        try:
            targeted_files = {
                "yaml": glob.glob(
                    os.path.join(directory, "**", "*.yaml"), recursive=True
                ),
                "npy": glob.glob(
                    os.path.join(directory, "**", "*.npy"), recursive=True
                ),
                "pkl": glob.glob(
                    os.path.join(directory, "**", "*.pkl"), recursive=True
                ),
            }

            for file_type, files in targeted_files.items():
                for file in files:
                    if file_type == "yaml":
                        self.__copy_data_update_yaml(file, old_id, new_id)
                    elif file_type == "pkl":
                        self.__copy_data_update_pickle(file, old_id, new_id)
                    elif file_type == "npy":
                        self.__copy_data_update_npy(file, old_id, new_id)

            logger.info("All relevant files updated successfully.")
            return True

        except Exception as e:
            logger.error(f"Error replacing unique_id in files: {e}")
            return False

    def __copy_data_update_yaml(self, file_path: str, old_id: str, new_id: str) -> None:
        logger = AppLogger.get_logger()
        try:
            with open(file_path, "r", encoding="utf-8") as file:
                content = file.read()

            # Use the provided regex pattern for replacement
            pattern = re.compile(rf"(?:\b|\/){re.escape(old_id)}(?:\b|\/)(?:[^\s]*)")
            updated_content = pattern.sub(
                lambda match: match.group(0).replace(old_id, new_id), content
            )

            with open(file_path, "w", encoding="utf-8") as file:
                file.write(updated_content)

            logger.info(f"Updated YAML: {file_path}")
        except Exception as e:
            logger.warning(f"Failed to update YAML {file_path}: {e}")

    def __copy_data_update_pickle(
        self, file_path: str, old_id: str, new_id: str
    ) -> None:
        logger = AppLogger.get_logger()
        try:
            with open(file_path, "rb") as file:
                data = pickle.load(file)

            updated_data = self.__replace_ids_recursive(data, old_id, new_id)
            with open(file_path, "wb") as file:
                pickle.dump(updated_data, file)

            logger.info(f"Updated Pickle: {file_path}")
        except Exception as e:
            logger.warning(f"Failed to update Pickle {file_path}: {e}")

    def __copy_data_update_npy(self, file_path: str, old_id: str, new_id: str) -> None:
        logger = AppLogger.get_logger()
        try:
            with open(file_path, "rb") as file:
                data = np.load(file, allow_pickle=True)

            updated_data = self.__replace_ids_recursive(data, old_id, new_id)
            with open(file_path, "wb") as file:
                np.save(file, updated_data, allow_pickle=True)

            logger.info(f"Updated NPY: {file_path}")
        except Exception as e:
            logger.warning(f"Failed to update NPY {file_path}: {e}")

    def __replace_ids_recursive(
        self, obj: object, old_id: str, new_id: str, visited: set = None
    ):
        if visited is None:
            visited = set()

        obj_id = id(obj)
        if obj_id in visited:
            return obj
        visited.add(obj_id)

        if isinstance(obj, dict):
            return {
                key: self.__replace_ids_recursive(value, old_id, new_id, visited)
                for key, value in obj.items()
            }
        elif isinstance(obj, list):
            return [
                self.__replace_ids_recursive(item, old_id, new_id, visited)
                for item in obj
            ]
        elif isinstance(obj, tuple):
            # Convert tuple to list, process, and convert back to tuple
            return tuple(
                self.__replace_ids_recursive(item, old_id, new_id, visited)
                for item in obj
            )
        elif isinstance(obj, np.ndarray):
            if obj.ndim == 0:  # Handle 0D (scalar-like) arrays
                return self.__replace_ids_recursive(obj.item(), old_id, new_id, visited)
            else:  # Handle 1D or higher-dimensional arrays
                return np.array(
                    [
                        self.__replace_ids_recursive(item, old_id, new_id, visited)
                        for item in obj
                    ]
                )
        elif isinstance(obj, str) and old_id in obj:
            # Use the custom regex pattern for strings
            pattern = re.compile(rf"(?:\b|\/){re.escape(old_id)}(?:\b|\/)(?:[^\s]*)")
            return pattern.sub(
                lambda match: match.group(0).replace(old_id, new_id), obj
            )
        elif hasattr(obj, "__dict__"):
            # Process custom objects
            for attr, value in obj.__dict__.items():
                setattr(
                    obj,
                    attr,
                    self.__replace_ids_recursive(value, old_id, new_id, visited),
                )
            return obj
        elif obj is None:
            return None
        else:
            return obj

    def __copy_data_update_experiment_config_name(
        self, workspace_id: str, unique_id: str, new_name: str
    ) -> bool:
        logger = AppLogger.get_logger()

        try:
            # Overwrite experiment config
            update_params = {"name": new_name}
            ExptConfigWriter(workspace_id, unique_id).overwrite(update_params)

            logger.info(f"Updated experiment.yml: {workspace_id}/{unique_id}")
            return True

        except Exception as e:
            logger.error(f"Failed to update experiment.yml: {e}")
            return False<|MERGE_RESOLUTION|>--- conflicted
+++ resolved
@@ -251,11 +251,7 @@
 
         return ExptConfigReader.read(self.workspace_id, self.unique_id)
 
-<<<<<<< HEAD
-    async def copy_data(self, new_unique_id: str) -> bool:
-=======
-    def copy_data(self, new_unique_id: str, new_name: str) -> bool:
->>>>>>> c1295539
+    async def copy_data(self, new_unique_id: str, new_name: str) -> bool:
         logger = AppLogger.get_logger()
 
         try:
