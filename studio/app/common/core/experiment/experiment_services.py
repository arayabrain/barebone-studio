<<<<<<< HEAD
from datetime import datetime
from glob import glob
from typing import Optional

from fastapi import HTTPException, status
from sqlalchemy.exc import NoResultFound
from sqlmodel import Session, delete

from studio.app.common.core.experiment.experiment import ExptConfig
from studio.app.common.core.experiment.experiment_reader import ExptConfigReader
from studio.app.common.core.experiment.experiment_writer import ExptDataWriter
from studio.app.common.core.logger import AppLogger
from studio.app.common.core.storage.remote_storage_controller import (
    RemoteStorageController,
    RemoteSyncLockFileUtil,
)
from studio.app.common.core.workflow.workflow_runner import WorkflowRunner
from studio.app.common.core.workspace.workspace_data_capacity_services import (
    WorkspaceDataCapacityService,
)
from studio.app.common.models.experiment import ExperimentRecord
from studio.app.common.schemas.experiment import CopyItem
from studio.app.const import DATE_FORMAT

logger = AppLogger.get_logger()


class ExperimentService:
    @classmethod
    def get_last_experiment(cls, workspace_id: str):
        last_expt_config: Optional[ExptConfig] = None
        config_paths = glob(ExptConfigReader.get_config_yaml_wild_path(workspace_id))

        for path in config_paths:
            config = ExptConfigReader.read_from_path(path)
            if not last_expt_config:
                last_expt_config = config
            elif datetime.strptime(config.started_at, DATE_FORMAT) > datetime.strptime(
                last_expt_config.started_at, DATE_FORMAT
            ):
                last_expt_config = config

        return last_expt_config

    @classmethod
    async def delete_experiment(
        cls,
        db: Session,
        remote_bucket_name: str,
        workspace_id: str,
        unique_id: str,
        auto_commit: bool = False,
    ) -> bool:
        if RemoteStorageController.is_available():
            # Check for remote-sync-lock-file
            # - If lock file exists, an exception is raised (raise_error=True)
            RemoteSyncLockFileUtil.check_sync_lock_file(
                workspace_id, unique_id, raise_error=True
            )
        # Delete experiment data
        result = await ExptDataWriter(
            remote_bucket_name, workspace_id, unique_id
        ).delete_data()

        # Delete experiment database record
        if WorkspaceDataCapacityService.is_available():
            cls._delete_experiment_db(db, workspace_id, unique_id, auto_commit)

        return result

    @classmethod
    def _delete_experiment_db(
        cls, db: Session, workspace_id: str, unique_id: str, auto_commit: bool = False
    ):
        db.execute(
            delete(ExperimentRecord).where(
                ExperimentRecord.workspace_id == workspace_id,
                ExperimentRecord.uid == unique_id,
            )
        )

        if auto_commit:
            db.commit()

    @classmethod
    async def copy_experiment(
        cls, db: Session, remote_bucket_name: str, workspace_id: int, copyItem: CopyItem
    ):
        created_unique_ids = []
        try:
            for unique_id in copyItem.uidList:
                new_unique_id = WorkflowRunner.create_workflow_unique_id()
                success = await ExptDataWriter(
                    remote_bucket_name,
                    workspace_id,
                    unique_id,
                ).copy_data(new_unique_id)

                if not success:
                    raise Exception(f"Failed to copy data for unique_id: {unique_id}")

                if WorkspaceDataCapacityService.is_available():
                    cls._copy_experiment_db(
                        db,
                        workspace_id,
                        unique_id,
                        new_unique_id,
                        auto_commit=True,
                    )

                created_unique_ids.append(new_unique_id)
                logger.info(f"Copied experiment {unique_id} to {new_unique_id}")
            return True
        except Exception as e:
            logger.error(e, exc_info=True)
            # Clean up partially created data
            for created_unique_id in created_unique_ids:
                try:
                    await ExptDataWriter(
                        workspace_id,
                        created_unique_id,
                    ).delete_data()
                    logger.info(f"Cleaned up data for unique_id: {created_unique_id}")
                except Exception as cleanup_error:
                    logger.error(cleanup_error, exc_info=True)
                    logger.error(
                        f"Failed to clean up data for unique_id: {created_unique_id}",
                        exc_info=True,
                    )
            raise HTTPException(
                status_code=status.HTTP_500_INTERNAL_SERVER_ERROR,
                detail="Failed to copy record. created files have been removed.",
            )

    @classmethod
    def _copy_experiment_db(
        cls,
        db: Session,
        workspace_id: str,
        unique_id: str,
        new_unique_id: str,
        auto_commit: bool = False,
    ):
        try:
            exp = (
                db.query(ExperimentRecord)
                .filter(
                    ExperimentRecord.workspace_id == workspace_id,
                    ExperimentRecord.uid == unique_id,
                )
                .one()
            )
            new_exp = ExperimentRecord(
                workspace_id=workspace_id,
                uid=new_unique_id,
                data_usage=exp.data_usage,
            )
            db.add(new_exp)
            if auto_commit:
                db.commit()
        except NoResultFound:
            # If it fails roll back the transaction
            logger.error(
                f"Experiment {unique_id} not found in workspace {workspace_id}"
            )
=======
from datetime import datetime
from glob import glob
from typing import Optional

from fastapi import HTTPException, status
from sqlmodel import Session

from studio.app.common.core.experiment.experiment import ExptConfig
from studio.app.common.core.experiment.experiment_reader import ExptConfigReader
from studio.app.common.core.experiment.experiment_record_services import (
    ExperimentRecordService,
)
from studio.app.common.core.experiment.experiment_writer import ExptDataWriter
from studio.app.common.core.logger import AppLogger
from studio.app.common.core.workflow.workflow_runner import WorkflowRunner
from studio.app.common.schemas.experiment import CopyItem
from studio.app.const import DATE_FORMAT

logger = AppLogger.get_logger()


class ExperimentService:
    @classmethod
    def get_last_experiment(cls, workspace_id: str):
        last_expt_config: Optional[ExptConfig] = None
        config_paths = glob(ExptConfigReader.get_config_yaml_wild_path(workspace_id))

        for path in config_paths:
            config = ExptConfigReader.read_from_path(path)
            if not last_expt_config:
                last_expt_config = config
            elif datetime.strptime(config.started_at, DATE_FORMAT) > datetime.strptime(
                last_expt_config.started_at, DATE_FORMAT
            ):
                last_expt_config = config

        return last_expt_config

    @classmethod
    def delete_experiment(
        cls, db: Session, workspace_id: str, unique_id: str, auto_commit: bool = False
    ) -> bool:
        # Delete experiment data
        result = ExptDataWriter(workspace_id, unique_id).delete_data()

        # Delete experiment database record
        if ExperimentRecordService.is_available():
            ExperimentRecordService.delete_record(
                db, workspace_id, unique_id, auto_commit
            )

        return result

    @classmethod
    def copy_experiment(cls, db: Session, workspace_id: int, copyItem: CopyItem):
        created_unique_ids = []
        try:
            for unique_id in copyItem.uidList:
                new_unique_id = WorkflowRunner.create_workflow_unique_id()
                ExptDataWriter(
                    workspace_id,
                    unique_id,
                ).copy_data(new_unique_id)

                if ExperimentRecordService.is_available():
                    ExperimentRecordService.copy_record(
                        db,
                        workspace_id,
                        unique_id,
                        new_unique_id,
                        auto_commit=True,
                    )

                created_unique_ids.append(new_unique_id)
                logger.info(f"Copied experiment {unique_id} to {new_unique_id}")
            return True
        except Exception as e:
            logger.error(e, exc_info=True)
            # Clean up partially created data
            for created_unique_id in created_unique_ids:
                try:
                    ExptDataWriter(
                        workspace_id,
                        created_unique_id,
                    ).delete_data()
                    logger.info(f"Cleaned up data for unique_id: {created_unique_id}")
                except Exception as cleanup_error:
                    logger.error(cleanup_error, exc_info=True)
                    logger.error(
                        f"Failed to clean up data for unique_id: {created_unique_id}",
                        exc_info=True,
                    )
            raise HTTPException(
                status_code=status.HTTP_500_INTERNAL_SERVER_ERROR,
                detail="Failed to copy record. created files have been removed.",
            )
>>>>>>> 7fbca158
<|MERGE_RESOLUTION|>--- conflicted
+++ resolved
@@ -1,14 +1,15 @@
-<<<<<<< HEAD
 from datetime import datetime
 from glob import glob
 from typing import Optional
 
 from fastapi import HTTPException, status
-from sqlalchemy.exc import NoResultFound
-from sqlmodel import Session, delete
+from sqlmodel import Session
 
 from studio.app.common.core.experiment.experiment import ExptConfig
 from studio.app.common.core.experiment.experiment_reader import ExptConfigReader
+from studio.app.common.core.experiment.experiment_record_services import (
+    ExperimentRecordService,
+)
 from studio.app.common.core.experiment.experiment_writer import ExptDataWriter
 from studio.app.common.core.logger import AppLogger
 from studio.app.common.core.storage.remote_storage_controller import (
@@ -16,10 +17,6 @@
     RemoteSyncLockFileUtil,
 )
 from studio.app.common.core.workflow.workflow_runner import WorkflowRunner
-from studio.app.common.core.workspace.workspace_data_capacity_services import (
-    WorkspaceDataCapacityService,
-)
-from studio.app.common.models.experiment import ExperimentRecord
 from studio.app.common.schemas.experiment import CopyItem
 from studio.app.const import DATE_FORMAT
 
@@ -58,30 +55,19 @@
             RemoteSyncLockFileUtil.check_sync_lock_file(
                 workspace_id, unique_id, raise_error=True
             )
+
         # Delete experiment data
         result = await ExptDataWriter(
             remote_bucket_name, workspace_id, unique_id
         ).delete_data()
 
         # Delete experiment database record
-        if WorkspaceDataCapacityService.is_available():
-            cls._delete_experiment_db(db, workspace_id, unique_id, auto_commit)
+        if ExperimentRecordService.is_available():
+            ExperimentRecordService.delete_record(
+                db, workspace_id, unique_id, auto_commit
+            )
 
         return result
-
-    @classmethod
-    def _delete_experiment_db(
-        cls, db: Session, workspace_id: str, unique_id: str, auto_commit: bool = False
-    ):
-        db.execute(
-            delete(ExperimentRecord).where(
-                ExperimentRecord.workspace_id == workspace_id,
-                ExperimentRecord.uid == unique_id,
-            )
-        )
-
-        if auto_commit:
-            db.commit()
 
     @classmethod
     async def copy_experiment(
@@ -100,8 +86,8 @@
                 if not success:
                     raise Exception(f"Failed to copy data for unique_id: {unique_id}")
 
-                if WorkspaceDataCapacityService.is_available():
-                    cls._copy_experiment_db(
+                if ExperimentRecordService.is_available():
+                    ExperimentRecordService.copy_record(
                         db,
                         workspace_id,
                         unique_id,
@@ -131,134 +117,4 @@
             raise HTTPException(
                 status_code=status.HTTP_500_INTERNAL_SERVER_ERROR,
                 detail="Failed to copy record. created files have been removed.",
-            )
-
-    @classmethod
-    def _copy_experiment_db(
-        cls,
-        db: Session,
-        workspace_id: str,
-        unique_id: str,
-        new_unique_id: str,
-        auto_commit: bool = False,
-    ):
-        try:
-            exp = (
-                db.query(ExperimentRecord)
-                .filter(
-                    ExperimentRecord.workspace_id == workspace_id,
-                    ExperimentRecord.uid == unique_id,
-                )
-                .one()
-            )
-            new_exp = ExperimentRecord(
-                workspace_id=workspace_id,
-                uid=new_unique_id,
-                data_usage=exp.data_usage,
-            )
-            db.add(new_exp)
-            if auto_commit:
-                db.commit()
-        except NoResultFound:
-            # If it fails roll back the transaction
-            logger.error(
-                f"Experiment {unique_id} not found in workspace {workspace_id}"
-            )
-=======
-from datetime import datetime
-from glob import glob
-from typing import Optional
-
-from fastapi import HTTPException, status
-from sqlmodel import Session
-
-from studio.app.common.core.experiment.experiment import ExptConfig
-from studio.app.common.core.experiment.experiment_reader import ExptConfigReader
-from studio.app.common.core.experiment.experiment_record_services import (
-    ExperimentRecordService,
-)
-from studio.app.common.core.experiment.experiment_writer import ExptDataWriter
-from studio.app.common.core.logger import AppLogger
-from studio.app.common.core.workflow.workflow_runner import WorkflowRunner
-from studio.app.common.schemas.experiment import CopyItem
-from studio.app.const import DATE_FORMAT
-
-logger = AppLogger.get_logger()
-
-
-class ExperimentService:
-    @classmethod
-    def get_last_experiment(cls, workspace_id: str):
-        last_expt_config: Optional[ExptConfig] = None
-        config_paths = glob(ExptConfigReader.get_config_yaml_wild_path(workspace_id))
-
-        for path in config_paths:
-            config = ExptConfigReader.read_from_path(path)
-            if not last_expt_config:
-                last_expt_config = config
-            elif datetime.strptime(config.started_at, DATE_FORMAT) > datetime.strptime(
-                last_expt_config.started_at, DATE_FORMAT
-            ):
-                last_expt_config = config
-
-        return last_expt_config
-
-    @classmethod
-    def delete_experiment(
-        cls, db: Session, workspace_id: str, unique_id: str, auto_commit: bool = False
-    ) -> bool:
-        # Delete experiment data
-        result = ExptDataWriter(workspace_id, unique_id).delete_data()
-
-        # Delete experiment database record
-        if ExperimentRecordService.is_available():
-            ExperimentRecordService.delete_record(
-                db, workspace_id, unique_id, auto_commit
-            )
-
-        return result
-
-    @classmethod
-    def copy_experiment(cls, db: Session, workspace_id: int, copyItem: CopyItem):
-        created_unique_ids = []
-        try:
-            for unique_id in copyItem.uidList:
-                new_unique_id = WorkflowRunner.create_workflow_unique_id()
-                ExptDataWriter(
-                    workspace_id,
-                    unique_id,
-                ).copy_data(new_unique_id)
-
-                if ExperimentRecordService.is_available():
-                    ExperimentRecordService.copy_record(
-                        db,
-                        workspace_id,
-                        unique_id,
-                        new_unique_id,
-                        auto_commit=True,
-                    )
-
-                created_unique_ids.append(new_unique_id)
-                logger.info(f"Copied experiment {unique_id} to {new_unique_id}")
-            return True
-        except Exception as e:
-            logger.error(e, exc_info=True)
-            # Clean up partially created data
-            for created_unique_id in created_unique_ids:
-                try:
-                    ExptDataWriter(
-                        workspace_id,
-                        created_unique_id,
-                    ).delete_data()
-                    logger.info(f"Cleaned up data for unique_id: {created_unique_id}")
-                except Exception as cleanup_error:
-                    logger.error(cleanup_error, exc_info=True)
-                    logger.error(
-                        f"Failed to clean up data for unique_id: {created_unique_id}",
-                        exc_info=True,
-                    )
-            raise HTTPException(
-                status_code=status.HTTP_500_INTERNAL_SERVER_ERROR,
-                detail="Failed to copy record. created files have been removed.",
-            )
->>>>>>> 7fbca158
+            )