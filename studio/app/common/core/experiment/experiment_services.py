--- conflicted
+++ resolved
@@ -10,13 +10,10 @@
 from studio.app.common.core.experiment.experiment_reader import ExptConfigReader
 from studio.app.common.core.experiment.experiment_writer import ExptDataWriter
 from studio.app.common.core.logger import AppLogger
-<<<<<<< HEAD
-=======
 from studio.app.common.core.storage.remote_storage_controller import (
     RemoteStorageController,
     RemoteSyncLockFileUtil,
 )
->>>>>>> f2694862
 from studio.app.common.core.workflow.workflow_runner import WorkflowRunner
 from studio.app.common.core.workspace.workspace_data_capacity_services import (
     WorkspaceDataCapacityService,
@@ -54,15 +51,12 @@
         unique_id: str,
         auto_commit: bool = False,
     ) -> bool:
-<<<<<<< HEAD
-=======
         if RemoteStorageController.is_available():
             # Check for remote-sync-lock-file
             # - If lock file exists, an exception is raised (raise_error=True)
             RemoteSyncLockFileUtil.check_sync_lock_file(
                 workspace_id, unique_id, raise_error=True
             )
->>>>>>> f2694862
         # Delete experiment data
         result = await ExptDataWriter(
             remote_bucket_name, workspace_id, unique_id
