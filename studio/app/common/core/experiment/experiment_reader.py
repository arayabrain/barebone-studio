import os
from dataclasses import asdict
from typing import Dict, Optional

import yaml

from studio.app.common.core.experiment.experiment import (
    ExptConfig,
    ExptFunction,
    ExptOutputPathIds,
)
from studio.app.common.core.logger import AppLogger
from studio.app.common.core.utils.config_handler import ConfigReader
from studio.app.common.core.utils.filepath_creater import join_filepath
from studio.app.common.core.workflow.workflow import (
    NodeRunStatus,
    OutputPath,
    WorkflowRunStatus,
)
from studio.app.dir_path import DIRPATH

logger = AppLogger.get_logger()


class ExptConfigReader:
    @classmethod
    def get_config_yaml_path(cls, workspace_id: str, unique_id: str) -> str:
        path = join_filepath(
            [DIRPATH.OUTPUT_DIR, workspace_id, unique_id, DIRPATH.EXPERIMENT_YML]
        )
        return path

    @classmethod
    def get_config_yaml_wild_path(cls, workspace_id: str) -> str:
        path = join_filepath(
            [DIRPATH.OUTPUT_DIR, workspace_id, "*", DIRPATH.EXPERIMENT_YML]
        )
        return path

    @classmethod
    def read(cls, workspace_id: str, unique_id: str) -> ExptConfig:
        filepath = cls.get_config_yaml_path(workspace_id, unique_id)
        config = ConfigReader.read(filepath)
        assert config, f"Invalid config yaml file: [{filepath}] [{config}]"

        return cls._create_experiment_config(config)

    @classmethod
    def read_from_path(cls, filepath: str) -> ExptConfig:
        ids = ExptOutputPathIds(os.path.dirname(filepath))
        return cls.read(ids.workspace_id, ids.unique_id)

    @classmethod
    def create_empty_experiment_config(cls) -> ExptConfig:
        return ExptConfig(
            workspace_id=None,
            unique_id=None,
            name=None,
            started_at=None,
            finished_at=None,
            success=None,
            hasNWB=None,
            function=None,
            nwb=None,
            snakemake=None,
            data_usage=None,
        )

    @classmethod
    def _create_experiment_config(cls, config: dict) -> ExptConfig:
        return ExptConfig(
            workspace_id=config["workspace_id"],
            unique_id=config["unique_id"],
            name=config["name"],
            started_at=config["started_at"],
            finished_at=config.get("finished_at"),
            success=config.get("success", NodeRunStatus.RUNNING.value),
            hasNWB=config["hasNWB"],
            function=cls.convert_function(config["function"]),
            nwb=config.get("nwb"),
            snakemake=config.get("snakemake"),
            data_usage=config.get("data_usage"),
        )

    @classmethod
    def validate_experiment_config(cls, config: ExptConfig) -> bool:
        """
        ExptConfig content validation
        """
        config_dict = asdict(config)
        for field in ExptConfig.required_fields():
            assert (
                config_dict.get(field) is not None
            ), f"ExptConfig.{field} is required."

        return True

    @classmethod
<<<<<<< HEAD
    def read_function(cls, config: dict) -> Dict[str, ExptFunction]:
=======
    def convert_function(cls, config: dict) -> Dict[str, ExptFunction]:
>>>>>>> 5e048c21
        return {
            key: ExptFunction(
                unique_id=value["unique_id"],
                name=value["name"],
                started_at=value.get("started_at"),
                finished_at=value.get("finished_at"),
                success=value.get("success", NodeRunStatus.RUNNING.value),
                hasNWB=value["hasNWB"],
                message=value.get("message"),
                outputPaths=cls.convert_output_paths(value.get("outputPaths")),
            )
            for key, value in config.items()
        }

    @classmethod
<<<<<<< HEAD
    def read_output_paths(cls, config: dict) -> Dict[str, OutputPath]:
=======
    def convert_output_paths(cls, config: dict) -> Dict[str, OutputPath]:
>>>>>>> 5e048c21
        if config:
            return {
                key: OutputPath(
                    path=value["path"],
                    type=value["type"],
                    max_index=value["max_index"],
                    data_shape=value.get("data_shape"),
                )
                for key, value in config.items()
            }
        else:
            return None

    @classmethod
    def read_experiment_status(
        cls, workspace_id: str, unique_id: str
    ) -> Optional[WorkflowRunStatus]:
        try:
            config = cls.read(workspace_id=workspace_id, unique_id=unique_id)
            if config.success is None:
                return None
            return WorkflowRunStatus(config.success)
        except (ValueError, AssertionError, yaml.YAMLError) as e:
            logger.warning(
                f"experiment config read error: [{workspace_id}/{unique_id}] {e}"
            )
            return None<|MERGE_RESOLUTION|>--- conflicted
+++ resolved
@@ -96,11 +96,7 @@
         return True
 
     @classmethod
-<<<<<<< HEAD
-    def read_function(cls, config: dict) -> Dict[str, ExptFunction]:
-=======
     def convert_function(cls, config: dict) -> Dict[str, ExptFunction]:
->>>>>>> 5e048c21
         return {
             key: ExptFunction(
                 unique_id=value["unique_id"],
@@ -116,11 +112,7 @@
         }
 
     @classmethod
-<<<<<<< HEAD
-    def read_output_paths(cls, config: dict) -> Dict[str, OutputPath]:
-=======
     def convert_output_paths(cls, config: dict) -> Dict[str, OutputPath]:
->>>>>>> 5e048c21
         if config:
             return {
                 key: OutputPath(
