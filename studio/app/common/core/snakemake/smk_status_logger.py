import logging
import os
from typing import Dict

from studio.app.common.core.rules.runner import Runner
from studio.app.common.core.utils.file_reader import Reader
from studio.app.common.core.utils.filepath_creater import (
    create_directory,
    join_filepath,
)
from studio.app.common.schemas.workflow import WorkflowErrorInfo
from studio.app.dir_path import DIRPATH


class SmkStatusLogger:
    """
    ATTENTION: Since the Snakemake library automatically creates thread for workflow
      and shares the same loggers in the library, all workflows running at the same time
      will use same log data.
    """

    ERROR_LOG_NAME = "error.log"

    @classmethod
    def get_logger(cls, workspace_id: str, unique_id: str) -> logging.Logger:
        log_file_path = cls.__init_error_log_file(workspace_id, unique_id)

        logger = logging.getLogger(unique_id)

        # setting FileHandler
        fh = logging.FileHandler(log_file_path)
        fh.setLevel(logging.ERROR)
        fmt = logging.Formatter(
            "%(asctime)s : %(levelname)s - %(filename)s - %(message)s"
        )
        fh.setFormatter(fmt)
        logger.addHandler(fh)
        fh.close()

        return logger

    @classmethod
    def __get_error_log_file_path(cls, workspace_id: str, unique_id: str):
        output_dirpath = join_filepath(
            [
                DIRPATH.OUTPUT_DIR,
                workspace_id,
                unique_id,
            ]
        )
        log_file_path = f"{output_dirpath}/{cls.ERROR_LOG_NAME}"

        return log_file_path

    @classmethod
    def __init_error_log_file(cls, workspace_id: str, unique_id: str) -> str:
        log_file_path = cls.__get_error_log_file_path(workspace_id, unique_id)
        output_dirpath = os.path.dirname(log_file_path)

        create_directory(output_dirpath)

        if os.path.exists(log_file_path):
            try:
                os.remove(log_file_path)
            except Exception as e:
                print("[Exception][Logger]", e)

        return log_file_path

    @classmethod
<<<<<<< HEAD
    def get_error_content(cls, workspace_id: str, unique_id: str) -> dict:
=======
    def get_error_content(cls, workspace_id: str, unique_id: str) -> WorkflowErrorInfo:
>>>>>>> ba19edfd
        log_file_path = cls.__get_error_log_file_path(workspace_id, unique_id)

        if os.path.exists(log_file_path):
            error_log = Reader.read(log_file_path)
            has_error = error_log != ""
        else:
            error_log = None
            has_error = False

<<<<<<< HEAD
        return {"has_error": has_error, "error_log": error_log}
=======
        return WorkflowErrorInfo(has_error=has_error, error_log=error_log)
>>>>>>> ba19edfd

    def __init__(self, workspace_id, unique_id):
        self.workspace_id = workspace_id
        self.unique_id = unique_id
        self.logger: logging.Logger = __class__.get_logger(workspace_id, unique_id)

    def log_handler(self, msg: Dict[str, str] = None):
        """
        msg:
            level:
                "job_info": jobの始まりを通知。inputやoutputがある
                "job_finished": jobの終了を通知。
        """
        # pass
        # # has error.
        # if "exception" in msg:
        #     self.logger.error(msg)

        # Inspect log contents
        if "level" in msg and "debug" in msg["level"]:
            level = msg["level"]
            if "debug" in level and "msg" in msg:
                # Inspects for error logs
                if "Traceback" in msg["msg"]:
                    # check if the message is thrown by killing process action
                    if any(
                        err in msg["msg"]
                        for err in ["Signals.SIGTERM", "exit status 15"]
                    ):
                        pid_data = Runner.read_pid_file(
                            self.workspace_id, self.unique_id
                        )

                        # since multiple running workflow share log data,
                        # check if message really belongs to the current workflow
                        if (
                            pid_data is not None
                            and pid_data.last_script_file in msg["msg"]
                        ):
                            self.logger.error("Workflow cancelled")
                        else:
                            self.logger.error(msg)

                    # for any other errors
                    else:
                        self.logger.error(msg)

    def clean_up(self):
        """
        remove all handlers from this logger
        """
        self.logger.handlers.clear()<|MERGE_RESOLUTION|>--- conflicted
+++ resolved
@@ -68,11 +68,7 @@
         return log_file_path
 
     @classmethod
-<<<<<<< HEAD
-    def get_error_content(cls, workspace_id: str, unique_id: str) -> dict:
-=======
     def get_error_content(cls, workspace_id: str, unique_id: str) -> WorkflowErrorInfo:
->>>>>>> ba19edfd
         log_file_path = cls.__get_error_log_file_path(workspace_id, unique_id)
 
         if os.path.exists(log_file_path):
@@ -82,11 +78,7 @@
             error_log = None
             has_error = False
 
-<<<<<<< HEAD
-        return {"has_error": has_error, "error_log": error_log}
-=======
         return WorkflowErrorInfo(has_error=has_error, error_log=error_log)
->>>>>>> ba19edfd
 
     def __init__(self, workspace_id, unique_id):
         self.workspace_id = workspace_id
