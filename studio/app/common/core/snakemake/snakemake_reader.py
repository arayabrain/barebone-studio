--- conflicted
+++ resolved
@@ -29,14 +29,10 @@
         return SmkParam(
             use_conda=params["use_conda"],
             cores=params["cores"],
-<<<<<<< HEAD
-            lock=params["lock"],
-=======
             forceall=params["forceall"],
             forcerun=params["forcerun"] if "forcerun" in params else [],
             # forcetargets=params["forcetargets"],
             # lock=params["lock"],
->>>>>>> c7890ecd
         )
 
 
