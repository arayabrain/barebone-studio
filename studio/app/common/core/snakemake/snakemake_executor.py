import asyncio
import os
from collections import deque
from concurrent.futures import ProcessPoolExecutor
<<<<<<< HEAD
from typing import Dict, List
=======
from pathlib import Path
from typing import Dict
>>>>>>> 4350beda

from snakemake.api import (
    DeploymentMethod,
    DeploymentSettings,
    OutputSettings,
    ResourceSettings,
    SnakemakeApi,
    StorageSettings,
)

from studio.app.common.core.logger import AppLogger
from studio.app.common.core.snakemake.smk import ForceRun, SmkParam
from studio.app.common.core.snakemake.smk_status_logger import SmkStatusLogger
<<<<<<< HEAD
from studio.app.common.core.snakemake.snakemake_reader import SmkConfigReader
from studio.app.common.core.storage.remote_storage_controller import (
    RemoteStorageController,
    RemoteSyncAction,
    RemoteSyncLockFileUtil,
    RemoteSyncStatusFileUtil,
)
=======
>>>>>>> 4350beda
from studio.app.common.core.utils.filepath_creater import get_pickle_file, join_filepath
from studio.app.common.core.workflow.workflow import Edge, Node
from studio.app.common.core.workflow.workflow_result import WorkflowResult
from studio.app.common.core.workspace.workspace_data_capacity_services import (
    WorkspaceDataCapacityService,
)
from studio.app.dir_path import DIRPATH

logger = AppLogger.get_logger()


def snakemake_execute(workspace_id: str, unique_id: str, params: SmkParam):
    with ProcessPoolExecutor(max_workers=1) as executor:
        logger.info("start snakemake running process.")

        future = executor.submit(
            _snakemake_execute_process, workspace_id, unique_id, params
        )
        future_result = future.result()

        logger.info("finish snakemake running process. result: %s", future_result)

        return future_result


def _snakemake_execute_process(
    workspace_id: str, unique_id: str, params: SmkParam
) -> bool:
    # ------------------------------------------------------------
    # Snakemake execution process
    # ------------------------------------------------------------

    smk_logger = SmkStatusLogger(workspace_id, unique_id)
    smk_workdir = join_filepath(
        [
            DIRPATH.OUTPUT_DIR,
            workspace_id,
            unique_id,
        ]
    )

    # Use context manager for proper cleanup
    cores = getattr(params, "cores", 1)

    deployment_methods = []
    if getattr(params, "use_conda", True):
        deployment_methods.append(DeploymentMethod.CONDA)

    # Use context manager for proper cleanup
    with SnakemakeApi(
        OutputSettings(
            verbose=True,
            show_failed_logs=True,
        ),
    ) as snakemake_api:
        workflow_api = snakemake_api.workflow(
            snakefile=Path(DIRPATH.SNAKEMAKE_FILEPATH),
            workdir=Path(smk_workdir),
            storage_settings=StorageSettings(),
            resource_settings=ResourceSettings(cores=cores),
            deployment_settings=DeploymentSettings(
                deployment_method=deployment_methods,
                conda_frontend="conda",
                conda_prefix=DIRPATH.SNAKEMAKE_CONDA_ENV_DIR,
            ),
        )
        logger.info("Workflow API created successfully")
        logger.info("Creating DAG...")

        dag_api = workflow_api.dag()
        logger.info("DAG created successfully")
        logger.info("Starting workflow execution...")

        try:
            dag_api.execute_workflow()
            result = True
            logger.info("snakemake_execute succeeded.")
        except Exception as e:
            result = False
            logger.error(f"snakemake_execute failed: {e}")
        finally:
            smk_logger.extract_errors_from_snakemake_log(smk_workdir)

    smk_logger.clean_up()

    # ------------------------------------------------------------
    # Snakemake execution post process
    # ------------------------------------------------------------

    # Update workflow processing results
    asyncio.run(WorkflowResult(workspace_id, unique_id).observe_overall())

    # Data usage calculation
    WorkspaceDataCapacityService.update_experiment_data_usage(workspace_id, unique_id)

    # result error handling
    if not result:
        # Operate remote storage.
        if RemoteStorageController.is_available():
            # force delete sync lock file
            RemoteSyncLockFileUtil.delete_sync_lock_file(workspace_id, unique_id)

            remote_bucket_name = RemoteSyncStatusFileUtil.get_remote_bucket_name(
                workspace_id, unique_id
            )

            # force update sync status file
            RemoteSyncStatusFileUtil.create_sync_status_file_for_error(
                remote_bucket_name,
                workspace_id,
                unique_id,
                RemoteSyncAction.UPLOAD,
            )

    return result


def delete_dependencies(
    workspace_id: str,
    unique_id: str,
    smk_params: SmkParam,
    nodeDict: Dict[str, Node],
    edgeDict: Dict[str, Edge],
):
    queue = deque()

    for param in smk_params.forcerun:
        queue.append(param.nodeId)

    while True:
        # terminate condition
        if len(queue) == 0:
            break

        # delete pickle
        node_id = queue.pop()
        algo_name = nodeDict[node_id].data.label

        pickle_filepath = join_filepath(
            [
                DIRPATH.OUTPUT_DIR,
                get_pickle_file(
                    workspace_id=workspace_id,
                    unique_id=unique_id,
                    node_id=node_id,
                    algo_name=algo_name,
                ),
            ]
        )
        # logger.debug(pickle_filepath)

        if os.path.exists(pickle_filepath):
            os.remove(pickle_filepath)

        # 全てのedgeを見て、node_idがsourceならtargetをqueueに追加する
        for edge in edgeDict.values():
            if node_id == edge.source:
                queue.append(edge.target)


def delete_procs_dependencies(
    workspace_id: str,
    unique_id: str,
    forceRunList: List[ForceRun],
):
    """
    Delete procs (ExptConfig.procs) dependencies
    """

    for proc in forceRunList:
        # delete pickle
        pickle_filepath = join_filepath(
            [
                DIRPATH.OUTPUT_DIR,
                get_pickle_file(
                    workspace_id=workspace_id,
                    unique_id=unique_id,
                    node_id=proc.nodeId,
                    algo_name=proc.name,
                ),
            ]
        )

        if os.path.exists(pickle_filepath):
            os.remove(pickle_filepath)<|MERGE_RESOLUTION|>--- conflicted
+++ resolved
@@ -2,12 +2,8 @@
 import os
 from collections import deque
 from concurrent.futures import ProcessPoolExecutor
-<<<<<<< HEAD
+from pathlib import Path
 from typing import Dict, List
-=======
-from pathlib import Path
-from typing import Dict
->>>>>>> 4350beda
 
 from snakemake.api import (
     DeploymentMethod,
@@ -21,16 +17,12 @@
 from studio.app.common.core.logger import AppLogger
 from studio.app.common.core.snakemake.smk import ForceRun, SmkParam
 from studio.app.common.core.snakemake.smk_status_logger import SmkStatusLogger
-<<<<<<< HEAD
-from studio.app.common.core.snakemake.snakemake_reader import SmkConfigReader
 from studio.app.common.core.storage.remote_storage_controller import (
     RemoteStorageController,
     RemoteSyncAction,
     RemoteSyncLockFileUtil,
     RemoteSyncStatusFileUtil,
 )
-=======
->>>>>>> 4350beda
 from studio.app.common.core.utils.filepath_creater import get_pickle_file, join_filepath
 from studio.app.common.core.workflow.workflow import Edge, Node
 from studio.app.common.core.workflow.workflow_result import WorkflowResult
