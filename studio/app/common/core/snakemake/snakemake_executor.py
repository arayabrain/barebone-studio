--- conflicted
+++ resolved
@@ -3,6 +3,7 @@
 import time
 from collections import deque
 from concurrent.futures import ProcessPoolExecutor
+from pathlib import Path
 from pathlib import Path
 from typing import Dict, List
 
@@ -668,11 +669,7 @@
     WorkspaceDataCapacityService.update_experiment_data_usage(workspace_id, unique_id)
 
     # result error handling
-<<<<<<< HEAD
-    if not result:
-=======
     if not snakemake_result:
->>>>>>> 162ac6b8
         # Operate remote storage.
         if RemoteStorageController.is_available():
             # force delete sync lock file
@@ -690,11 +687,7 @@
                 RemoteSyncAction.UPLOAD,
             )
 
-<<<<<<< HEAD
-    return result
-=======
     return snakemake_result
->>>>>>> 162ac6b8
 
 
 def delete_dependencies(
