--- conflicted
+++ resolved
@@ -97,7 +97,6 @@
                 forceall=forceall,
             )
         )
-<<<<<<< HEAD
 
         logger.info("DAG created successfully")
         logger.info("Starting workflow execution...")
@@ -117,27 +116,6 @@
             #   the monitoring process (WorkflowMonitor) of the error occurrence
             smk_logger.logger.error(e)
 
-=======
-
-        logger.info("DAG created successfully")
-        logger.info("Starting workflow execution...")
-
-        snakemake_result = False
-
-        try:
-            dag_api.execute_workflow()
-
-            snakemake_result = True
-            logger.info("snakemake_execute succeeded.")
-        except Exception as e:
-            snakemake_result = False
-            logger.error(f"snakemake_execute failed: {e}")
-
-            # Logging errors via SmkStatusLogger to notify
-            #   the monitoring process (WorkflowMonitor) of the error occurrence
-            smk_logger.logger.error(e)
-
->>>>>>> b01f8e84
     if snakemake_result:
         logger.info("snakemake_execute succeeded.")
     else:
