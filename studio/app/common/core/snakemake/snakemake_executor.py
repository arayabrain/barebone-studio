import os
from collections import deque
from typing import Dict

from snakemake import snakemake

from studio.app.common.core.logger import Logger
from studio.app.common.core.snakemake.smk import SmkParam
from studio.app.common.core.utils.filepath_creater import get_pickle_file, join_filepath
from studio.app.common.core.workflow.workflow import Edge, Node
from studio.app.dir_path import DIRPATH


def snakemake_execute(workspace_id: str, unique_id: str, params: SmkParam):
    logger = Logger(workspace_id, unique_id)
    snakemake(
        DIRPATH.SNAKEMAKE_FILEPATH,
        forceall=params.forceall,
        cores=params.cores,
        use_conda=params.use_conda,
        workdir=f"{os.path.dirname(DIRPATH.STUDIO_DIR)}",
<<<<<<< HEAD
        configfiles=[
            join_filepath(
                [
                    DIRPATH.OUTPUT_DIR,
                    workspace_id,
                    unique_id,
                    DIRPATH.SNAKEMAKE_CONFIG_YML,
                ]
            )
        ],
        log_handler=[Logger(workspace_id, unique_id).smk_logger],
=======
        log_handler=[logger.smk_logger],
>>>>>>> 7ec74009
    )
    logger.clean_up()


def delete_dependencies(
    workspace_id: str,
    unique_id: str,
    smk_params: SmkParam,
    nodeDict: Dict[str, Node],
    edgeDict: Dict[str, Edge],
):
    queue = deque()

    for param in smk_params.forcerun:
        queue.append(param.nodeId)

    while True:
        # terminate condition
        if len(queue) == 0:
            break

        # delete pickle
        node_id = queue.pop()
        algo_name = nodeDict[node_id].data.label

        pickle_filepath = join_filepath(
            [
                DIRPATH.OUTPUT_DIR,
                get_pickle_file(
                    workspace_id=workspace_id,
                    unique_id=unique_id,
                    node_id=node_id,
                    algo_name=algo_name,
                ),
            ]
        )
        # print(pickle_filepath)

        if os.path.exists(pickle_filepath):
            os.remove(pickle_filepath)

        # 全てのedgeを見て、node_idがsourceならtargetをqueueに追加する
        for edge in edgeDict.values():
            if node_id == edge.source:
                queue.append(edge.target)<|MERGE_RESOLUTION|>--- conflicted
+++ resolved
@@ -19,7 +19,6 @@
         cores=params.cores,
         use_conda=params.use_conda,
         workdir=f"{os.path.dirname(DIRPATH.STUDIO_DIR)}",
-<<<<<<< HEAD
         configfiles=[
             join_filepath(
                 [
@@ -30,10 +29,7 @@
                 ]
             )
         ],
-        log_handler=[Logger(workspace_id, unique_id).smk_logger],
-=======
         log_handler=[logger.smk_logger],
->>>>>>> 7ec74009
     )
     logger.clean_up()
 
