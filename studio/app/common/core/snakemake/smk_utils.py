--- conflicted
+++ resolved
@@ -4,12 +4,10 @@
 import subprocess
 from typing import Dict
 
-<<<<<<< HEAD
 import yaml
 
-=======
 from studio.app.common.core.logger import AppLogger
->>>>>>> d458e0c9
+from studio.app.common.core.utils.config_handler import ConfigReader
 from studio.app.common.core.utils.filepath_creater import join_filepath
 from studio.app.common.core.utils.filepath_finder import find_condaenv_filepath
 from studio.app.common.core.workflow.workflow import NodeType, NodeTypeUtil, ProcessType
@@ -54,11 +52,9 @@
 
     @classmethod
     def conda(cls, details):
-<<<<<<< HEAD
+        """Gets conda env path and handles special case of CaImAn on Apple Silicon"""
+
         # skip conda for input node
-=======
-        """Gets conda env path and handles special case of CaImAn on Apple Silicon"""
->>>>>>> d458e0c9
         if NodeTypeUtil.check_nodetype_from_filetype(details["type"]) == NodeType.DATA:
             return None
         # skip conda for process-event
@@ -85,83 +81,14 @@
 
         return None
 
-    @staticmethod
-    def is_apple_silicon():
-        """
-        Detects if running on Apple Silicon CPU, including under Rosetta 2 emulation
-        """
-        try:
-            # Check the architecture reported by Python
-            python_arch = platform.machine()
-
-            # Check the underlying hardware architecture using sysctl
-            cmd = ["sysctl", "-n", "hw.machine"]
-            result = subprocess.run(cmd, capture_output=True, text=True)
-            hardware_arch = result.stdout.strip()
-
-            # If Python reports x86_64 but hardware is arm64, we're running Rosetta 2
-            # CaImAn cnn is currently failing with Rosetta 2
-            if python_arch == "x86_64" and hardware_arch == "arm64":
-                return "arm64"  # Underlying hardware is Apple Silicon
-            else:
-                return hardware_arch
-
-        except Exception as e:
-            logger.info("Failed to detect Apple Silicon: %s", e)
-            return False
-
-    @staticmethod
-    def modify_caiman_params_for_apple_silicon(params: Dict) -> Dict:
-        """
-        Modifies CaImAn params to be compatible with Apple Silicon by disabling CNN
-        """
-        if params is None:
-            return params
-
-        # Create a deep copy to avoid modifying the original
-        modified_params = params.copy()
-
-        # Check if advanced parameters exist and contain quality evaluation params
-        if "advanced" in modified_params:
-            if "quality_evaluation_params" in modified_params["advanced"]:
-                modified_params["advanced"]["quality_evaluation_params"][
-                    "use_cnn"
-                ] = False
-                logger.info("Disabled CNN usage in CaImAn parameters for Apple Silicon")
-
-        # Also check top-level parameters
-        if "quality_evaluation_params" in modified_params:
-            modified_params["quality_evaluation_params"]["use_cnn"] = False
-            logger.info("Disabled CNN usage in CaImAn parameters for Apple Silicon")
-
-        return modified_params
-
-
-# Cache conda env path (performance consideration)
-_global_smk_conda_env_paths_cache: Dict[str, str] = {}
-
-
-class SmkInternalUtils:
-    """
-    This class defines functions that directly use Snakemake's internal API.
-    - Notes.
-      - If there are API specification changes due to future version upgrades
-        of Snakemake, it is necessary to follow the changes.
-      - Initially, we have confirmed the operation with the following versions
-        of snakemake.
-        - snakemake v7.30
-    """
-
-    @classmethod
-<<<<<<< HEAD
+    @classmethod
     def get_datatypes_inputs(
         cls, workspace_id: str, unique_id: str, apply_basename: bool = False
     ) -> list:
         smk_config_yml_path = join_filepath(
             [DIRPATH.OUTPUT_DIR, workspace_id, unique_id, DIRPATH.SNAKEMAKE_CONFIG_YML]
         )
-        with open(smk_config_yml_path, "r") as f:
-            smk_config = yaml.safe_load(f)
+        smk_config = ConfigReader.read(smk_config_yml_path)
 
         input_paths = []
 
@@ -182,12 +109,74 @@
 
         return input_paths
 
-    @classmethod
-    def dict2leaf(cls, root_dict: dict, path_list):
-        path = path_list.pop(0)
-        if len(path_list) > 0:
-            return cls.dict2leaf(root_dict[path], path_list)
-=======
+    @staticmethod
+    def is_apple_silicon():
+        """
+        Detects if running on Apple Silicon CPU, including under Rosetta 2 emulation
+        """
+        try:
+            # Check the architecture reported by Python
+            python_arch = platform.machine()
+
+            # Check the underlying hardware architecture using sysctl
+            cmd = ["sysctl", "-n", "hw.machine"]
+            result = subprocess.run(cmd, capture_output=True, text=True)
+            hardware_arch = result.stdout.strip()
+
+            # If Python reports x86_64 but hardware is arm64, we're running Rosetta 2
+            # CaImAn cnn is currently failing with Rosetta 2
+            if python_arch == "x86_64" and hardware_arch == "arm64":
+                return "arm64"  # Underlying hardware is Apple Silicon
+            else:
+                return hardware_arch
+
+        except Exception as e:
+            logger.info("Failed to detect Apple Silicon: %s", e)
+            return False
+
+    @staticmethod
+    def modify_caiman_params_for_apple_silicon(params: Dict) -> Dict:
+        """
+        Modifies CaImAn params to be compatible with Apple Silicon by disabling CNN
+        """
+        if params is None:
+            return params
+
+        # Create a deep copy to avoid modifying the original
+        modified_params = params.copy()
+
+        # Check if advanced parameters exist and contain quality evaluation params
+        if "advanced" in modified_params:
+            if "quality_evaluation_params" in modified_params["advanced"]:
+                modified_params["advanced"]["quality_evaluation_params"][
+                    "use_cnn"
+                ] = False
+                logger.info("Disabled CNN usage in CaImAn parameters for Apple Silicon")
+
+        # Also check top-level parameters
+        if "quality_evaluation_params" in modified_params:
+            modified_params["quality_evaluation_params"]["use_cnn"] = False
+            logger.info("Disabled CNN usage in CaImAn parameters for Apple Silicon")
+
+        return modified_params
+
+
+# Cache conda env path (performance consideration)
+_global_smk_conda_env_paths_cache: Dict[str, str] = {}
+
+
+class SmkInternalUtils:
+    """
+    This class defines functions that directly use Snakemake's internal API.
+    - Notes.
+      - If there are API specification changes due to future version upgrades
+        of Snakemake, it is necessary to follow the changes.
+      - Initially, we have confirmed the operation with the following versions
+        of snakemake.
+        - snakemake v7.30
+    """
+
+    @classmethod
     def verify_conda_env_exists(
         cls,
         conda_name: str,
@@ -241,7 +230,6 @@
         """
         if conda_env_filepath in _global_smk_conda_env_paths_cache:
             conda_env_dirpath = _global_smk_conda_env_paths_cache[conda_env_filepath]
->>>>>>> d458e0c9
         else:
             conda_env_dirpath = cls._get_conda_env_address(
                 conda_env_filepath, conda_env_rootpath
