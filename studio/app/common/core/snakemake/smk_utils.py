import os
import platform
import subprocess
from typing import Dict

from studio.app.common.core.logger import AppLogger
from studio.app.common.core.utils.filepath_creater import join_filepath
from studio.app.common.core.utils.filepath_finder import find_condaenv_filepath
from studio.app.common.core.workflow.workflow import NodeType, NodeTypeUtil
from studio.app.const import FILETYPE
from studio.app.dir_path import DIRPATH
from studio.app.wrappers import wrapper_dict

logger = AppLogger.get_logger()


class SmkUtils:
    @classmethod
    def input(cls, details):
        if NodeTypeUtil.check_nodetype_from_filetype(details["type"]) == NodeType.DATA:
            if details["type"] in [FILETYPE.IMAGE]:
                return [join_filepath([DIRPATH.INPUT_DIR, x]) for x in details["input"]]
            else:
                return join_filepath([DIRPATH.INPUT_DIR, details["input"]])
        else:
            return [join_filepath([DIRPATH.OUTPUT_DIR, x]) for x in details["input"]]

    @classmethod
    def output(cls, details):
        return join_filepath([DIRPATH.OUTPUT_DIR, details["output"]])

    @classmethod
    def dict2leaf(cls, root_dict: dict, path_list):
        """Recursively unpacks nested dictionary using path list to get leaf value"""
        path = path_list.pop(0)
        if len(path_list) > 0:
            return cls.dict2leaf(root_dict[path], path_list)
        else:
            return root_dict[path]

    @classmethod
    def conda(cls, details):
        """Gets conda env path and handles special case of CaImAn on Apple Silicon"""
        if NodeTypeUtil.check_nodetype_from_filetype(details["type"]) == NodeType.DATA:
            return None

        wrapper = cls.dict2leaf(wrapper_dict, details["path"].split("/"))

        if "conda_name" in wrapper:
            conda_name = wrapper["conda_name"]
<<<<<<< HEAD
            conda_filepath = join_filepath([DIRPATH.CONDAENV_DIR, "envs", conda_name])

            # Handle CaImAn params modification if needed
            is_caiman = "caiman" in conda_name.lower()
            if is_caiman and cls.is_apple_silicon():
                # Modify the parameters directly in the details dictionary
                if "params" in details:
                    details["params"] = cls.modify_caiman_params(details["params"])

            # Original conda path resolution logic
            if os.path.exists(conda_filepath):
                return conda_filepath
            else:
                return find_condaenv_filepath(conda_name)
=======
            return cls.get_conda_env_filepath(conda_name)
>>>>>>> 4e925fc7

        return None

    @staticmethod
    def is_apple_silicon():
        """
        Detects if running on Apple Silicon CPU, including under Rosetta 2 emulation
        """
        try:
            # Check the architecture reported by Python
            python_arch = platform.machine()

            # Check the underlying hardware architecture using sysctl
            cmd = ["sysctl", "-n", "hw.machine"]
            result = subprocess.run(cmd, capture_output=True, text=True)
            hardware_arch = result.stdout.strip()

            # If Python reports x86_64 but hardware is arm64, we're running Rosetta 2
            # CaImAn cnn is currently failing with Rosetta 2
            if python_arch == "x86_64" and hardware_arch == "arm64":
                return "arm64"  # Underlying hardware is Apple Silicon
            else:
                return hardware_arch

        except Exception as e:
            logger.info("Failed to detect Apple Silicon: %s", e)
            return False

    @classmethod
<<<<<<< HEAD
    def modify_caiman_params(cls, params: Dict) -> Dict:
        """
        Modifies CaImAn params to be compatible with Apple Silicon by disabling CNN
        """
        if params is None:
            return params

        # Create a deep copy to avoid modifying the original
        modified_params = params.copy()

        # Check if advanced parameters exist and contain quality evaluation params
        if "advanced" in modified_params:
            if "quality_evaluation_params" in modified_params["advanced"]:
                modified_params["advanced"]["quality_evaluation_params"][
                    "use_cnn"
                ] = False
                logger.info("Disabled CNN usage in CaImAn parameters for Apple Silicon")

        # Also check top-level parameters
        if "quality_evaluation_params" in modified_params:
            modified_params["quality_evaluation_params"]["use_cnn"] = False
            logger.info("Disabled CNN usage in CaImAn parameters for Apple Silicon")

        return modified_params
=======
    def get_conda_env_filepath(cls, conda_name) -> str:
        conda_env_filepath = f"{DIRPATH.CONDAENV_DIR}/envs/{conda_name}"
        if os.path.exists(conda_env_filepath):
            return conda_env_filepath
        else:
            return find_condaenv_filepath(conda_name)

    @classmethod
    def dict2leaf(cls, root_dict: dict, path_list):
        path = path_list.pop(0)
        if len(path_list) > 0:
            return cls.dict2leaf(root_dict[path], path_list)
        else:
            return root_dict[path]


class SmkInternalUtils:
    """
    This class defines functions that directly use Snakemake's internal API.
    - Notes.
      - If there are API specification changes due to future version upgrades
        of Snakemake, it is necessary to follow the changes.
      - Initially, we have confirmed the operation with the following versions
        of snakemake.
        - snakemake v7.30
    """

    """
    NOTE: This path is defined below:
      - snakemake.persistence.Persistence.__init__
    """
    SMK_CONDA_ENV_ROOT_PATH = ".snakemake/conda"

    @classmethod
    def verify_conda_env_exists(
        cls,
        conda_name: str,
        conda_env_rootpath: str = None,
        conda_env_filepath: str = None,
    ) -> bool:
        """
        Verify that the specified conda environment has been generated by snakemake.
        """
        from snakemake import Workflow
        from snakemake.deployment.conda import Env

        """
        Get the root path to the conda env destination managed by snakemake.
        NOTE:
          This path is generated in `Persistence.__init__`, but since the above function
          also performs initialization processes other than path generation,
          Persistence is not used directly here.
        """
        if conda_env_rootpath is None:
            conda_env_rootpath = os.path.join(
                DIRPATH.ROOT_DIR, cls.SMK_CONDA_ENV_ROOT_PATH
            )

        # Get the path of the conda env configuration file
        if conda_env_filepath is None:
            conda_env_filepath = SmkUtils.get_conda_env_filepath(conda_name) or ""
        if not os.path.exists(conda_env_filepath):
            assert False, (
                "Invalid conda_env_filepath. "
                f"[conda_name: {conda_name}] [env_filepath: {conda_env_filepath}]"
            )

        """
        Get the path of the target conda env generated by snakemake.
        NOTE: This determination is defined as follows:
          - snakemake.deployment.conda.CondaEnvFileSpec.get_conda_env
        """
        conda_env = Env(
            Workflow(snakefile="Snakefile"),
            env_file=conda_env_filepath,
            env_dir=conda_env_rootpath,
            container_img=None,
            cleanup=None,
        )
        conda_env_dirpath = conda_env.address or ""

        """
        Verify that conda env has been created by snakemake
        NOTE: This determination is defined as follows:
          - snakemake.deployment.conda.Env.create
        """
        is_conda_env_exists = os.path.exists(
            os.path.join(conda_env_dirpath, "env_setup_start")
        ) and os.path.exists(os.path.join(conda_env_dirpath, "env_setup_done"))

        return is_conda_env_exists
>>>>>>> 4e925fc7
<|MERGE_RESOLUTION|>--- conflicted
+++ resolved
@@ -39,6 +39,14 @@
             return root_dict[path]
 
     @classmethod
+    def get_conda_env_filepath(cls, conda_name) -> str:
+        conda_env_filepath = f"{DIRPATH.CONDAENV_DIR}/envs/{conda_name}"
+        if os.path.exists(conda_env_filepath):
+            return conda_env_filepath
+        else:
+            return find_condaenv_filepath(conda_name)
+
+    @classmethod
     def conda(cls, details):
         """Gets conda env path and handles special case of CaImAn on Apple Silicon"""
         if NodeTypeUtil.check_nodetype_from_filetype(details["type"]) == NodeType.DATA:
@@ -48,8 +56,6 @@
 
         if "conda_name" in wrapper:
             conda_name = wrapper["conda_name"]
-<<<<<<< HEAD
-            conda_filepath = join_filepath([DIRPATH.CONDAENV_DIR, "envs", conda_name])
 
             # Handle CaImAn params modification if needed
             is_caiman = "caiman" in conda_name.lower()
@@ -58,14 +64,7 @@
                 if "params" in details:
                     details["params"] = cls.modify_caiman_params(details["params"])
 
-            # Original conda path resolution logic
-            if os.path.exists(conda_filepath):
-                return conda_filepath
-            else:
-                return find_condaenv_filepath(conda_name)
-=======
             return cls.get_conda_env_filepath(conda_name)
->>>>>>> 4e925fc7
 
         return None
 
@@ -94,9 +93,8 @@
             logger.info("Failed to detect Apple Silicon: %s", e)
             return False
 
-    @classmethod
-<<<<<<< HEAD
-    def modify_caiman_params(cls, params: Dict) -> Dict:
+    @staticmethod
+    def modify_caiman_params(params: Dict) -> Dict:
         """
         Modifies CaImAn params to be compatible with Apple Silicon by disabling CNN
         """
@@ -120,21 +118,6 @@
             logger.info("Disabled CNN usage in CaImAn parameters for Apple Silicon")
 
         return modified_params
-=======
-    def get_conda_env_filepath(cls, conda_name) -> str:
-        conda_env_filepath = f"{DIRPATH.CONDAENV_DIR}/envs/{conda_name}"
-        if os.path.exists(conda_env_filepath):
-            return conda_env_filepath
-        else:
-            return find_condaenv_filepath(conda_name)
-
-    @classmethod
-    def dict2leaf(cls, root_dict: dict, path_list):
-        path = path_list.pop(0)
-        if len(path_list) > 0:
-            return cls.dict2leaf(root_dict[path], path_list)
-        else:
-            return root_dict[path]
 
 
 class SmkInternalUtils:
@@ -211,5 +194,4 @@
             os.path.join(conda_env_dirpath, "env_setup_start")
         ) and os.path.exists(os.path.join(conda_env_dirpath, "env_setup_done"))
 
-        return is_conda_env_exists
->>>>>>> 4e925fc7
+        return is_conda_env_exists