from typing import Dict

from studio.app.common.core.snakemake.smk import Rule
from studio.app.common.core.snakemake.smk_builder import RuleBuilder
from studio.app.common.core.utils.filepath_creater import get_pickle_file
from studio.app.common.core.workflow.workflow import Edge, Node, NodeType
from studio.app.common.core.workflow.workflow_params import get_typecheck_params
from studio.app.const import FILETYPE


class SmkRule:
    def __init__(
        self,
        workspace_id: str,
        unique_id: str,
        node: Node,
        edgeDict: Dict[str, Edge],
        nwbfile=None,
    ) -> None:
        self._workspace_id = workspace_id
        self._unique_id = unique_id
        self._node = node
        self._edgeDict = edgeDict
        self._nwbfile = nwbfile

        _return_name = self.get_return_name()

        _output_file = get_pickle_file(
            self._workspace_id,
            self._unique_id,
            self._node.id,
            self._node.data.label.split(".")[0],
        )

        self.builder = RuleBuilder()
        (
            self.builder.set_input(
                self._node.data.path, workspace_id=self._workspace_id
            )
            .set_return_arg(_return_name)
            .set_params(self._node.data.param)
            .set_output(_output_file)
            .set_nwbfile(self._nwbfile)
        )

    def image(self) -> Rule:
        return self.builder.set_type("image").build()

    def csv(self, nodeType="csv") -> Rule:
        return self.builder.set_type(nodeType).build()

    def hdf5(self) -> Rule:
        return (
            self.builder.set_type("hdf5").set_hdf5Path(self._node.data.hdf5Path).build()
        )

<<<<<<< HEAD
    def matlab(self) -> Rule:
        return self.builder.set_type("matlab").build()

    def expdb(self) -> Rule:
        # set exp_id as input, so do not pass workspace_id
        return self.builder.set_input(self._node.data.path).set_type("expdb").build()
=======
    def mat(self) -> Rule:
        return (
            self.builder.set_type(FILETYPE.MATLAB)
            .set_matPath(self._node.data.matPath)
            .build()
        )
>>>>>>> afa4b1e2

    def algo(self, nodeDict: Dict[str, Node]) -> Rule:
        algo_input = []
        return_arg_names = {}
        for edge in self._edgeDict.values():
            if self._node.id == edge.target:
                arg_name = edge.targetHandle.split("--")[1]

                sourceNode = nodeDict[edge.source]
                if sourceNode.type == NodeType.ALGO:
                    return_name = edge.sourceHandle.split("--")[1]
                    funcname = sourceNode.data.label
                else:
                    return_name = edge.sourceHandle.split("--")[0]
                    funcname = sourceNode.data.label.split(".")[0]

                algo_input.append(
                    get_pickle_file(
                        self._workspace_id, self._unique_id, sourceNode.id, funcname
                    )
                )

                return_arg_names[return_name] = arg_name

        params = get_typecheck_params(self._node.data.param, self._node.data.label)
        algo_output = get_pickle_file(
            self._workspace_id, self._unique_id, self._node.id, self._node.data.label
        )

        return (
            self.builder.set_input(algo_input)
            .set_return_arg(return_arg_names)
            .set_params(params)
            .set_output(algo_output)
            .set_path(self._node.data.path)
            .set_type(self._node.data.label)
            .build()
        )

    def get_return_name(self) -> str or None:
        for edge in self._edgeDict.values():
            if self._node.id == edge.source:
                return edge.sourceHandle.split("--")[0]
        return None<|MERGE_RESOLUTION|>--- conflicted
+++ resolved
@@ -54,21 +54,16 @@
             self.builder.set_type("hdf5").set_hdf5Path(self._node.data.hdf5Path).build()
         )
 
-<<<<<<< HEAD
-    def matlab(self) -> Rule:
-        return self.builder.set_type("matlab").build()
-
-    def expdb(self) -> Rule:
-        # set exp_id as input, so do not pass workspace_id
-        return self.builder.set_input(self._node.data.path).set_type("expdb").build()
-=======
     def mat(self) -> Rule:
         return (
             self.builder.set_type(FILETYPE.MATLAB)
             .set_matPath(self._node.data.matPath)
             .build()
         )
->>>>>>> afa4b1e2
+
+    def expdb(self) -> Rule:
+        # set exp_id as input, so do not pass workspace_id
+        return self.builder.set_input(self._node.data.path).set_type("expdb").build()
 
     def algo(self, nodeDict: Dict[str, Node]) -> Rule:
         algo_input = []
