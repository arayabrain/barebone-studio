from typing import Dict

from studio.app.common.core.snakemake.smk import Rule
from studio.app.common.core.snakemake.smk_builder import RuleBuilder
from studio.app.common.core.utils.filepath_creater import get_pickle_file
from studio.app.common.core.workflow.workflow import Edge, Node, NodeType
from studio.app.common.core.workflow.workflow_params import get_typecheck_params
from studio.app.const import FILETYPE


class SmkRule:
    def __init__(
        self,
        workspace_id: str,
        unique_id: str,
        node: Node,
        edgeDict: Dict[str, Edge],
        nwbfile=None,
    ) -> None:
        self._workspace_id = workspace_id
        self._unique_id = unique_id
        self._node = node
        self._edgeDict = edgeDict
        self._nwbfile = nwbfile

        _return_name = self.get_return_name()

        _output_file = get_pickle_file(
            self._workspace_id,
            self._unique_id,
            self._node.id,
            self._node.data.label.split(".")[0],
        )

        self.builder = RuleBuilder()
        (
            self.builder.set_input(
                self._node.data.path, workspace_id=self._workspace_id
            )
            .set_return_arg(_return_name)
            .set_params(self._node.data.param)
            .set_output(_output_file)
            .set_nwbfile(self._nwbfile)
        )

    def image(self) -> Rule:
        return self.builder.set_type(FILETYPE.IMAGE).build()

    def csv(self, nodeType=FILETYPE.CSV) -> Rule:
        return self.builder.set_type(nodeType).build()

    def hdf5(self) -> Rule:
        return (
            self.builder.set_type(FILETYPE.HDF5)
            .set_hdf5Path(self._node.data.hdf5Path)
            .build()
        )

    def mat(self) -> Rule:
        return (
            self.builder.set_type(FILETYPE.MATLAB)
            .set_matPath(self._node.data.matPath)
            .build()
        )

    def microscope(self) -> Rule:
        return self.builder.set_type(FILETYPE.MICROSCOPE).build()

    def algo(self, nodeDict: Dict[str, Node]) -> Rule:
        algo_input = []
        return_arg_names = {}
        for edge in self._edgeDict.values():
            if self._node.id == edge.target:
                arg_name = edge.targetHandle.split("--")[1]

                sourceNode = nodeDict[edge.source]
                if sourceNode.type == NodeType.ALGO:
                    return_name = edge.sourceHandle.split("--")[1]
                    funcname = sourceNode.data.label
                else:
                    return_name = edge.sourceHandle.split("--")[0]
                    funcname = sourceNode.data.label.split(".")[0]

                input_file = get_pickle_file(
                    self._workspace_id, self._unique_id, sourceNode.id, funcname
                )

                if input_file not in algo_input:
                    algo_input.append(input_file)

<<<<<<< HEAD
                # TODO: Needs refactoring
                # - Temporarily, prefixes are added to the keys of return_arg_names
                #    only in the case of sliced_data.
                # - However, the above processing is concerned about implicit
                #    behavior, so the specification should be clarified
                # - The problem is due to a lack of consideration of duplication of
                #    keys of return_arg_names, so the design should be changed to
                #    avoid duplication, etc.
                if return_name == "sliced_data":
                    return_arg_names[f"{arg_name}:{return_name}"] = arg_name
                else:
                    return_arg_names[return_name] = arg_name
=======
                # Register input information from the source node
                return_arg_key = (
                    f"{return_name}:{sourceNode.id}"  # Generate a unique key
                )
                return_arg_names[return_arg_key] = arg_name
>>>>>>> bae30620

        params = get_typecheck_params(self._node.data.param, self._node.data.label)
        algo_output = get_pickle_file(
            self._workspace_id, self._unique_id, self._node.id, self._node.data.label
        )

        return (
            self.builder.set_input(algo_input)
            .set_return_arg(return_arg_names)
            .set_params(params)
            .set_output(algo_output)
            .set_path(self._node.data.path)
            .set_type(self._node.data.label)
            .set_nwbfile(self._nwbfile)
            .build()
        )

    def get_return_name(self) -> str or None:
        for edge in self._edgeDict.values():
            if self._node.id == edge.source:
                return edge.sourceHandle.split("--")[0]
        return None<|MERGE_RESOLUTION|>--- conflicted
+++ resolved
@@ -88,26 +88,11 @@
                 if input_file not in algo_input:
                     algo_input.append(input_file)
 
-<<<<<<< HEAD
-                # TODO: Needs refactoring
-                # - Temporarily, prefixes are added to the keys of return_arg_names
-                #    only in the case of sliced_data.
-                # - However, the above processing is concerned about implicit
-                #    behavior, so the specification should be clarified
-                # - The problem is due to a lack of consideration of duplication of
-                #    keys of return_arg_names, so the design should be changed to
-                #    avoid duplication, etc.
-                if return_name == "sliced_data":
-                    return_arg_names[f"{arg_name}:{return_name}"] = arg_name
-                else:
-                    return_arg_names[return_name] = arg_name
-=======
                 # Register input information from the source node
                 return_arg_key = (
                     f"{return_name}:{sourceNode.id}"  # Generate a unique key
                 )
                 return_arg_names[return_arg_key] = arg_name
->>>>>>> bae30620
 
         params = get_typecheck_params(self._node.data.param, self._node.data.label)
         algo_output = get_pickle_file(
