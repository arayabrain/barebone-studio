from pydantic import BaseModel


class SnakemakeParams(BaseModel):
    use_conda: bool
    cores: int
<<<<<<< HEAD
    forcetargets: bool
    forceall: bool
    lock: bool
=======
    forceall: bool
    # These are currently (v2.3.0) not used, but kept for future compatibility
    # forcetargets: bool
    # lock: bool
>>>>>>> c7890ecd
<|MERGE_RESOLUTION|>--- conflicted
+++ resolved
@@ -4,13 +4,7 @@
 class SnakemakeParams(BaseModel):
     use_conda: bool
     cores: int
-<<<<<<< HEAD
-    forcetargets: bool
-    forceall: bool
-    lock: bool
-=======
     forceall: bool
     # These are currently (v2.3.0) not used, but kept for future compatibility
     # forcetargets: bool
-    # lock: bool
->>>>>>> c7890ecd
+    # lock: bool