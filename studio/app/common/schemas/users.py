from datetime import datetime
from enum import Enum
from typing import List, Optional

from pydantic import BaseModel, EmailStr, Field

password_regex = r"^(?=.*\d)(?=.*[!#$%&()*+,-./@_|])(?=.*[a-zA-Z]).{6,255}$"


class UserRole(str, Enum):
    admin = 1
    data_manager = 10
    operator = 20
    guest_operator = 30


class User(BaseModel):
    id: int
    uid: str
    email: EmailStr
    organization_id: int
    name: str
    role_id: int

    @property
    def is_admin(self) -> bool:
<<<<<<< HEAD
        return self.role_id == 1
=======
        return self.role_id == UserRole.admin

    @property
    def is_admin_data(self) -> bool:
        return self.is_admin or self.role_id == UserRole.data_manager
>>>>>>> 628951e5

    class Config:
        orm_mode = True


class ListUserPaging(BaseModel):
    data: Optional[List[User]]
    total_page: Optional[int]


class UserCreate(BaseModel):
    email: EmailStr
    password: str = Field(max_length=255, regex=password_regex)

    class Config:
        anystr_strip_whitespace = True


class UserUpdate(BaseModel):
    email: Optional[EmailStr]


class UserPasswordUpdate(BaseModel):
    old_password: str
    new_password: str = Field(max_length=255, regex=password_regex)

    class Config:
        anystr_strip_whitespace = True


class UserInfo(BaseModel):
    id: int
    name: Optional[str]
    email: Optional[str]
    created_at: Optional[datetime]
    updated_at: Optional[datetime]

    class Config:
        orm_mode = True<|MERGE_RESOLUTION|>--- conflicted
+++ resolved
@@ -24,15 +24,11 @@
 
     @property
     def is_admin(self) -> bool:
-<<<<<<< HEAD
-        return self.role_id == 1
-=======
         return self.role_id == UserRole.admin
 
     @property
     def is_admin_data(self) -> bool:
         return self.is_admin or self.role_id == UserRole.data_manager
->>>>>>> 628951e5
 
     class Config:
         orm_mode = True
