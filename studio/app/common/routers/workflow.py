--- conflicted
+++ resolved
@@ -15,15 +15,9 @@
     RemoteStorageController,
     RemoteStorageLockError,
     RemoteStorageReader,
-<<<<<<< HEAD
-    RemoteStorageSimpleWriter,
-    RemoteStorageWriter,
-    RemoteSyncStatusFileUtil,
-=======
     RemoteSyncStatusFileUtil,
     upload_experiment_wrapper,
     upload_input_data_wrapper,
->>>>>>> f2694862
 )
 from studio.app.common.core.utils.filepath_creater import (
     create_directory,
@@ -227,22 +221,11 @@
         if not sample_data_input_subdirs:
             logger.warning("No valid sample input subdirectories found for upload.")
 
-<<<<<<< HEAD
-        async with RemoteStorageSimpleWriter(
-            remote_bucket_name
-        ) as remote_storage_controller:
-            tasks = [
-                remote_storage_controller.upload_input_data(workspace_id, p.name)
-                for p in sample_data_input_subdirs
-            ]
-            await asyncio.gather(*tasks)
-=======
         tasks = [
             upload_input_data_wrapper(remote_bucket_name, workspace_id, p.name)
             for p in sample_data_input_subdirs
         ]
         await asyncio.gather(*tasks)
->>>>>>> f2694862
 
         # ------------------------------------------------------------
         # Upload the output sample data to remote storage process.
@@ -259,22 +242,11 @@
         if not sample_data_output_subdirs:
             logger.warning("No valid sample output directories found for upload.")
 
-<<<<<<< HEAD
-        async with RemoteStorageWriter(
-            remote_bucket_name, workspace_id, ""
-        ) as remote_storage_controller:
-            tasks = [
-                remote_storage_controller.upload_experiment(workspace_id, p.name)
-                for p in sample_data_output_subdirs
-            ]
-            await asyncio.gather(*tasks)
-=======
         tasks = [
             upload_experiment_wrapper(remote_bucket_name, workspace_id, p.name)
             for p in sample_data_output_subdirs
         ]
         await asyncio.gather(*tasks)
->>>>>>> f2694862
 
     return True
 
