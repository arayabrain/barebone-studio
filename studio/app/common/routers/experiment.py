import os
from glob import glob
from typing import Dict

from fastapi import APIRouter, Depends, HTTPException, status
from fastapi.responses import FileResponse
from sqlmodel import Session

from studio.app.common.core.auth.auth_dependencies import get_user_remote_bucket_name
from studio.app.common.core.experiment.experiment import ExptConfig, ExptExtConfig
from studio.app.common.core.experiment.experiment_reader import ExptConfigReader
from studio.app.common.core.experiment.experiment_writer import ExptDataWriter
from studio.app.common.core.logger import AppLogger
from studio.app.common.core.storage.remote_storage_controller import (
    RemoteStorageController,
    RemoteStorageLockError,
    RemoteStorageReader,
    RemoteStorageSimpleReader,
    RemoteSyncStatusFileUtil,
)
from studio.app.common.core.utils.filepath_creater import join_filepath
from studio.app.common.core.workflow.workflow_runner import WorkflowRunner
from studio.app.common.core.workspace.workspace_dependencies import (
    is_workspace_available,
    is_workspace_owner,
)
from studio.app.common.core.workspace.workspace_services import WorkspaceService
from studio.app.common.db.database import get_db
from studio.app.common.schemas.experiment import CopyItem, DeleteItem, RenameItem
from studio.app.dir_path import DIRPATH

router = APIRouter(prefix="/experiments", tags=["experiments"])

logger = AppLogger.get_logger()


@router.get(
    "/{workspace_id}",
    response_model=Dict[str, ExptExtConfig],
    dependencies=[Depends(is_workspace_available)],
)
async def get_experiments(
    workspace_id: str,
    remote_bucket_name: str = Depends(get_user_remote_bucket_name),
):
    # search EXPERIMENT_YMLs
    exp_config = {}
    config_paths = glob(
        join_filepath([DIRPATH.OUTPUT_DIR, workspace_id, "*", DIRPATH.EXPERIMENT_YML])
    )

    is_remote_storage_available = RemoteStorageController.is_available()

    # NOTE: If remote_storage is available and config_paths does not exist,
    # assume that data may exist in remote_storage and execute download of metadata.
    if is_remote_storage_available and not config_paths:
        async with RemoteStorageSimpleReader(
            remote_bucket_name
        ) as remote_storage_controller:
            await remote_storage_controller.download_all_experiments_metas(
                [workspace_id]
            )

        # search EXPERIMENT_YMLs, again
        exp_config = {}
        config_paths = glob(
            join_filepath(
                [DIRPATH.OUTPUT_DIR, workspace_id, "*", DIRPATH.EXPERIMENT_YML]
            )
        )

    for path in config_paths:
        try:
            config = ExptConfigReader.read(path)

            # NOTE: Include procs in the function and respond
            #   (for display on the frontend Record screen)
            if config.procs:
                config.function.update(config.procs)

            # Operate remote storage.
            if is_remote_storage_available:
                # check remote synced status.
                is_remote_synced = RemoteSyncStatusFileUtil.check_sync_status_success(
                    workspace_id, config.unique_id
                )

                # extend config to ExptExtConfig
                config = ExptExtConfig(**config.__dict__)
                config.is_remote_synced = is_remote_synced
            else:
                # extend config to ExptExtConfig
                # Always flag as synchronized if remote storage is unused.
                config = ExptExtConfig(**config.__dict__)
                config.is_remote_synced = True

            exp_config[config.unique_id] = config
        except Exception as e:
            logger.error(e, exc_info=True)
            pass

    return exp_config


@router.patch(
    "/{workspace_id}/{unique_id}/rename",
    response_model=ExptConfig,
    dependencies=[Depends(is_workspace_owner)],
)
async def rename_experiment(
    workspace_id: str,
    unique_id: str,
    item: RenameItem,
    remote_bucket_name: str = Depends(get_user_remote_bucket_name),
):
    try:
        config = await ExptDataWriter(
            remote_bucket_name,
            workspace_id,
            unique_id,
        ).rename(item.new_name)
        config.nodeDict = []
        config.edgeDict = []

        return config

    except RemoteStorageLockError as e:
        logger.error(e)
        raise HTTPException(status_code=status.HTTP_423_LOCKED, detail=str(e))
    except Exception as e:
        logger.error(e, exc_info=True)
        raise HTTPException(
            status_code=status.HTTP_500_INTERNAL_SERVER_ERROR,
            detail="rename experiment failed",
        )


@router.delete(
    "/{workspace_id}/{unique_id}",
    response_model=bool,
    dependencies=[Depends(is_workspace_owner)],
)
async def delete_experiment(
<<<<<<< HEAD
    workspace_id: str,
    unique_id: str,
    remote_bucket_name: str = Depends(get_user_remote_bucket_name),
=======
    workspace_id: str, unique_id: str, db: Session = Depends(get_db)
>>>>>>> d458e0c9
):
    try:
        await ExptDataWriter(
            remote_bucket_name,
            workspace_id,
            unique_id,
        ).delete_data()

        if WorkspaceService.is_data_usage_available():
            WorkspaceService.delete_workspace_experiment(db, workspace_id, unique_id)

        return True
    except RemoteStorageLockError as e:
        logger.error(e)
        raise HTTPException(status_code=status.HTTP_423_LOCKED, detail=str(e))
    except Exception as e:
        logger.error(e, exc_info=True)
        raise HTTPException(
            status_code=status.HTTP_500_INTERNAL_SERVER_ERROR,
            detail="can not delete record.",
        )


@router.post(
    "/delete/{workspace_id}",
    response_model=bool,
    dependencies=[Depends(is_workspace_owner)],
)
async def delete_experiment_list(
    workspace_id: str,
    deleteItem: DeleteItem,
    remote_bucket_name: str = Depends(get_user_remote_bucket_name),
):
    try:
        for unique_id in deleteItem.uidList:
            await ExptDataWriter(
                remote_bucket_name,
                workspace_id,
                unique_id,
            ).delete_data()
        return True
    except RemoteStorageLockError as e:
        logger.error(e)
        raise HTTPException(status_code=status.HTTP_423_LOCKED, detail=str(e))
    except Exception as e:
        logger.error(e, exc_info=True)
        raise HTTPException(
            status_code=status.HTTP_500_INTERNAL_SERVER_ERROR,
            detail="can not delete record.",
        )


@router.post(
    "/copy/{workspace_id}",
    response_model=bool,
    dependencies=[Depends(is_workspace_owner)],
)
async def copy_experiment_list(
    workspace_id: str,
    copyItem: CopyItem,
    remote_bucket_name: str = Depends(get_user_remote_bucket_name),
):
    logger = AppLogger.get_logger()
    logger.info(f"workspace_id: {workspace_id}, copyItem: {copyItem}")
    created_unique_ids = []  # Keep track of successfully created unique IDs
    try:
        for unique_id in copyItem.uidList:
            logger.info(f"copying item with unique_id of {unique_id}")
            new_unique_id = WorkflowRunner.create_workflow_unique_id()
            ExptDataWriter(
                remote_bucket_name,
                workspace_id,
                unique_id,
            ).copy_data(new_unique_id)
            created_unique_ids.append(new_unique_id)  # Record successful copy
        return True
    except Exception as e:
        logger.error(e, exc_info=True)
        # Clean up partially created data
        for created_unique_id in created_unique_ids:
            try:
                ExptDataWriter(
                    workspace_id,
                    created_unique_id,
                ).delete_data()
                logger.info(f"Cleaned up data for unique_id: {created_unique_id}")
            except Exception as cleanup_error:
                logger.error(cleanup_error, exc_info=True)
                logger.error(
                    f"Failed to clean up data for unique_id: {created_unique_id}",
                    exc_info=True,
                )
        raise HTTPException(
            status_code=status.HTTP_500_INTERNAL_SERVER_ERROR,
            detail="Failed to copy record. Partially created files have been removed.",
        )


@router.get(
    "/download/config/{workspace_id}/{unique_id}",
    dependencies=[Depends(is_workspace_available)],
)
async def download_config_experiment(workspace_id: str, unique_id: str):
    config_filepath = join_filepath(
        [DIRPATH.OUTPUT_DIR, workspace_id, unique_id, DIRPATH.SNAKEMAKE_CONFIG_YML]
    )
    if os.path.exists(config_filepath):
        return FileResponse(config_filepath)
    else:
        raise HTTPException(
            status_code=status.HTTP_404_NOT_FOUND, detail="file not found"
        )


@router.get(
    "/sync_remote/{workspace_id}/{unique_id}",
    response_model=bool,
    dependencies=[Depends(is_workspace_available)],
)
async def sync_remote_experiment(
    workspace_id: str,
    unique_id: str,
    remote_bucket_name: str = Depends(get_user_remote_bucket_name),
):
    try:
        async with RemoteStorageReader(
            remote_bucket_name, workspace_id, unique_id
        ) as remote_storage_controller:
            result = await remote_storage_controller.download_experiment(
                workspace_id, unique_id
            )

        if not result:
            raise HTTPException(
                status_code=status.HTTP_404_NOT_FOUND, detail="record not found"
            )
        return result

    except HTTPException as e:
        logger.error(e)
        raise e
    except RemoteStorageLockError as e:
        logger.error(e)
        raise HTTPException(status_code=status.HTTP_423_LOCKED, detail=str(e))
    except Exception as e:
        logger.error(e, exc_info=True)
        raise HTTPException(
            status_code=status.HTTP_500_INTERNAL_SERVER_ERROR,
            detail="sync remote experiment failed",
        )<|MERGE_RESOLUTION|>--- conflicted
+++ resolved
@@ -141,13 +141,10 @@
     dependencies=[Depends(is_workspace_owner)],
 )
 async def delete_experiment(
-<<<<<<< HEAD
     workspace_id: str,
     unique_id: str,
-    remote_bucket_name: str = Depends(get_user_remote_bucket_name),
-=======
-    workspace_id: str, unique_id: str, db: Session = Depends(get_db)
->>>>>>> d458e0c9
+    db: Session = Depends(get_db),
+    remote_bucket_name: str = Depends(get_user_remote_bucket_name),
 ):
     try:
         await ExptDataWriter(
