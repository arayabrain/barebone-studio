import os
from dataclasses import asdict
from glob import glob
from typing import Dict

from fastapi import APIRouter, Depends, HTTPException, status
from fastapi.responses import FileResponse
from sqlmodel import Session

from studio.app.common.core.auth.auth_dependencies import get_user_remote_bucket_name
from studio.app.common.core.experiment.experiment import ExptConfig, ExptExtConfig
from studio.app.common.core.experiment.experiment_reader import ExptConfigReader
from studio.app.common.core.experiment.experiment_services import ExperimentService
from studio.app.common.core.experiment.experiment_writer import ExptDataWriter
from studio.app.common.core.logger import AppLogger
from studio.app.common.core.snakemake.snakemake_reader import SmkConfigReader
<<<<<<< HEAD
from studio.app.common.core.storage.remote_storage_controller import (
    RemoteStorageController,
    RemoteStorageLockError,
    RemoteStorageReader,
    RemoteStorageSimpleReader,
    RemoteSyncStatusFileUtil,
)
=======
>>>>>>> 85df89d9
from studio.app.common.core.workspace.workspace_dependencies import (
    is_workspace_available,
    is_workspace_owner,
)
from studio.app.common.db.database import get_db
from studio.app.common.schemas.experiment import CopyItem, DeleteItem, RenameItem

router = APIRouter(prefix="/experiments", tags=["experiments"])

logger = AppLogger.get_logger()


@router.get(
    "/{workspace_id}",
    response_model=Dict[str, ExptExtConfig],
    dependencies=[Depends(is_workspace_available)],
)
async def get_experiments(
    workspace_id: str,
    remote_bucket_name: str = Depends(get_user_remote_bucket_name),
):
    # search EXPERIMENT_YMLs
    exp_config = {}
    config_paths = glob(ExptConfigReader.get_config_yaml_wild_path(workspace_id))
<<<<<<< HEAD

    is_remote_storage_available = RemoteStorageController.is_available()

    # NOTE: If remote_storage is available and config_paths does not exist,
    # assume that data may exist in remote_storage and execute download of metadata.
    if is_remote_storage_available and not config_paths:
        async with RemoteStorageSimpleReader(
            remote_bucket_name
        ) as remote_storage_controller:
            await remote_storage_controller.download_all_experiments_metas(
                [workspace_id]
            )

        # search EXPERIMENT_YMLs, again
        exp_config = {}
        config_paths = glob(ExptConfigReader.get_config_yaml_wild_path(workspace_id))

    for path in config_paths:
        try:
            config = ExptConfigReader.read_from_path(path)

            # NOTE: Include procs in the function and respond
            #   (for display on the frontend Record screen)
            if config.procs:
                config.function.update(config.procs)

            # Operate remote storage.
            if is_remote_storage_available:
                # check remote synced status.
                is_remote_synced = RemoteSyncStatusFileUtil.check_sync_status_success(
                    workspace_id, config.unique_id
                )

                # extend config to ExptExtConfig
                config = ExptExtConfig(**asdict(config))
                config.is_remote_synced = is_remote_synced
            else:
                # extend config to ExptExtConfig
                # Always flag as synchronized if remote storage is unused.
                config = ExptExtConfig(**asdict(config))
                config.is_remote_synced = True

            if ExptConfigReader.validate_experiment_config(config):
                exp_config[config.unique_id] = config

=======
    for path in config_paths:
        try:
            config = ExptConfigReader.read_from_path(path)
            if ExptConfigReader.validate_experiment_config(config):
                exp_config[config.unique_id] = config
>>>>>>> 85df89d9
        except Exception as e:
            logger.error(e, exc_info=True)
            pass

    return exp_config


@router.patch(
    "/{workspace_id}/{unique_id}/rename",
    response_model=ExptConfig,
    dependencies=[Depends(is_workspace_owner)],
)
async def rename_experiment(
    workspace_id: str,
    unique_id: str,
    item: RenameItem,
    remote_bucket_name: str = Depends(get_user_remote_bucket_name),
):
    try:
        config = await ExptDataWriter(
            remote_bucket_name,
            workspace_id,
            unique_id,
        ).rename(item.new_name)
        config.nodeDict = []
        config.edgeDict = []

        return config

    except RemoteStorageLockError as e:
        logger.error(e)
        raise HTTPException(status_code=status.HTTP_423_LOCKED, detail=str(e))
    except Exception as e:
        logger.error(e, exc_info=True)
        raise HTTPException(
            status_code=status.HTTP_500_INTERNAL_SERVER_ERROR,
            detail="rename experiment failed",
        )


@router.delete(
    "/{workspace_id}/{unique_id}",
    response_model=bool,
    dependencies=[Depends(is_workspace_owner)],
)
async def delete_experiment(
    workspace_id: str,
    unique_id: str,
    db: Session = Depends(get_db),
    remote_bucket_name: str = Depends(get_user_remote_bucket_name),
):
    try:
<<<<<<< HEAD
        await ExperimentService.delete_experiment(
            db, remote_bucket_name, workspace_id, unique_id, auto_commit=True
=======
        result = ExperimentService.delete_experiment(
            db, workspace_id, unique_id, auto_commit=True
>>>>>>> 85df89d9
        )

        if not result:
            raise HTTPException(
                status_code=status.HTTP_500_INTERNAL_SERVER_ERROR,
                detail=f"Failed to delete experiment [{workspace_id}/{unique_id}]",
            )

<<<<<<< HEAD
    except RemoteStorageLockError as e:
        logger.error(e)
        raise HTTPException(status_code=status.HTTP_423_LOCKED, detail=str(e))
=======
        return result

    except HTTPException as e:
        logger.error(e, exc_info=True)
        raise e
>>>>>>> 85df89d9
    except Exception as e:
        logger.error("Deletion failed: %s", e, exc_info=True)
        raise HTTPException(
            status_code=status.HTTP_500_INTERNAL_SERVER_ERROR,
            detail="Failed to delete experiment and its associated data.",
        )


@router.post(
    "/delete/{workspace_id}",
    response_model=bool,
    dependencies=[Depends(is_workspace_owner)],
)
async def delete_experiment_list(
    workspace_id: str,
    deleteItem: DeleteItem,
    db: Session = Depends(get_db),
    remote_bucket_name: str = Depends(get_user_remote_bucket_name),
):
    try:
        deleted_statuses = {}

        for unique_id in deleteItem.uidList:
<<<<<<< HEAD
            await ExperimentService.delete_experiment(
                db, remote_bucket_name, workspace_id, unique_id, auto_commit=True
=======
            result = ExperimentService.delete_experiment(
                db, workspace_id, unique_id, auto_commit=True
>>>>>>> 85df89d9
            )
            deleted_statuses[unique_id] = result

        deleted_failed_statuses = [
            id for id, res in deleted_statuses.items() if not res
        ]

        if deleted_failed_statuses:
            raise HTTPException(
                status_code=status.HTTP_500_INTERNAL_SERVER_ERROR,
                detail=(
                    f"Failed to delete some experiments "
                    f"[{workspace_id}] / {deleted_failed_statuses}"
                ),
            )

        return True
<<<<<<< HEAD
    except RemoteStorageLockError as e:
        logger.error(e)
        raise HTTPException(status_code=status.HTTP_423_LOCKED, detail=str(e))
=======

    except HTTPException as e:
        logger.error(e, exc_info=True)
        raise e
>>>>>>> 85df89d9
    except Exception as e:
        logger.error(e, exc_info=True)
        raise HTTPException(
            status_code=status.HTTP_500_INTERNAL_SERVER_ERROR,
            detail="can not delete record.",
        )


@router.post(
    "/copy/{workspace_id}",
    response_model=bool,
    dependencies=[Depends(is_workspace_owner)],
)
async def copy_experiment_list(
    workspace_id: str,
    copyItem: CopyItem,
    db: Session = Depends(get_db),
    remote_bucket_name: str = Depends(get_user_remote_bucket_name),
):
    try:
<<<<<<< HEAD
        await ExperimentService.copy_experiment(
            db, remote_bucket_name, workspace_id, copyItem=copyItem
        )
=======
        ExperimentService.copy_experiment(db, workspace_id, copyItem=copyItem)
>>>>>>> 85df89d9
        return True

    except Exception as e:
        logger.error("Copy failed: %s", e, exc_info=True)
        raise HTTPException(
            status_code=status.HTTP_500_INTERNAL_SERVER_ERROR,
            detail="Failed to copy experiment and its associated data.",
        )


@router.get(
    "/download/config/{workspace_id}/{unique_id}",
    dependencies=[Depends(is_workspace_available)],
)
async def download_config_experiment(workspace_id: str, unique_id: str):
    config_filepath = SmkConfigReader.get_config_yaml_path(workspace_id, unique_id)
    if os.path.exists(config_filepath):
        return FileResponse(config_filepath)
    else:
        raise HTTPException(
            status_code=status.HTTP_404_NOT_FOUND, detail="file not found"
        )


@router.get(
    "/sync_remote/{workspace_id}/{unique_id}",
    response_model=bool,
    dependencies=[Depends(is_workspace_available)],
)
async def sync_remote_experiment(
    workspace_id: str,
    unique_id: str,
    remote_bucket_name: str = Depends(get_user_remote_bucket_name),
):
    try:
        async with RemoteStorageReader(
            remote_bucket_name, workspace_id, unique_id
        ) as remote_storage_controller:
            result = await remote_storage_controller.download_experiment(
                workspace_id, unique_id
            )

        if not result:
            raise HTTPException(
                status_code=status.HTTP_404_NOT_FOUND, detail="record not found"
            )
        return result

    except HTTPException as e:
        logger.error(e)
        raise e
    except RemoteStorageLockError as e:
        logger.error(e)
        raise HTTPException(status_code=status.HTTP_423_LOCKED, detail=str(e))
    except Exception as e:
        logger.error(e, exc_info=True)
        raise HTTPException(
            status_code=status.HTTP_500_INTERNAL_SERVER_ERROR,
            detail="sync remote experiment failed",
        )<|MERGE_RESOLUTION|>--- conflicted
+++ resolved
@@ -14,7 +14,6 @@
 from studio.app.common.core.experiment.experiment_writer import ExptDataWriter
 from studio.app.common.core.logger import AppLogger
 from studio.app.common.core.snakemake.snakemake_reader import SmkConfigReader
-<<<<<<< HEAD
 from studio.app.common.core.storage.remote_storage_controller import (
     RemoteStorageController,
     RemoteStorageLockError,
@@ -22,8 +21,6 @@
     RemoteStorageSimpleReader,
     RemoteSyncStatusFileUtil,
 )
-=======
->>>>>>> 85df89d9
 from studio.app.common.core.workspace.workspace_dependencies import (
     is_workspace_available,
     is_workspace_owner,
@@ -48,7 +45,6 @@
     # search EXPERIMENT_YMLs
     exp_config = {}
     config_paths = glob(ExptConfigReader.get_config_yaml_wild_path(workspace_id))
-<<<<<<< HEAD
 
     is_remote_storage_available = RemoteStorageController.is_available()
 
@@ -94,13 +90,6 @@
             if ExptConfigReader.validate_experiment_config(config):
                 exp_config[config.unique_id] = config
 
-=======
-    for path in config_paths:
-        try:
-            config = ExptConfigReader.read_from_path(path)
-            if ExptConfigReader.validate_experiment_config(config):
-                exp_config[config.unique_id] = config
->>>>>>> 85df89d9
         except Exception as e:
             logger.error(e, exc_info=True)
             pass
@@ -153,13 +142,8 @@
     remote_bucket_name: str = Depends(get_user_remote_bucket_name),
 ):
     try:
-<<<<<<< HEAD
-        await ExperimentService.delete_experiment(
+        result = await ExperimentService.delete_experiment(
             db, remote_bucket_name, workspace_id, unique_id, auto_commit=True
-=======
-        result = ExperimentService.delete_experiment(
-            db, workspace_id, unique_id, auto_commit=True
->>>>>>> 85df89d9
         )
 
         if not result:
@@ -168,17 +152,14 @@
                 detail=f"Failed to delete experiment [{workspace_id}/{unique_id}]",
             )
 
-<<<<<<< HEAD
-    except RemoteStorageLockError as e:
-        logger.error(e)
-        raise HTTPException(status_code=status.HTTP_423_LOCKED, detail=str(e))
-=======
         return result
 
+    except RemoteStorageLockError as e:
+        logger.error(e)
+        raise HTTPException(status_code=status.HTTP_423_LOCKED, detail=str(e))
     except HTTPException as e:
         logger.error(e, exc_info=True)
         raise e
->>>>>>> 85df89d9
     except Exception as e:
         logger.error("Deletion failed: %s", e, exc_info=True)
         raise HTTPException(
@@ -202,13 +183,8 @@
         deleted_statuses = {}
 
         for unique_id in deleteItem.uidList:
-<<<<<<< HEAD
-            await ExperimentService.delete_experiment(
+            result = await ExperimentService.delete_experiment(
                 db, remote_bucket_name, workspace_id, unique_id, auto_commit=True
-=======
-            result = ExperimentService.delete_experiment(
-                db, workspace_id, unique_id, auto_commit=True
->>>>>>> 85df89d9
             )
             deleted_statuses[unique_id] = result
 
@@ -226,16 +202,13 @@
             )
 
         return True
-<<<<<<< HEAD
-    except RemoteStorageLockError as e:
-        logger.error(e)
-        raise HTTPException(status_code=status.HTTP_423_LOCKED, detail=str(e))
-=======
-
+
+    except RemoteStorageLockError as e:
+        logger.error(e)
+        raise HTTPException(status_code=status.HTTP_423_LOCKED, detail=str(e))
     except HTTPException as e:
         logger.error(e, exc_info=True)
         raise e
->>>>>>> 85df89d9
     except Exception as e:
         logger.error(e, exc_info=True)
         raise HTTPException(
@@ -256,13 +229,9 @@
     remote_bucket_name: str = Depends(get_user_remote_bucket_name),
 ):
     try:
-<<<<<<< HEAD
         await ExperimentService.copy_experiment(
             db, remote_bucket_name, workspace_id, copyItem=copyItem
         )
-=======
-        ExperimentService.copy_experiment(db, workspace_id, copyItem=copyItem)
->>>>>>> 85df89d9
         return True
 
     except Exception as e:
