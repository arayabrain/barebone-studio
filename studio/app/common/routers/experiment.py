import os
from glob import glob
from typing import Dict

from fastapi import APIRouter, Depends, HTTPException, status
from fastapi.responses import FileResponse
from sqlmodel import Session

from studio.app.common.core.auth.auth_dependencies import get_user_remote_bucket_name
from studio.app.common.core.experiment.experiment import ExptConfig, ExptExtConfig
from studio.app.common.core.experiment.experiment_reader import ExptConfigReader
from studio.app.common.core.experiment.experiment_writer import ExptDataWriter
from studio.app.common.core.logger import AppLogger
from studio.app.common.core.storage.remote_storage_controller import (
    RemoteStorageController,
    RemoteStorageLockError,
    RemoteStorageReader,
    RemoteStorageSimpleReader,
    RemoteSyncStatusFileUtil,
)
from studio.app.common.core.utils.filepath_creater import join_filepath
from studio.app.common.core.workspace.workspace_dependencies import (
    is_workspace_available,
    is_workspace_owner,
)
from studio.app.common.core.workspace.workspace_services import WorkspaceService
from studio.app.common.db.database import get_db
from studio.app.common.schemas.experiment import CopyItem, DeleteItem, RenameItem
from studio.app.dir_path import DIRPATH

router = APIRouter(prefix="/experiments", tags=["experiments"])

logger = AppLogger.get_logger()


@router.get(
    "/{workspace_id}",
    response_model=Dict[str, ExptExtConfig],
    dependencies=[Depends(is_workspace_available)],
)
async def get_experiments(
    workspace_id: str,
    remote_bucket_name: str = Depends(get_user_remote_bucket_name),
):
    # search EXPERIMENT_YMLs
    exp_config = {}
    config_paths = glob(
        join_filepath([DIRPATH.OUTPUT_DIR, workspace_id, "*", DIRPATH.EXPERIMENT_YML])
    )

    is_remote_storage_available = RemoteStorageController.is_available()

    # NOTE: If remote_storage is available and config_paths does not exist,
    # assume that data may exist in remote_storage and execute download of metadata.
    if is_remote_storage_available and not config_paths:
        async with RemoteStorageSimpleReader(
            remote_bucket_name
        ) as remote_storage_controller:
            await remote_storage_controller.download_all_experiments_metas(
                [workspace_id]
            )

        # search EXPERIMENT_YMLs, again
        exp_config = {}
        config_paths = glob(
            join_filepath(
                [DIRPATH.OUTPUT_DIR, workspace_id, "*", DIRPATH.EXPERIMENT_YML]
            )
        )

    for path in config_paths:
        try:
            config = ExptConfigReader.read(path)

            # NOTE: Include procs in the function and respond
            #   (for display on the frontend Record screen)
            if config.procs:
                config.function.update(config.procs)

            # Operate remote storage.
            if is_remote_storage_available:
                # check remote synced status.
                is_remote_synced = RemoteSyncStatusFileUtil.check_sync_status_success(
                    workspace_id, config.unique_id
                )

                # extend config to ExptExtConfig
                config = ExptExtConfig(**config.__dict__)
                config.is_remote_synced = is_remote_synced
            else:
                # extend config to ExptExtConfig
                # Always flag as synchronized if remote storage is unused.
                config = ExptExtConfig(**config.__dict__)
                config.is_remote_synced = True

            exp_config[config.unique_id] = config
        except Exception as e:
            logger.error(e, exc_info=True)
            pass

    return exp_config


@router.patch(
    "/{workspace_id}/{unique_id}/rename",
    response_model=ExptConfig,
    dependencies=[Depends(is_workspace_owner)],
)
async def rename_experiment(
    workspace_id: str,
    unique_id: str,
    item: RenameItem,
    remote_bucket_name: str = Depends(get_user_remote_bucket_name),
):
    try:
        config = await ExptDataWriter(
            remote_bucket_name,
            workspace_id,
            unique_id,
        ).rename(item.new_name)
        config.nodeDict = []
        config.edgeDict = []

        return config

    except RemoteStorageLockError as e:
        logger.error(e)
        raise HTTPException(status_code=status.HTTP_423_LOCKED, detail=str(e))
    except Exception as e:
        logger.error(e, exc_info=True)
        raise HTTPException(
            status_code=status.HTTP_500_INTERNAL_SERVER_ERROR,
            detail="rename experiment failed",
        )


@router.delete(
    "/{workspace_id}/{unique_id}",
    response_model=bool,
    dependencies=[Depends(is_workspace_owner)],
)
async def delete_experiment(
    workspace_id: str,
    unique_id: str,
    db: Session = Depends(get_db),
    remote_bucket_name: str = Depends(get_user_remote_bucket_name),
):
    try:
<<<<<<< HEAD
        await ExptDataWriter(
            remote_bucket_name,
            workspace_id,
            unique_id,
        ).delete_data()

        if WorkspaceService.is_data_usage_available():
            WorkspaceService.delete_workspace_experiment(db, workspace_id, unique_id)

        return True
    except RemoteStorageLockError as e:
        logger.error(e)
        raise HTTPException(status_code=status.HTTP_423_LOCKED, detail=str(e))
=======
        WorkspaceService.delete_workspace_experiment(
            db, workspace_id, unique_id, auto_commit=True
        )

        return True

>>>>>>> 84f9a453
    except Exception as e:
        logger.error("Deletion failed: %s", e, exc_info=True)
        raise HTTPException(
            status_code=status.HTTP_500_INTERNAL_SERVER_ERROR,
            detail="Failed to delete experiment and its associated data.",
        )


@router.post(
    "/delete/{workspace_id}",
    response_model=bool,
    dependencies=[Depends(is_workspace_owner)],
)
async def delete_experiment_list(
<<<<<<< HEAD
    workspace_id: str,
    deleteItem: DeleteItem,
    remote_bucket_name: str = Depends(get_user_remote_bucket_name),
):
    try:
        for unique_id in deleteItem.uidList:
            await ExptDataWriter(
                remote_bucket_name,
                workspace_id,
                unique_id,
            ).delete_data()
=======
    workspace_id: str, deleteItem: DeleteItem, db: Session = Depends(get_db)
):
    try:
        for unique_id in deleteItem.uidList:
            WorkspaceService.delete_workspace_experiment(
                db, workspace_id, unique_id, auto_commit=True
            )

>>>>>>> 84f9a453
        return True
    except RemoteStorageLockError as e:
        logger.error(e)
        raise HTTPException(status_code=status.HTTP_423_LOCKED, detail=str(e))
    except Exception as e:
        logger.error(e, exc_info=True)
        raise HTTPException(
            status_code=status.HTTP_500_INTERNAL_SERVER_ERROR,
            detail="can not delete record.",
        )


@router.post(
    "/copy/{workspace_id}",
    response_model=bool,
    dependencies=[Depends(is_workspace_owner)],
)
async def copy_experiment_list(
<<<<<<< HEAD
    workspace_id: str,
    copyItem: CopyItem,
    remote_bucket_name: str = Depends(get_user_remote_bucket_name),
):
    logger = AppLogger.get_logger()
    logger.info(f"workspace_id: {workspace_id}, copyItem: {copyItem}")
    created_unique_ids = []  # Keep track of successfully created unique IDs
    try:
        for unique_id in copyItem.uidList:
            logger.info(f"copying item with unique_id of {unique_id}")
            new_unique_id = WorkflowRunner.create_workflow_unique_id()
            ExptDataWriter(
                remote_bucket_name,
                workspace_id,
                unique_id,
            ).copy_data(new_unique_id)
            created_unique_ids.append(new_unique_id)  # Record successful copy
=======
    workspace_id: str, copyItem: CopyItem, db: Session = Depends(get_db)
):
    try:
        WorkspaceService.copy_workspace_experiment(db, workspace_id, copyItem=copyItem)
>>>>>>> 84f9a453
        return True

    except Exception as e:
        logger.error("Copy failed: %s", e, exc_info=True)
        raise HTTPException(
            status_code=status.HTTP_500_INTERNAL_SERVER_ERROR,
            detail="Failed to copy experiment and its associated data.",
        )


@router.get(
    "/download/config/{workspace_id}/{unique_id}",
    dependencies=[Depends(is_workspace_available)],
)
async def download_config_experiment(workspace_id: str, unique_id: str):
    config_filepath = join_filepath(
        [DIRPATH.OUTPUT_DIR, workspace_id, unique_id, DIRPATH.SNAKEMAKE_CONFIG_YML]
    )
    if os.path.exists(config_filepath):
        return FileResponse(config_filepath)
    else:
        raise HTTPException(
            status_code=status.HTTP_404_NOT_FOUND, detail="file not found"
        )


@router.get(
    "/sync_remote/{workspace_id}/{unique_id}",
    response_model=bool,
    dependencies=[Depends(is_workspace_available)],
)
async def sync_remote_experiment(
    workspace_id: str,
    unique_id: str,
    remote_bucket_name: str = Depends(get_user_remote_bucket_name),
):
    try:
        async with RemoteStorageReader(
            remote_bucket_name, workspace_id, unique_id
        ) as remote_storage_controller:
            result = await remote_storage_controller.download_experiment(
                workspace_id, unique_id
            )

        if not result:
            raise HTTPException(
                status_code=status.HTTP_404_NOT_FOUND, detail="record not found"
            )
        return result

    except HTTPException as e:
        logger.error(e)
        raise e
    except RemoteStorageLockError as e:
        logger.error(e)
        raise HTTPException(status_code=status.HTTP_423_LOCKED, detail=str(e))
    except Exception as e:
        logger.error(e, exc_info=True)
        raise HTTPException(
            status_code=status.HTTP_500_INTERNAL_SERVER_ERROR,
            detail="sync remote experiment failed",
        )<|MERGE_RESOLUTION|>--- conflicted
+++ resolved
@@ -146,28 +146,15 @@
     remote_bucket_name: str = Depends(get_user_remote_bucket_name),
 ):
     try:
-<<<<<<< HEAD
-        await ExptDataWriter(
-            remote_bucket_name,
-            workspace_id,
-            unique_id,
-        ).delete_data()
-
-        if WorkspaceService.is_data_usage_available():
-            WorkspaceService.delete_workspace_experiment(db, workspace_id, unique_id)
+        await WorkspaceService.delete_workspace_experiment(
+            db, remote_bucket_name, workspace_id, unique_id, auto_commit=True
+        )
 
         return True
-    except RemoteStorageLockError as e:
-        logger.error(e)
-        raise HTTPException(status_code=status.HTTP_423_LOCKED, detail=str(e))
-=======
-        WorkspaceService.delete_workspace_experiment(
-            db, workspace_id, unique_id, auto_commit=True
-        )
-
-        return True
-
->>>>>>> 84f9a453
+
+    except RemoteStorageLockError as e:
+        logger.error(e)
+        raise HTTPException(status_code=status.HTTP_423_LOCKED, detail=str(e))
     except Exception as e:
         logger.error("Deletion failed: %s", e, exc_info=True)
         raise HTTPException(
@@ -182,28 +169,17 @@
     dependencies=[Depends(is_workspace_owner)],
 )
 async def delete_experiment_list(
-<<<<<<< HEAD
     workspace_id: str,
     deleteItem: DeleteItem,
+    db: Session = Depends(get_db),
     remote_bucket_name: str = Depends(get_user_remote_bucket_name),
 ):
     try:
         for unique_id in deleteItem.uidList:
-            await ExptDataWriter(
-                remote_bucket_name,
-                workspace_id,
-                unique_id,
-            ).delete_data()
-=======
-    workspace_id: str, deleteItem: DeleteItem, db: Session = Depends(get_db)
-):
-    try:
-        for unique_id in deleteItem.uidList:
-            WorkspaceService.delete_workspace_experiment(
-                db, workspace_id, unique_id, auto_commit=True
-            )
-
->>>>>>> 84f9a453
+            await WorkspaceService.delete_workspace_experiment(
+                db, remote_bucket_name, workspace_id, unique_id, auto_commit=True
+            )
+
         return True
     except RemoteStorageLockError as e:
         logger.error(e)
@@ -222,30 +198,15 @@
     dependencies=[Depends(is_workspace_owner)],
 )
 async def copy_experiment_list(
-<<<<<<< HEAD
     workspace_id: str,
     copyItem: CopyItem,
-    remote_bucket_name: str = Depends(get_user_remote_bucket_name),
-):
-    logger = AppLogger.get_logger()
-    logger.info(f"workspace_id: {workspace_id}, copyItem: {copyItem}")
-    created_unique_ids = []  # Keep track of successfully created unique IDs
-    try:
-        for unique_id in copyItem.uidList:
-            logger.info(f"copying item with unique_id of {unique_id}")
-            new_unique_id = WorkflowRunner.create_workflow_unique_id()
-            ExptDataWriter(
-                remote_bucket_name,
-                workspace_id,
-                unique_id,
-            ).copy_data(new_unique_id)
-            created_unique_ids.append(new_unique_id)  # Record successful copy
-=======
-    workspace_id: str, copyItem: CopyItem, db: Session = Depends(get_db)
-):
-    try:
-        WorkspaceService.copy_workspace_experiment(db, workspace_id, copyItem=copyItem)
->>>>>>> 84f9a453
+    db: Session = Depends(get_db),
+    remote_bucket_name: str = Depends(get_user_remote_bucket_name),
+):
+    try:
+        await WorkspaceService.copy_workspace_experiment(
+            db, remote_bucket_name, workspace_id, copyItem=copyItem
+        )
         return True
 
     except Exception as e:
