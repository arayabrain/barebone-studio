--- conflicted
+++ resolved
@@ -21,13 +21,6 @@
     is_workspace_available,
     is_workspace_owner,
 )
-<<<<<<< HEAD
-from studio.app.common.schemas.files import FilePath, TreeNode
-from studio.app.const import (
-    ACCEPT_CSV_EXT,
-    ACCEPT_HDF5_EXT,
-    ACCEPT_MATLAB_EXT,
-=======
 from studio.app.common.schemas.files import (
     DownloadFileRequest,
     DownloadStatus,
@@ -38,7 +31,6 @@
     ACCEPR_MATLAB_EXT,
     ACCEPT_CSV_EXT,
     ACCEPT_HDF5_EXT,
->>>>>>> afa4b1e2
     ACCEPT_TIFF_EXT,
     FILETYPE,
 )
@@ -165,11 +157,7 @@
     elif file_type == FILETYPE.HDF5:
         return DirTreeGetter.get_tree(workspace_id, ACCEPT_HDF5_EXT)
     elif file_type == FILETYPE.MATLAB:
-<<<<<<< HEAD
-        return DirTreeGetter.get_tree(workspace_id, ACCEPT_MATLAB_EXT)
-=======
         return DirTreeGetter.get_tree(workspace_id, ACCEPR_MATLAB_EXT)
->>>>>>> afa4b1e2
     else:
         return []
 
