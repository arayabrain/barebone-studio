--- conflicted
+++ resolved
@@ -4,12 +4,9 @@
 
 from studio.app.common.core.auth.auth_dependencies import get_user_remote_bucket_name
 from studio.app.common.core.logger import AppLogger
-<<<<<<< HEAD
 from studio.app.common.core.storage.remote_storage_controller import (
     RemoteStorageLockError,
 )
-from studio.app.common.core.workflow.workflow import Message, NodeItem, RunItem
-=======
 from studio.app.common.core.workflow.workflow import (
     DataFilterParam,
     Message,
@@ -17,7 +14,6 @@
     RunItem,
 )
 from studio.app.common.core.workflow.workflow_filter import WorkflowNodeDataFilter
->>>>>>> d458e0c9
 from studio.app.common.core.workflow.workflow_result import (
     WorkflowMonitor,
     WorkflowResult,
@@ -55,11 +51,6 @@
 
         return unique_id
 
-<<<<<<< HEAD
-    except RemoteStorageLockError as e:
-        logger.error(e)
-        raise HTTPException(status_code=status.HTTP_423_LOCKED, detail=str(e))
-=======
     except KeyError as e:
         logger.error(e, exc_info=True)
         # Pass through the specific error message for KeyErrors
@@ -69,7 +60,10 @@
             detail=str(e).strip('"'),  # Remove quotes from the KeyError message
         )
 
->>>>>>> d458e0c9
+    except RemoteStorageLockError as e:
+        logger.error(e)
+        raise HTTPException(status_code=status.HTTP_423_LOCKED, detail=str(e))
+
     except Exception as e:
         logger.error(e, exc_info=True)
         raise HTTPException(
@@ -130,28 +124,23 @@
     workspace_id: str,
     uid: str,
     nodeDict: NodeItem,
-<<<<<<< HEAD
+    background_tasks: BackgroundTasks,
     remote_bucket_name: str = Depends(get_user_remote_bucket_name),
 ):
     try:
-        return await WorkflowResult(remote_bucket_name, workspace_id, uid).observe(
+        res = await WorkflowResult(remote_bucket_name, workspace_id, uid).observe(
             nodeDict.pendingNodeIdList
         )
-
-    except RemoteStorageLockError as e:
-        logger.error(e)
-        raise HTTPException(status_code=status.HTTP_423_LOCKED, detail=str(e))
-=======
-    background_tasks: BackgroundTasks,
-):
-    try:
-        res = WorkflowResult(workspace_id, uid).observe(nodeDict.pendingNodeIdList)
         if res:
             background_tasks.add_task(
                 WorkspaceService.update_experiment_data_usage, workspace_id, uid
             )
         return res
->>>>>>> d458e0c9
+
+    except RemoteStorageLockError as e:
+        logger.error(e)
+        raise HTTPException(status_code=status.HTTP_423_LOCKED, detail=str(e))
+
     except Exception as e:
         logger.error(e, exc_info=True)
         raise HTTPException(
