--- conflicted
+++ resolved
@@ -1,458 +1,452 @@
-import ctypes
-import json
-import os
-import platform
-import re
-import shutil
-from enum import Enum, IntEnum
-
-import numpy as np
-<<<<<<< HEAD
-=======
-import requests
->>>>>>> a9cd9af7
-
-from studio.app.dir_path import DIRPATH
-from studio.app.optinist.microscopes.MicroscopeDataReaderBase import (
-    MicroscopeDataReaderBase,
-    OMEDataModel,
-)
-
-
-class LimCode(IntEnum):
-    LIM_OK = 0
-    LIM_ERR_UNEXPECTED = -1
-
-
-class ExperimentLoopType(Enum):
-    Unknown = "Unknown"
-    TimeLoop = "TimeLoop"
-    XYPosLoop = "XYPosLoop"
-    ZStackLoop = "ZStackLoop"
-    NETimeLoop = "NETimeLoop"
-
-
-class DimensionType(Enum):
-    D_2D_SINGLE = "2Ds"
-    D_2D_MULTI = "2Dm"
-    D_3D_SINGLE = "3Ds"
-    D_3D_MULTI = "3Dm"
-
-
-class LIMPICTURE(ctypes.Structure):
-    _fields_ = [
-        ("uiWidth", ctypes.c_uint),
-        ("uiHeight", ctypes.c_uint),
-        ("uiBitsPerComp", ctypes.c_uint),
-        ("uiComponents", ctypes.c_uint),
-        ("uiWidthBytes", ctypes.c_size_t),
-        ("uiSize", ctypes.c_size_t),
-        ("pImageData", ctypes.c_void_p),
-    ]
-
-
-class ND2Reader(MicroscopeDataReaderBase):
-    """Nikon ND2 data reader"""
-
-    SDK_LIBRARY_FILES = {
-        "Windows": {
-            "main": "/nikon/windows/nd2readsdk-shared.dll",
-        },
-        "Linux": {
-            "main": "/nikon/linux/libnd2readsdk-shared.so",
-            "dependencies": ("libjpeg.so.8", "libtiff.so.5"),
-        },
-    }
-
-    @staticmethod
-    def unpack_libs():
-        """Unpack library files"""
-        if not os.path.isdir(DIRPATH.MICROSCOPE_LIB_DIR):
-<<<<<<< HEAD
-=======
-            if not os.path.exists(DIRPATH.MICROSCOPE_LIB_ZIP):
-                response = requests.get(
-                    "https://github.com/oist/optinist/raw/v1.2.1/studio/app/optinist/microscopes/libs.zip"  # noqa: E501
-                )
-                with open(DIRPATH.MICROSCOPE_LIB_ZIP, "wb") as f:
-                    f.write(response.content)
->>>>>>> a9cd9af7
-            shutil.unpack_archive(
-                DIRPATH.MICROSCOPE_LIB_ZIP, DIRPATH.MICROSCOPE_LIB_DIR
-            )
-
-    @staticmethod
-    def get_library_path() -> str:
-        """Returns the path of the library (dll) file"""
-        platform_name = platform.system()
-
-        if not os.path.isdir(DIRPATH.MICROSCOPE_LIB_DIR):
-            return None
-
-        if platform_name not in __class__.SDK_LIBRARY_FILES:
-            return None
-
-        return (
-            DIRPATH.MICROSCOPE_LIB_DIR
-            + __class__.SDK_LIBRARY_FILES[platform_name]["main"]
-        )
-
-    @staticmethod
-    def is_available() -> bool:
-        """Determine if library is available"""
-        __class__.unpack_libs()
-        return os.path.isfile(__class__.get_library_path())
-
-    def _init_library(self):
-        # load sdk libraries (dependencies)
-        __class__.unpack_libs()
-
-        if "dependencies" in __class__.SDK_LIBRARY_FILES[platform.system()]:
-            platform_library_dir = os.path.dirname(__class__.get_library_path())
-            dependencies = __class__.SDK_LIBRARY_FILES[platform.system()][
-                "dependencies"
-            ]
-
-            for dependency in dependencies:
-                dependency_path = f"{platform_library_dir}/{dependency}"
-                ctypes.cdll.LoadLibrary(dependency_path)
-
-        # load sdk library
-        self.__dll = ctypes.cdll.LoadLibrary(__class__.get_library_path())
-
-        # define ctypes interfaces
-        self.__dll.Lim_FileOpenForReadUtf8.argtypes = (ctypes.c_char_p,)
-        self.__dll.Lim_FileOpenForReadUtf8.restype = ctypes.c_void_p
-        self.__dll.Lim_FileGetMetadata.argtypes = (ctypes.c_void_p,)
-        self.__dll.Lim_FileGetMetadata.restype = ctypes.c_char_p
-        self.__dll.Lim_FileGetAttributes.argtypes = (ctypes.c_void_p,)
-        self.__dll.Lim_FileGetAttributes.restype = ctypes.c_char_p
-        self.__dll.Lim_FileGetTextinfo.argtypes = (ctypes.c_void_p,)
-        self.__dll.Lim_FileGetTextinfo.restype = ctypes.c_char_p
-        self.__dll.Lim_FileGetExperiment.argtypes = (ctypes.c_void_p,)
-        self.__dll.Lim_FileGetExperiment.restype = ctypes.c_char_p
-        self.__dll.Lim_FileGetFrameMetadata.argtypes = (ctypes.c_void_p, ctypes.c_uint)
-        self.__dll.Lim_FileGetFrameMetadata.restype = ctypes.c_char_p
-        self.__dll.Lim_FileGetSeqCount.argtypes = (ctypes.c_void_p,)
-        self.__dll.Lim_FileGetSeqCount.restype = ctypes.c_uint
-        self.__dll.Lim_FileGetCoordSize.argtypes = (ctypes.c_void_p,)
-        self.__dll.Lim_FileGetCoordSize.restype = ctypes.c_size_t
-        self.__dll.Lim_FileGetCoordsFromSeqIndex.argtypes = (
-            ctypes.c_void_p,
-            ctypes.c_uint,
-        )
-        self.__dll.Lim_FileGetCoordsFromSeqIndex.restype = ctypes.c_size_t
-        self.__dll.Lim_FileGetImageData.argtypes = (
-            ctypes.c_void_p,
-            ctypes.c_uint,
-            ctypes.c_void_p,
-        )
-        self.__dll.Lim_FileGetImageData.restype = ctypes.c_int
-
-        self.__dll.Lim_FileClose.argtypes = (ctypes.c_void_p,)
-
-    def _load_file(self, data_file_path: str) -> object:
-        handle = self.__dll.Lim_FileOpenForReadUtf8(data_file_path.encode("utf-8"))
-
-        if handle is None:
-            raise FileNotFoundError(f"Open Error: {data_file_path}")
-
-        return (handle,)
-
-    def _build_original_metadata(self, data_name: str) -> dict:
-        (handle,) = self.resource_handles
-
-        attributes = self.__dll.Lim_FileGetAttributes(handle)
-        metadata = self.__dll.Lim_FileGetMetadata(handle)
-        textinfo = self.__dll.Lim_FileGetTextinfo(handle)
-        experiments = self.__dll.Lim_FileGetExperiment(handle)
-        frame_metadata = self.__dll.Lim_FileGetFrameMetadata(
-            handle, 0
-        )  # get 1st frame info
-
-        attributes = json.loads(attributes)
-        metadata = json.loads(metadata)
-        textinfo = json.loads(textinfo) if textinfo is not None else {}
-        experiments = json.loads(experiments) if experiments is not None else None
-        frame_metadata = json.loads(frame_metadata)
-
-        # frame_metadata は、必要な項目のみに絞る
-        frame_metadata_single = frame_metadata["channels"][0]
-
-        original_metadata = {
-            "data_name": data_name,
-            "attributes": attributes,
-            "metadata": metadata,
-            "textinfo": textinfo,
-            "experiments": experiments,
-            "frame_metadata": frame_metadata_single,
-        }
-
-        return original_metadata
-
-    def _build_ome_metadata(self, original_metadata: dict) -> OMEDataModel:
-        """
-        @link OME/NativeND2Reader
-        """
-
-        attributes = original_metadata["attributes"]
-        metadata = original_metadata["metadata"]
-        textinfo = original_metadata["textinfo"]
-        experiments = original_metadata["experiments"]
-        first_experiment_params = experiments[0]["parameters"] if experiments else {}
-        metadata_ch0_volume = metadata["channels"][0]["volume"]
-        metadata_ch0_microscope = (
-            metadata["channels"][0]["microscope"] if experiments else {}
-        )
-
-        size_x = attributes["widthPx"]
-        size_y = attributes["heightPx"]
-
-        # get image physical size by from "axesCalibration"
-        axesCalibrated = metadata_ch0_volume["axesCalibrated"]
-        if axesCalibrated[0] and axesCalibrated[1]:
-            axesCalibration = metadata_ch0_volume["axesCalibration"]
-            physical_sizex = axesCalibration[0]
-            physical_sizey = axesCalibration[1]
-        else:
-            physical_sizex = None
-            physical_sizey = None
-
-        # experiment, periods, の参照は先頭データの内容から取得
-        if "periods" in first_experiment_params:
-            interval = first_experiment_params["periods"][0]["periodDiff"]["avg"]
-        elif "periodDiff" in first_experiment_params:
-            interval = first_experiment_params["periodDiff"]["avg"]
-        else:
-            interval = 0
-
-        imaging_rate = round(1000 / interval, 2) if interval > 0 else 0
-
-        omeData = OMEDataModel(
-            image_name=original_metadata["data_name"],
-            size_x=size_x,
-            size_y=size_y,
-            size_t=0,  # size_t は後続処理で計算・設定する
-            size_z=0,  # size_z は後続処理で計算・設定する
-            size_c=len(metadata["channels"]),
-            physical_sizex=physical_sizex,
-            physical_sizey=physical_sizey,
-            depth=attributes["bitsPerComponentInMemory"],
-            significant_bits=attributes["bitsPerComponentSignificant"],
-            acquisition_date=re.sub(" +", " ", textinfo.get("date", "")),
-            objective_model=metadata_ch0_microscope.get("objectiveName", None),
-            imaging_rate=imaging_rate,
-        )
-
-        return omeData
-
-    def _build_lab_specific_metadata(self, original_metadata: dict) -> dict:
-        """Build metadata in lab-specific format"""
-
-        attributes = original_metadata["attributes"]
-        metadata = original_metadata["metadata"]
-        textinfo = original_metadata["textinfo"]
-        experiments = original_metadata["experiments"]
-        frame_metadata = original_metadata["frame_metadata"]
-
-        # ----------------------------------------
-        # データの次元タイプ別でのパラメータ構築
-        # ----------------------------------------
-
-        experiments_count = len(experiments) if experiments is not None else 0
-        dimension_type = None
-        loop_count = 0
-        z_slicenum = 0
-        z_interval = 0
-
-        if experiments_count == 0:
-            dimension_type = DimensionType.D_2D_SINGLE.value
-        elif experiments_count == 2:
-            dimension_type = DimensionType.D_3D_MULTI.value
-            loop_count = experiments[0]["count"]
-            z_slicenum = experiments[1]["count"]
-            z_interval = experiments[1]["parameters"]["stepUm"]
-        else:
-            if experiments[0]["type"] == ExperimentLoopType.NETimeLoop.value:
-                dimension_type = DimensionType.D_2D_MULTI.value
-                loop_count = experiments[0]["count"]
-            elif experiments[0]["type"] == ExperimentLoopType.ZStackLoop.value:
-                dimension_type = DimensionType.D_3D_SINGLE.value
-                z_slicenum = experiments[0]["count"]
-                z_interval = experiments[0]["parameters"]["stepUm"]
-
-        # ※ome_metadata の一部項目をアップデート
-        self.ome_metadata.size_t = loop_count
-        self.ome_metadata.size_z = z_slicenum
-
-        # ----------------------------------------
-        # Lab固有metadata変数構築
-        # ----------------------------------------
-
-        # ※一部のデータ項目は ch0 より取得
-        metadata_ch0_microscope = metadata["channels"][0]["microscope"]
-        metadata_ch0_volume = metadata["channels"][0]["volume"]
-        axes_calibration_x = metadata_ch0_volume["axesCalibration"][0]
-        axes_calibration_y = metadata_ch0_volume["axesCalibration"][1]
-
-        lab_specific_metadata = {
-            # /* 11 cinoibebts (From Lab MEX) */
-            "uiWidth": attributes["widthPx"],
-            "uiHeight": attributes["heightPx"],
-            "uiWidthBytes": attributes["widthBytes"],
-            "uiColor": attributes["componentCount"],
-            "uiBpcInMemory": attributes["bitsPerComponentInMemory"],
-            "uiBpcSignificant": attributes["bitsPerComponentSignificant"],
-            "uiSequenceCount": attributes["sequenceCount"],
-            # Note: There are minor differences in values between SDK versions.
-            # (uiTileWidth)
-            "uiTileWidth": attributes.get("tileWidthPx", None),  # Optional
-            # Note: There are minor differences in values between SDK versions.
-            # (uiTileHeight)
-            "uiTileHeight": attributes.get("tileHeightPx", None),  # Optional
-            # Note: There are minor differences in values between SDK versions.
-            # (uiCompression)
-            "uiCompression": attributes.get("compressionType", None),  # Optional
-            # Note: There are minor differences in values between SDK versions.
-            # (uiQuality)
-            "uiQuality": attributes.get("compressionLevel", None),  # Optional
-            # /* 4 components (From Lab MEX) */
-            "Type": dimension_type,
-            "Loops": loop_count,
-            "ZSlicenum": z_slicenum,
-            "ZInterval": z_interval,
-            # /* 7 components (From Lab MEX) */
-            "dTimeStart": frame_metadata["time"]["absoluteJulianDayNumber"],
-            # Note: There are minor differences in values between SDK versions.
-            # (MicroPerPixel)
-            "MicroPerPixel": axes_calibration_x,
-            "PixelAspect": axes_calibration_x / axes_calibration_y,
-            "ObjectiveName": metadata_ch0_microscope.get(
-                "objectiveName", None
-            ),  # Optional, channels[0] からの取得
-            # Note: There are minor differences in values between SDK versions.
-            # (dObjectiveMag)
-            "dObjectiveMag": metadata_ch0_microscope.get(
-                "objectiveMagnification", None
-            ),  # Optional, channels[0] からの取得
-            "dObjectiveNA": metadata_ch0_microscope.get(
-                "objectiveNumericalAperture", None
-            ),  # Optional, channels[0] からの取得
-            "dZoom": metadata_ch0_microscope.get(
-                "zoomMagnification", None
-            ),  # Optional, channels[0] からの取得
-            # /* 3 components (From Lab MEX) */
-            # Note: All elements of textinfo are optional.
-            "wszDescription": textinfo.get("description", None),
-            "wszCapturing": textinfo.get("capturing", None),
-            "Date": textinfo.get("date", None),
-        }
-
-        return lab_specific_metadata
-
-    def _release_resources(self) -> None:
-        (handle,) = self.resource_handles
-
-        self.__dll.Lim_FileClose(handle)
-
-    def _get_image_stacks(self) -> list:
-        """Return microscope image stacks"""
-
-        (handle,) = self.resource_handles
-
-        # initialization
-        pic: LIMPICTURE = LIMPICTURE()
-        seq_count = self.__dll.Lim_FileGetSeqCount(handle)
-
-        # read image attributes
-        attributes = self.__dll.Lim_FileGetAttributes(handle)
-        attributes = json.loads(attributes)
-        image_width = attributes["widthPx"]
-        image_height = attributes["heightPx"]
-
-        # Get the number of components in image
-        # *In ND2, the number of components is almost the same
-        #  as the number of channels.
-        image_component_count = int(attributes["componentCount"])
-
-        # allocate return value buffer (all channel's stack)
-        # Note: For speed, the image processing results in the following sections
-        #       will be set directly to this variable (numpy.ndarray).
-        result_channels_stacks = np.empty(
-            [image_component_count, seq_count, image_height, image_width],
-            dtype=self.ome_metadata.pixel_np_dtype,
-        )
-
-        # loop for each sequence
-        for seq_idx in range(seq_count):
-            # read image attributes
-            if LimCode.LIM_OK != self.__dll.Lim_FileGetImageData(
-                handle, seq_idx, ctypes.byref(pic)
-            ):
-                break
-
-            # calculate pixel byte size
-            # Note: pixcel_bytes is assumed to be [1/2/4/6/8]
-            pixcel_bytes = int(pic.uiComponents * int((pic.uiBitsPerComp + 7) / 8))
-            if pixcel_bytes not in (1, 2, 4, 6, 8):
-                raise AttributeError(f"Invalid pixcel_bytes: {pixcel_bytes}")
-
-            # # debug print
-            # print(
-            #     f"Picture info: #{seq_idx + 1}",
-            #     pic.uiWidth, pic.uiHeight, bytes, pic.uiComponents,
-            #     pic.uiBitsPerComp, pixcel_bytes,
-            # )
-
-            # Calculate the number of bytes per line (ctypes._CData format)
-            # * Probably the same value as pic.uiWidthBytes,
-            #     but ported based on the logic of the SDK sample code.
-            line_bytes = int(pixcel_bytes * pic.uiWidth / 2)
-            line_ctypes_bytes = self.ome_metadata.pixel_ct_type * line_bytes
-
-            # allocate image plane buffer
-            single_plane_buffer = np.empty(
-                [image_height, image_width, image_component_count],
-                dtype=self.ome_metadata.pixel_np_dtype,
-            )
-
-            # scan image lines
-            for line_idx in range(pic.uiHeight):
-                # Data acquisition for line and conversion to np.ndarray format
-                line_buffer = line_ctypes_bytes.from_address(
-                    pic.pImageData + (line_idx * pic.uiWidthBytes)
-                )
-                line_buffer_array = np.ctypeslib.as_array(line_buffer)
-
-                # mapping to plane buffer
-                single_plane_buffer[line_idx] = line_buffer_array.reshape(
-                    image_width, image_component_count
-                )
-
-            # extract image data for each channel(component)
-            for component_idx in range(pic.uiComponents):
-                channel_idx = component_idx
-
-                # A frame image is cut out from a raw frame image
-                #     in units of channel(component).
-                # Note: The pixel values of each component are adjacent to each other,
-                #     one pixel at a time.
-                #   Image: [px1: [c1][c2]..[cN]]..[pxN: [c1][c2]..[cN]]
-                channel_plane_buffer = single_plane_buffer[:, :, component_idx]
-
-                # construct return value (each channel's stack)
-                result_channels_stacks[channel_idx, seq_idx] = channel_plane_buffer
-
-        # reshape operation.
-        # Note: For 4D data(XYZT), reshape 3D format(XY(Z|T)) to 4D format(XYZT)
-        if self.ome_metadata.size_z > 1 and self.ome_metadata.size_t > 1:
-            raw_result_channels_stacks = result_channels_stacks
-            result_channels_stacks = raw_result_channels_stacks.reshape(
-                self.ome_metadata.size_c,
-                self.ome_metadata.size_t,
-                self.ome_metadata.size_z,
-                self.ome_metadata.size_y,
-                self.ome_metadata.size_x,
-            )
-
-        return result_channels_stacks
+import ctypes
+import json
+import os
+import platform
+import re
+import shutil
+from enum import Enum, IntEnum
+
+import numpy as np
+import requests
+
+from studio.app.dir_path import DIRPATH
+from studio.app.optinist.microscopes.MicroscopeDataReaderBase import (
+    MicroscopeDataReaderBase,
+    OMEDataModel,
+)
+
+
+class LimCode(IntEnum):
+    LIM_OK = 0
+    LIM_ERR_UNEXPECTED = -1
+
+
+class ExperimentLoopType(Enum):
+    Unknown = "Unknown"
+    TimeLoop = "TimeLoop"
+    XYPosLoop = "XYPosLoop"
+    ZStackLoop = "ZStackLoop"
+    NETimeLoop = "NETimeLoop"
+
+
+class DimensionType(Enum):
+    D_2D_SINGLE = "2Ds"
+    D_2D_MULTI = "2Dm"
+    D_3D_SINGLE = "3Ds"
+    D_3D_MULTI = "3Dm"
+
+
+class LIMPICTURE(ctypes.Structure):
+    _fields_ = [
+        ("uiWidth", ctypes.c_uint),
+        ("uiHeight", ctypes.c_uint),
+        ("uiBitsPerComp", ctypes.c_uint),
+        ("uiComponents", ctypes.c_uint),
+        ("uiWidthBytes", ctypes.c_size_t),
+        ("uiSize", ctypes.c_size_t),
+        ("pImageData", ctypes.c_void_p),
+    ]
+
+
+class ND2Reader(MicroscopeDataReaderBase):
+    """Nikon ND2 data reader"""
+
+    SDK_LIBRARY_FILES = {
+        "Windows": {
+            "main": "/nikon/windows/nd2readsdk-shared.dll",
+        },
+        "Linux": {
+            "main": "/nikon/linux/libnd2readsdk-shared.so",
+            "dependencies": ("libjpeg.so.8", "libtiff.so.5"),
+        },
+    }
+
+    @staticmethod
+    def unpack_libs():
+        """Unpack library files"""
+        if not os.path.isdir(DIRPATH.MICROSCOPE_LIB_DIR):
+            if not os.path.exists(DIRPATH.MICROSCOPE_LIB_ZIP):
+                response = requests.get(
+                    "https://github.com/oist/optinist/raw/v1.2.1/studio/app/optinist/microscopes/libs.zip"  # noqa: E501
+                )
+                with open(DIRPATH.MICROSCOPE_LIB_ZIP, "wb") as f:
+                    f.write(response.content)
+            shutil.unpack_archive(
+                DIRPATH.MICROSCOPE_LIB_ZIP, DIRPATH.MICROSCOPE_LIB_DIR
+            )
+
+    @staticmethod
+    def get_library_path() -> str:
+        """Returns the path of the library (dll) file"""
+        platform_name = platform.system()
+
+        if not os.path.isdir(DIRPATH.MICROSCOPE_LIB_DIR):
+            return None
+
+        if platform_name not in __class__.SDK_LIBRARY_FILES:
+            return None
+
+        return (
+            DIRPATH.MICROSCOPE_LIB_DIR
+            + __class__.SDK_LIBRARY_FILES[platform_name]["main"]
+        )
+
+    @staticmethod
+    def is_available() -> bool:
+        """Determine if library is available"""
+        __class__.unpack_libs()
+        return os.path.isfile(__class__.get_library_path())
+
+    def _init_library(self):
+        # load sdk libraries (dependencies)
+        __class__.unpack_libs()
+
+        if "dependencies" in __class__.SDK_LIBRARY_FILES[platform.system()]:
+            platform_library_dir = os.path.dirname(__class__.get_library_path())
+            dependencies = __class__.SDK_LIBRARY_FILES[platform.system()][
+                "dependencies"
+            ]
+
+            for dependency in dependencies:
+                dependency_path = f"{platform_library_dir}/{dependency}"
+                ctypes.cdll.LoadLibrary(dependency_path)
+
+        # load sdk library
+        self.__dll = ctypes.cdll.LoadLibrary(__class__.get_library_path())
+
+        # define ctypes interfaces
+        self.__dll.Lim_FileOpenForReadUtf8.argtypes = (ctypes.c_char_p,)
+        self.__dll.Lim_FileOpenForReadUtf8.restype = ctypes.c_void_p
+        self.__dll.Lim_FileGetMetadata.argtypes = (ctypes.c_void_p,)
+        self.__dll.Lim_FileGetMetadata.restype = ctypes.c_char_p
+        self.__dll.Lim_FileGetAttributes.argtypes = (ctypes.c_void_p,)
+        self.__dll.Lim_FileGetAttributes.restype = ctypes.c_char_p
+        self.__dll.Lim_FileGetTextinfo.argtypes = (ctypes.c_void_p,)
+        self.__dll.Lim_FileGetTextinfo.restype = ctypes.c_char_p
+        self.__dll.Lim_FileGetExperiment.argtypes = (ctypes.c_void_p,)
+        self.__dll.Lim_FileGetExperiment.restype = ctypes.c_char_p
+        self.__dll.Lim_FileGetFrameMetadata.argtypes = (ctypes.c_void_p, ctypes.c_uint)
+        self.__dll.Lim_FileGetFrameMetadata.restype = ctypes.c_char_p
+        self.__dll.Lim_FileGetSeqCount.argtypes = (ctypes.c_void_p,)
+        self.__dll.Lim_FileGetSeqCount.restype = ctypes.c_uint
+        self.__dll.Lim_FileGetCoordSize.argtypes = (ctypes.c_void_p,)
+        self.__dll.Lim_FileGetCoordSize.restype = ctypes.c_size_t
+        self.__dll.Lim_FileGetCoordsFromSeqIndex.argtypes = (
+            ctypes.c_void_p,
+            ctypes.c_uint,
+        )
+        self.__dll.Lim_FileGetCoordsFromSeqIndex.restype = ctypes.c_size_t
+        self.__dll.Lim_FileGetImageData.argtypes = (
+            ctypes.c_void_p,
+            ctypes.c_uint,
+            ctypes.c_void_p,
+        )
+        self.__dll.Lim_FileGetImageData.restype = ctypes.c_int
+
+        self.__dll.Lim_FileClose.argtypes = (ctypes.c_void_p,)
+
+    def _load_file(self, data_file_path: str) -> object:
+        handle = self.__dll.Lim_FileOpenForReadUtf8(data_file_path.encode("utf-8"))
+
+        if handle is None:
+            raise FileNotFoundError(f"Open Error: {data_file_path}")
+
+        return (handle,)
+
+    def _build_original_metadata(self, data_name: str) -> dict:
+        (handle,) = self.resource_handles
+
+        attributes = self.__dll.Lim_FileGetAttributes(handle)
+        metadata = self.__dll.Lim_FileGetMetadata(handle)
+        textinfo = self.__dll.Lim_FileGetTextinfo(handle)
+        experiments = self.__dll.Lim_FileGetExperiment(handle)
+        frame_metadata = self.__dll.Lim_FileGetFrameMetadata(
+            handle, 0
+        )  # get 1st frame info
+
+        attributes = json.loads(attributes)
+        metadata = json.loads(metadata)
+        textinfo = json.loads(textinfo) if textinfo is not None else {}
+        experiments = json.loads(experiments) if experiments is not None else None
+        frame_metadata = json.loads(frame_metadata)
+
+        # frame_metadata は、必要な項目のみに絞る
+        frame_metadata_single = frame_metadata["channels"][0]
+
+        original_metadata = {
+            "data_name": data_name,
+            "attributes": attributes,
+            "metadata": metadata,
+            "textinfo": textinfo,
+            "experiments": experiments,
+            "frame_metadata": frame_metadata_single,
+        }
+
+        return original_metadata
+
+    def _build_ome_metadata(self, original_metadata: dict) -> OMEDataModel:
+        """
+        @link OME/NativeND2Reader
+        """
+
+        attributes = original_metadata["attributes"]
+        metadata = original_metadata["metadata"]
+        textinfo = original_metadata["textinfo"]
+        experiments = original_metadata["experiments"]
+        first_experiment_params = experiments[0]["parameters"] if experiments else {}
+        metadata_ch0_volume = metadata["channels"][0]["volume"]
+        metadata_ch0_microscope = (
+            metadata["channels"][0]["microscope"] if experiments else {}
+        )
+
+        size_x = attributes["widthPx"]
+        size_y = attributes["heightPx"]
+
+        # get image physical size by from "axesCalibration"
+        axesCalibrated = metadata_ch0_volume["axesCalibrated"]
+        if axesCalibrated[0] and axesCalibrated[1]:
+            axesCalibration = metadata_ch0_volume["axesCalibration"]
+            physical_sizex = axesCalibration[0]
+            physical_sizey = axesCalibration[1]
+        else:
+            physical_sizex = None
+            physical_sizey = None
+
+        # experiment, periods, の参照は先頭データの内容から取得
+        if "periods" in first_experiment_params:
+            interval = first_experiment_params["periods"][0]["periodDiff"]["avg"]
+        elif "periodDiff" in first_experiment_params:
+            interval = first_experiment_params["periodDiff"]["avg"]
+        else:
+            interval = 0
+
+        imaging_rate = round(1000 / interval, 2) if interval > 0 else 0
+
+        omeData = OMEDataModel(
+            image_name=original_metadata["data_name"],
+            size_x=size_x,
+            size_y=size_y,
+            size_t=0,  # size_t は後続処理で計算・設定する
+            size_z=0,  # size_z は後続処理で計算・設定する
+            size_c=len(metadata["channels"]),
+            physical_sizex=physical_sizex,
+            physical_sizey=physical_sizey,
+            depth=attributes["bitsPerComponentInMemory"],
+            significant_bits=attributes["bitsPerComponentSignificant"],
+            acquisition_date=re.sub(" +", " ", textinfo.get("date", "")),
+            objective_model=metadata_ch0_microscope.get("objectiveName", None),
+            imaging_rate=imaging_rate,
+        )
+
+        return omeData
+
+    def _build_lab_specific_metadata(self, original_metadata: dict) -> dict:
+        """Build metadata in lab-specific format"""
+
+        attributes = original_metadata["attributes"]
+        metadata = original_metadata["metadata"]
+        textinfo = original_metadata["textinfo"]
+        experiments = original_metadata["experiments"]
+        frame_metadata = original_metadata["frame_metadata"]
+
+        # ----------------------------------------
+        # データの次元タイプ別でのパラメータ構築
+        # ----------------------------------------
+
+        experiments_count = len(experiments) if experiments is not None else 0
+        dimension_type = None
+        loop_count = 0
+        z_slicenum = 0
+        z_interval = 0
+
+        if experiments_count == 0:
+            dimension_type = DimensionType.D_2D_SINGLE.value
+        elif experiments_count == 2:
+            dimension_type = DimensionType.D_3D_MULTI.value
+            loop_count = experiments[0]["count"]
+            z_slicenum = experiments[1]["count"]
+            z_interval = experiments[1]["parameters"]["stepUm"]
+        else:
+            if experiments[0]["type"] == ExperimentLoopType.NETimeLoop.value:
+                dimension_type = DimensionType.D_2D_MULTI.value
+                loop_count = experiments[0]["count"]
+            elif experiments[0]["type"] == ExperimentLoopType.ZStackLoop.value:
+                dimension_type = DimensionType.D_3D_SINGLE.value
+                z_slicenum = experiments[0]["count"]
+                z_interval = experiments[0]["parameters"]["stepUm"]
+
+        # ※ome_metadata の一部項目をアップデート
+        self.ome_metadata.size_t = loop_count
+        self.ome_metadata.size_z = z_slicenum
+
+        # ----------------------------------------
+        # Lab固有metadata変数構築
+        # ----------------------------------------
+
+        # ※一部のデータ項目は ch0 より取得
+        metadata_ch0_microscope = metadata["channels"][0]["microscope"]
+        metadata_ch0_volume = metadata["channels"][0]["volume"]
+        axes_calibration_x = metadata_ch0_volume["axesCalibration"][0]
+        axes_calibration_y = metadata_ch0_volume["axesCalibration"][1]
+
+        lab_specific_metadata = {
+            # /* 11 cinoibebts (From Lab MEX) */
+            "uiWidth": attributes["widthPx"],
+            "uiHeight": attributes["heightPx"],
+            "uiWidthBytes": attributes["widthBytes"],
+            "uiColor": attributes["componentCount"],
+            "uiBpcInMemory": attributes["bitsPerComponentInMemory"],
+            "uiBpcSignificant": attributes["bitsPerComponentSignificant"],
+            "uiSequenceCount": attributes["sequenceCount"],
+            # Note: There are minor differences in values between SDK versions.
+            # (uiTileWidth)
+            "uiTileWidth": attributes.get("tileWidthPx", None),  # Optional
+            # Note: There are minor differences in values between SDK versions.
+            # (uiTileHeight)
+            "uiTileHeight": attributes.get("tileHeightPx", None),  # Optional
+            # Note: There are minor differences in values between SDK versions.
+            # (uiCompression)
+            "uiCompression": attributes.get("compressionType", None),  # Optional
+            # Note: There are minor differences in values between SDK versions.
+            # (uiQuality)
+            "uiQuality": attributes.get("compressionLevel", None),  # Optional
+            # /* 4 components (From Lab MEX) */
+            "Type": dimension_type,
+            "Loops": loop_count,
+            "ZSlicenum": z_slicenum,
+            "ZInterval": z_interval,
+            # /* 7 components (From Lab MEX) */
+            "dTimeStart": frame_metadata["time"]["absoluteJulianDayNumber"],
+            # Note: There are minor differences in values between SDK versions.
+            # (MicroPerPixel)
+            "MicroPerPixel": axes_calibration_x,
+            "PixelAspect": axes_calibration_x / axes_calibration_y,
+            "ObjectiveName": metadata_ch0_microscope.get(
+                "objectiveName", None
+            ),  # Optional, channels[0] からの取得
+            # Note: There are minor differences in values between SDK versions.
+            # (dObjectiveMag)
+            "dObjectiveMag": metadata_ch0_microscope.get(
+                "objectiveMagnification", None
+            ),  # Optional, channels[0] からの取得
+            "dObjectiveNA": metadata_ch0_microscope.get(
+                "objectiveNumericalAperture", None
+            ),  # Optional, channels[0] からの取得
+            "dZoom": metadata_ch0_microscope.get(
+                "zoomMagnification", None
+            ),  # Optional, channels[0] からの取得
+            # /* 3 components (From Lab MEX) */
+            # Note: All elements of textinfo are optional.
+            "wszDescription": textinfo.get("description", None),
+            "wszCapturing": textinfo.get("capturing", None),
+            "Date": textinfo.get("date", None),
+        }
+
+        return lab_specific_metadata
+
+    def _release_resources(self) -> None:
+        (handle,) = self.resource_handles
+
+        self.__dll.Lim_FileClose(handle)
+
+    def _get_image_stacks(self) -> list:
+        """Return microscope image stacks"""
+
+        (handle,) = self.resource_handles
+
+        # initialization
+        pic: LIMPICTURE = LIMPICTURE()
+        seq_count = self.__dll.Lim_FileGetSeqCount(handle)
+
+        # read image attributes
+        attributes = self.__dll.Lim_FileGetAttributes(handle)
+        attributes = json.loads(attributes)
+        image_width = attributes["widthPx"]
+        image_height = attributes["heightPx"]
+
+        # Get the number of components in image
+        # *In ND2, the number of components is almost the same
+        #  as the number of channels.
+        image_component_count = int(attributes["componentCount"])
+
+        # allocate return value buffer (all channel's stack)
+        # Note: For speed, the image processing results in the following sections
+        #       will be set directly to this variable (numpy.ndarray).
+        result_channels_stacks = np.empty(
+            [image_component_count, seq_count, image_height, image_width],
+            dtype=self.ome_metadata.pixel_np_dtype,
+        )
+
+        # loop for each sequence
+        for seq_idx in range(seq_count):
+            # read image attributes
+            if LimCode.LIM_OK != self.__dll.Lim_FileGetImageData(
+                handle, seq_idx, ctypes.byref(pic)
+            ):
+                break
+
+            # calculate pixel byte size
+            # Note: pixcel_bytes is assumed to be [1/2/4/6/8]
+            pixcel_bytes = int(pic.uiComponents * int((pic.uiBitsPerComp + 7) / 8))
+            if pixcel_bytes not in (1, 2, 4, 6, 8):
+                raise AttributeError(f"Invalid pixcel_bytes: {pixcel_bytes}")
+
+            # # debug print
+            # print(
+            #     f"Picture info: #{seq_idx + 1}",
+            #     pic.uiWidth, pic.uiHeight, bytes, pic.uiComponents,
+            #     pic.uiBitsPerComp, pixcel_bytes,
+            # )
+
+            # Calculate the number of bytes per line (ctypes._CData format)
+            # * Probably the same value as pic.uiWidthBytes,
+            #     but ported based on the logic of the SDK sample code.
+            line_bytes = int(pixcel_bytes * pic.uiWidth / 2)
+            line_ctypes_bytes = self.ome_metadata.pixel_ct_type * line_bytes
+
+            # allocate image plane buffer
+            single_plane_buffer = np.empty(
+                [image_height, image_width, image_component_count],
+                dtype=self.ome_metadata.pixel_np_dtype,
+            )
+
+            # scan image lines
+            for line_idx in range(pic.uiHeight):
+                # Data acquisition for line and conversion to np.ndarray format
+                line_buffer = line_ctypes_bytes.from_address(
+                    pic.pImageData + (line_idx * pic.uiWidthBytes)
+                )
+                line_buffer_array = np.ctypeslib.as_array(line_buffer)
+
+                # mapping to plane buffer
+                single_plane_buffer[line_idx] = line_buffer_array.reshape(
+                    image_width, image_component_count
+                )
+
+            # extract image data for each channel(component)
+            for component_idx in range(pic.uiComponents):
+                channel_idx = component_idx
+
+                # A frame image is cut out from a raw frame image
+                #     in units of channel(component).
+                # Note: The pixel values of each component are adjacent to each other,
+                #     one pixel at a time.
+                #   Image: [px1: [c1][c2]..[cN]]..[pxN: [c1][c2]..[cN]]
+                channel_plane_buffer = single_plane_buffer[:, :, component_idx]
+
+                # construct return value (each channel's stack)
+                result_channels_stacks[channel_idx, seq_idx] = channel_plane_buffer
+
+        # reshape operation.
+        # Note: For 4D data(XYZT), reshape 3D format(XY(Z|T)) to 4D format(XYZT)
+        if self.ome_metadata.size_z > 1 and self.ome_metadata.size_t > 1:
+            raw_result_channels_stacks = result_channels_stacks
+            result_channels_stacks = raw_result_channels_stacks.reshape(
+                self.ome_metadata.size_c,
+                self.ome_metadata.size_t,
+                self.ome_metadata.size_z,
+                self.ome_metadata.size_y,
+                self.ome_metadata.size_x,
+            )
+
+        return result_channels_stacks