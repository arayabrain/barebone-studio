--- conflicted
+++ resolved
@@ -1,483 +1,477 @@
-import ctypes
-import os
-import platform
-import shutil
-
-import numpy as np
-<<<<<<< HEAD
-=======
-import requests
->>>>>>> a9cd9af7
-
-import studio.app.optinist.microscopes.modules.olympus.lib as lib
-from studio.app.dir_path import DIRPATH
-from studio.app.optinist.microscopes.MicroscopeDataReaderBase import (
-    MicroscopeDataReaderBase,
-    OMEDataModel,
-)
-from studio.app.optinist.microscopes.modules.olympus.area_image_size import (
-    AreaImageSize,
-)
-from studio.app.optinist.microscopes.modules.olympus.axis_info import AxisInfo
-from studio.app.optinist.microscopes.modules.olympus.channel_info import ChannelInfo
-from studio.app.optinist.microscopes.modules.olympus.file_creation_time import (
-    FileCreationTime,
-)
-from studio.app.optinist.microscopes.modules.olympus.frame_manager import FrameManager
-from studio.app.optinist.microscopes.modules.olympus.h_ida import (
-    CMN_RECT,
-    IDA_AXIS_INFO,
-    IDA_OpenMode,
-    IDA_Result,
-)
-from studio.app.optinist.microscopes.modules.olympus.objective_lens_info import (
-    ObjectiveLensInfo,
-)
-from studio.app.optinist.microscopes.modules.olympus.pixel_length import PixelLength
-from studio.app.optinist.microscopes.modules.olympus.roi_collection import RoiCollection
-from studio.app.optinist.microscopes.modules.olympus.scanner_settings import (
-    ScannerSettings,
-)
-from studio.app.optinist.microscopes.modules.olympus.system_info import SystemInfo
-from studio.app.optinist.microscopes.modules.olympus.user_comment import UserComment
-
-
-class OIRReader(MicroscopeDataReaderBase):
-    """Olympus OIR data reader
-
-    * IDAL SDK usage method is based on IDA_Sample/IDA_Sample.cpp
-    """
-
-    SDK_LIBRARY_FILES = {
-        "Windows": {
-            "main": "/olympus/windows/Idaldll.dll",
-        },
-        "Linux": {
-            "main": "/olympus/linux/libIdaldll.so",
-            "dependencies": (),
-        },
-    }
-
-    @staticmethod
-    def unpack_libs():
-        """Unpack library files"""
-        if not os.path.isdir(DIRPATH.MICROSCOPE_LIB_DIR):
-<<<<<<< HEAD
-=======
-            if not os.path.exists(DIRPATH.MICROSCOPE_LIB_ZIP):
-                response = requests.get(
-                    "https://github.com/oist/optinist/raw/v1.2.1/studio/app/optinist/microscopes/libs.zip"  # noqa: E501
-                )
-                with open(DIRPATH.MICROSCOPE_LIB_ZIP, "wb") as f:
-                    f.write(response.content)
-
->>>>>>> a9cd9af7
-            shutil.unpack_archive(
-                DIRPATH.MICROSCOPE_LIB_ZIP, DIRPATH.MICROSCOPE_LIB_DIR
-            )
-
-    @staticmethod
-    def get_library_path() -> str:
-        """Returns the path of the library (dll) file"""
-        platform_name = platform.system()
-
-        if not os.path.isdir(DIRPATH.MICROSCOPE_LIB_DIR):
-            return None
-
-        if platform_name not in __class__.SDK_LIBRARY_FILES:
-            return None
-
-        return (
-            DIRPATH.MICROSCOPE_LIB_DIR
-            + __class__.SDK_LIBRARY_FILES[platform_name]["main"]
-        )
-
-    @staticmethod
-    def is_available() -> bool:
-        """Determine if library is available"""
-        __class__.unpack_libs()
-        return os.path.isfile(__class__.get_library_path())
-
-    def _init_library(self):
-        # load sdk libraries (dependencies)
-        __class__.unpack_libs()
-
-        if "dependencies" in __class__.SDK_LIBRARY_FILES[platform.system()]:
-            platform_library_dir = os.path.dirname(__class__.get_library_path())
-            dependencies = __class__.SDK_LIBRARY_FILES[platform.system()][
-                "dependencies"
-            ]
-
-            for dependency in dependencies:
-                dependency_path = f"{platform_library_dir}/{dependency}"
-                ctypes.cdll.LoadLibrary(dependency_path)
-
-        # load sdk library
-        ida = self.__dll = lib.load_library(__class__.get_library_path())
-
-        # initialize sdk library
-        ida_result = ida.Initialize()
-        if ida_result != IDA_Result.IDA_RESULT_SUCCESS:
-            raise Exception("IDA Initialize Error")
-
-    def _load_file(self, data_file_path: str) -> object:
-        ida = self.__dll
-
-        # Get Accessor
-        hAccessor = self.__hAccessor = ctypes.c_void_p()
-        ida_result = ida.GetAccessor(data_file_path, ctypes.byref(hAccessor))
-        if ida_result != IDA_Result.IDA_RESULT_SUCCESS or not hAccessor:
-            raise FileNotFoundError(f"IDA GetAccessor Error: {data_file_path}")
-
-        # Connect
-        ida.Connect(hAccessor)
-
-        # Open file
-        hFile = ctypes.c_void_p()
-        ida_result = ida.Open(
-            hAccessor,
-            data_file_path,
-            IDA_OpenMode.IDA_OM_READ,
-            ctypes.byref(hFile),
-        )
-        if ida_result != IDA_Result.IDA_RESULT_SUCCESS or not hFile:
-            raise FileNotFoundError(f"IDA Open Error: {data_file_path}")
-
-        # Get Group Handle
-        hGroup = ctypes.c_void_p()
-        specify_group = (
-            0  # OIR Data has only 1 group, omp2info file may have more groups
-        )
-        ida.GetGroup(hAccessor, hFile, specify_group, ctypes.byref(hGroup))
-
-        # GetArea
-        hArea = ctypes.c_void_p()
-        specify_layer = 0  # OIR and omp2info file has only 1 layer
-        specify_area = ctypes.c_int()
-        ida.GetArea(hAccessor, hGroup, specify_layer, specify_area, ctypes.byref(hArea))
-
-        return (hAccessor, hFile, hGroup, hArea)
-
-    def _build_original_metadata(self, data_name: str) -> dict:
-        ida = self.__dll
-
-        (hAccessor, hFile, hGroup, hArea) = self.resource_handles
-
-        # --------------------------------------------------
-        # Get data from API
-        # --------------------------------------------------
-
-        # GetNumberOfGroup
-        num_of_groups = ctypes.c_int()
-        ida.GetNumOfGroups(hAccessor, hFile, ctypes.byref(num_of_groups))
-
-        # GetNumberOfLevels
-        num_of_levels = ctypes.c_int()
-        ida.GetNumOfLevels(hAccessor, hGroup, ctypes.byref(num_of_levels))
-
-        # GetLevelImageSize
-        rect = CMN_RECT()
-        specify_layer = 0  # OIR and omp2info file has only 1 layer
-        ida.GetLevelImageSize(hAccessor, hGroup, specify_layer, ctypes.byref(rect))
-
-        # GetNumOfArea
-        num_of_area = ctypes.c_int()
-        ida.GetNumOfArea(hAccessor, hGroup, specify_layer, ctypes.byref(num_of_area))
-
-        # Channel Information
-        channel_info = ChannelInfo(hAccessor, hArea)
-
-        # Axes Information
-        axis_info = AxisInfo(hAccessor, hArea)
-
-        # Pixel Length
-        pixel_length = PixelLength(hAccessor, hArea)
-
-        # Objective Lens Info
-        objective_lens_info = ObjectiveLensInfo(hAccessor, hArea)
-
-        # Scanner Settings
-        scanner_settings = ScannerSettings(hAccessor, hArea)
-
-        # File Creation Time
-        file_creation_time = FileCreationTime(hAccessor, hArea)
-
-        # System Information
-        system_info = SystemInfo(hAccessor, hArea)
-
-        # User Comment
-        user_comment = UserComment(hAccessor, hArea)
-
-        # --------------------------------------------------
-        # Construct metadata
-        # --------------------------------------------------
-
-        original_metadata = {
-            "data_name": data_name,
-            "num_of_groups": num_of_groups.value,
-            "num_of_levels": num_of_levels.value,
-            "num_of_area": num_of_area.value,
-            "rect": {
-                "x": rect.x,
-                "y": rect.y,
-                "width": rect.width,
-                "height": rect.height,
-            },
-            "axis_info": axis_info.get_values(),
-            "pixel_length": pixel_length.get_values(),
-            "channel_info": channel_info.get_values(),
-            "objective_lens_info": objective_lens_info.get_values(),
-            "scanner_settings": scanner_settings.get_values(),
-            "file_creation_time": file_creation_time.get_values(),
-            "system_info": system_info.get_values(),
-            "user_comment": user_comment.get_values(),
-        }
-
-        return original_metadata
-
-    def _build_ome_metadata(self, original_metadata: dict) -> OMEDataModel:
-        """
-        @link OME/OIRReader
-        """
-
-        rect = original_metadata["rect"]
-        axis_info = original_metadata["axis_info"]
-        pixel_length = original_metadata["pixel_length"]
-        channel_info = original_metadata["channel_info"]
-        objective_lens_info = original_metadata["objective_lens_info"]
-        scanner_settings = original_metadata["scanner_settings"]
-        file_creation_time = original_metadata["file_creation_time"]
-
-        # get sequence counts
-        # Note: Use the largest sequence count for each axis.
-        axes_sequence_counts = []
-        for axis_name, axis in axis_info.items():
-            axes_sequence_counts.append(axis["max"])
-        sequence_count = max(axes_sequence_counts)
-
-        # get axis z frame count
-        nZLoop = axis_info["ZSTACK"]["max"] if "ZSTACK" in axis_info else 1
-
-        imaging_rate = round(1000 / scanner_settings["frame_speed"], 2)
-
-        omeData = OMEDataModel(
-            image_name=original_metadata["data_name"],
-            size_x=rect["width"],
-            size_y=rect["height"],
-            size_t=sequence_count,
-            size_z=nZLoop,
-            size_c=len(channel_info),
-            physical_sizex=pixel_length["x"],
-            physical_sizey=pixel_length["y"],
-            depth=int(channel_info[0]["depth"]) * 8,
-            significant_bits=channel_info[0]["bit_count"],
-            acquisition_date=file_creation_time["creation_time"],
-            objective_model=objective_lens_info["name"],
-            imaging_rate=imaging_rate,
-        )
-
-        return omeData
-
-    def _build_lab_specific_metadata(self, original_metadata: dict) -> dict:
-        # --------------------------------------------------
-        # Get parameters from original_metadata
-        # --------------------------------------------------
-
-        num_of_groups = original_metadata["num_of_groups"]
-        num_of_levels = original_metadata["num_of_levels"]
-        num_of_area = original_metadata["num_of_area"]
-        rect = original_metadata["rect"]
-        pixel_length = original_metadata["pixel_length"]
-        channel_info = original_metadata["channel_info"]
-        objective_lens_info = original_metadata["objective_lens_info"]
-        file_creation_time = original_metadata["file_creation_time"]
-        system_info = original_metadata["system_info"]
-        user_comment = original_metadata["user_comment"]
-
-        # --------------------------------------------------
-        # Make parameters
-        # --------------------------------------------------
-
-        (hAccessor, hFile, hGroup, hArea) = self.resource_handles
-        del hFile, hGroup
-
-        axis_info = AxisInfo(hAccessor, hArea)
-
-        nLLoop = nTLoop = nZLoop = 0
-        Zstep = Zstart = Zend = Tstep = 0.0
-
-        if axis_info.exist("LAMBDA"):
-            axis = axis_info.get_axis("LAMBDA")
-            nLLoop = axis.get_max()
-        nLLoop = nLLoop or 1
-
-        if axis_info.exist("ZSTACK"):
-            axis = axis_info.get_axis("ZSTACK")
-            nZLoop = axis.get_max()
-            Zstep = axis.get_step()
-            Zstart = axis.get_start()
-            Zend = axis.get_end()
-        nZLoop = nZLoop or 1
-
-        if axis_info.exist("TIMELAPSE"):
-            axis = axis_info.get_axis("TIMELAPSE")
-            nTLoop = axis.get_max()
-            Tstep = axis.get_step()
-        nTLoop = nTLoop or 1
-
-        # --------------------------------------------------
-        # Construct metadata
-        # --------------------------------------------------
-
-        lab_specific_metadata = {
-            "uiWidth": rect["width"],
-            "uiHeight": rect["height"],
-            "Loops": nTLoop,
-            "ZSlicenum": nZLoop,
-            "nChannel": len(channel_info),
-            "PixelLengthX": pixel_length["x"],
-            "PixelLengthY": pixel_length["y"],
-            "ZInterval": Zstep,
-            "TInterval": Tstep,
-            "ZStart": Zstart,
-            "ZEnd": Zend,
-            "ObjectiveName": objective_lens_info["name"],
-            "ObjectiveMag": objective_lens_info["magnification"],
-            "ObjectiveNA": objective_lens_info["na"],
-            "ReflectiveIndex": objective_lens_info["reflective_index"],
-            "Immersion": objective_lens_info["immersion"],
-            "Date": file_creation_time["creation_time"],
-            "NumberOfGroup": num_of_groups,
-            "NumberOfLevel": num_of_levels,
-            "NumberOfArea": num_of_area,
-            "ByteDepthCh0": channel_info[0]["depth"] if len(channel_info) > 0 else None,
-            "SystemName": system_info["system_name"],
-            "SystemVersion": system_info["system_version"],
-            "DeviceName": system_info["device_name"],
-            "UserName": system_info["user_name"],
-            "CommentByUser": user_comment["comment"],
-        }
-
-        return lab_specific_metadata
-
-    def _release_resources(self) -> None:
-        # ----------------------------------------
-        # Release each resource
-        # ----------------------------------------
-
-        ida = self.__dll
-
-        (hAccessor, hFile, hGroup, hArea) = self.resource_handles
-
-        ida.ReleaseArea(hAccessor, hArea)
-        ida.ReleaseGroup(hAccessor, hGroup)
-        ida.Close(hAccessor, hFile)
-        ida.Disconnect(hAccessor)
-        ida.ReleaseAccessor(ctypes.byref(hAccessor))
-        ida.Terminate()
-
-    def _get_image_stacks(self) -> list:
-        """Return microscope image stacks"""
-
-        (hAccessor, hFile, hGroup, hArea) = self.resource_handles
-
-        rect = CMN_RECT()
-
-        # Imaging ROI Information
-        imaging_roi = RoiCollection(
-            hAccessor, hArea, "ImagingROIList", "ImagingROIInfo"
-        )
-
-        # Channel Information
-        channel_info = ChannelInfo(hAccessor, hArea)
-
-        # Image Size
-        area_image_size = AreaImageSize(hAccessor, hArea)
-
-        # Axes Information
-        axis_info = AxisInfo(hAccessor, hArea)
-
-        pAxes = (IDA_AXIS_INFO * 3)()
-
-        nLLoop = nTLoop = nZLoop = 0
-
-        # For Max Loop Values for lambda, z, t
-        if axis_info.exist("LAMBDA"):
-            nLLoop = axis_info.get_axis("LAMBDA").get_max()
-        if axis_info.exist("ZSTACK"):
-            nZLoop = axis_info.get_axis("ZSTACK").get_max()
-        if axis_info.exist("TIMELAPSE"):
-            nTLoop = axis_info.get_axis("TIMELAPSE").get_max()
-
-        nLLoop = nLLoop or 1
-        nTLoop = nTLoop or 1
-        nZLoop = nZLoop or 1
-
-        # Retrieve all imaged area
-        rect.width = area_image_size.get_x()
-        rect.height = area_image_size.get_y()
-
-        # Get the number of channels
-        channels_count = channel_info.get_num_of_channel()
-
-        # allocate return value buffer (all channel's stack)
-        # *using numpy.ndarray
-        result_channels_stacks = np.empty(
-            [channels_count, (nLLoop * nTLoop * nZLoop), rect.height, rect.width],
-            dtype=self.ome_metadata.pixel_np_dtype,
-        )
-
-        # Retrieve Image data and TimeStamp frame-by-frame
-        for channel_no in range(channels_count):
-            # Sequential index through nLLoop/nZLoop/nTLoop
-            serial_loops_index = 0
-
-            for i in range(nLLoop):
-                for j in range(nZLoop):
-                    for k in range(nTLoop):
-                        nAxisCount = lib.set_frame_axis_index(
-                            i, j, k, imaging_roi, axis_info, pAxes, 0
-                        )
-
-                        # Create Frame Manager
-                        frame_manager = FrameManager(
-                            hAccessor,
-                            hArea,
-                            channel_info.get_channel_id(channel_no),
-                            pAxes,
-                            nAxisCount,
-                        )
-
-                        # Get Image Body
-                        buffer_pointer = frame_manager.get_image_body(rect)
-                        ctypes_buffer_ptr = buffer_pointer[1]
-
-                        # Obtain image data in ndarray format
-                        single_plane_buffer = np.ctypeslib.as_array(ctypes_buffer_ptr)
-
-                        # construct return value (each channel's stack)
-                        result_channels_stacks[
-                            channel_no, serial_loops_index
-                        ] = single_plane_buffer
-                        serial_loops_index += 1
-
-                        frame_manager.release_image_body()
-
-        # reshape/transpose operation.
-        # Note: To be performed for 4D data
-        # TODO: Need to test
-        if self.ome_metadata.size_z > 1 and self.ome_metadata.size_t > 1:
-            # 1. For OIR 4D data(XYTZ), reshape 3D format(XY(T*Z)) to 4D format(XYTZ)
-            # 2. For OIR 4D data(XYTZ), transpose to 4D format(XYZT)
-            raw_result_channels_stacks = result_channels_stacks
-            result_channels_stacks = raw_result_channels_stacks.reshape(
-                self.ome_metadata.size_c,
-                self.ome_metadata.size_z,
-                self.ome_metadata.size_t,
-                self.ome_metadata.size_y,
-                self.ome_metadata.size_x,
-            ).transpose(
-                0, 2, 1, 3, 4
-            )  # transpose Z<->T
-
-        return result_channels_stacks
+import ctypes
+import os
+import platform
+import shutil
+
+import numpy as np
+import requests
+
+import studio.app.optinist.microscopes.modules.olympus.lib as lib
+from studio.app.dir_path import DIRPATH
+from studio.app.optinist.microscopes.MicroscopeDataReaderBase import (
+    MicroscopeDataReaderBase,
+    OMEDataModel,
+)
+from studio.app.optinist.microscopes.modules.olympus.area_image_size import (
+    AreaImageSize,
+)
+from studio.app.optinist.microscopes.modules.olympus.axis_info import AxisInfo
+from studio.app.optinist.microscopes.modules.olympus.channel_info import ChannelInfo
+from studio.app.optinist.microscopes.modules.olympus.file_creation_time import (
+    FileCreationTime,
+)
+from studio.app.optinist.microscopes.modules.olympus.frame_manager import FrameManager
+from studio.app.optinist.microscopes.modules.olympus.h_ida import (
+    CMN_RECT,
+    IDA_AXIS_INFO,
+    IDA_OpenMode,
+    IDA_Result,
+)
+from studio.app.optinist.microscopes.modules.olympus.objective_lens_info import (
+    ObjectiveLensInfo,
+)
+from studio.app.optinist.microscopes.modules.olympus.pixel_length import PixelLength
+from studio.app.optinist.microscopes.modules.olympus.roi_collection import RoiCollection
+from studio.app.optinist.microscopes.modules.olympus.scanner_settings import (
+    ScannerSettings,
+)
+from studio.app.optinist.microscopes.modules.olympus.system_info import SystemInfo
+from studio.app.optinist.microscopes.modules.olympus.user_comment import UserComment
+
+
+class OIRReader(MicroscopeDataReaderBase):
+    """Olympus OIR data reader
+
+    * IDAL SDK usage method is based on IDA_Sample/IDA_Sample.cpp
+    """
+
+    SDK_LIBRARY_FILES = {
+        "Windows": {
+            "main": "/olympus/windows/Idaldll.dll",
+        },
+        "Linux": {
+            "main": "/olympus/linux/libIdaldll.so",
+            "dependencies": (),
+        },
+    }
+
+    @staticmethod
+    def unpack_libs():
+        """Unpack library files"""
+        if not os.path.isdir(DIRPATH.MICROSCOPE_LIB_DIR):
+            if not os.path.exists(DIRPATH.MICROSCOPE_LIB_ZIP):
+                response = requests.get(
+                    "https://github.com/oist/optinist/raw/v1.2.1/studio/app/optinist/microscopes/libs.zip"  # noqa: E501
+                )
+                with open(DIRPATH.MICROSCOPE_LIB_ZIP, "wb") as f:
+                    f.write(response.content)
+
+            shutil.unpack_archive(
+                DIRPATH.MICROSCOPE_LIB_ZIP, DIRPATH.MICROSCOPE_LIB_DIR
+            )
+
+    @staticmethod
+    def get_library_path() -> str:
+        """Returns the path of the library (dll) file"""
+        platform_name = platform.system()
+
+        if not os.path.isdir(DIRPATH.MICROSCOPE_LIB_DIR):
+            return None
+
+        if platform_name not in __class__.SDK_LIBRARY_FILES:
+            return None
+
+        return (
+            DIRPATH.MICROSCOPE_LIB_DIR
+            + __class__.SDK_LIBRARY_FILES[platform_name]["main"]
+        )
+
+    @staticmethod
+    def is_available() -> bool:
+        """Determine if library is available"""
+        __class__.unpack_libs()
+        return os.path.isfile(__class__.get_library_path())
+
+    def _init_library(self):
+        # load sdk libraries (dependencies)
+        __class__.unpack_libs()
+
+        if "dependencies" in __class__.SDK_LIBRARY_FILES[platform.system()]:
+            platform_library_dir = os.path.dirname(__class__.get_library_path())
+            dependencies = __class__.SDK_LIBRARY_FILES[platform.system()][
+                "dependencies"
+            ]
+
+            for dependency in dependencies:
+                dependency_path = f"{platform_library_dir}/{dependency}"
+                ctypes.cdll.LoadLibrary(dependency_path)
+
+        # load sdk library
+        ida = self.__dll = lib.load_library(__class__.get_library_path())
+
+        # initialize sdk library
+        ida_result = ida.Initialize()
+        if ida_result != IDA_Result.IDA_RESULT_SUCCESS:
+            raise Exception("IDA Initialize Error")
+
+    def _load_file(self, data_file_path: str) -> object:
+        ida = self.__dll
+
+        # Get Accessor
+        hAccessor = self.__hAccessor = ctypes.c_void_p()
+        ida_result = ida.GetAccessor(data_file_path, ctypes.byref(hAccessor))
+        if ida_result != IDA_Result.IDA_RESULT_SUCCESS or not hAccessor:
+            raise FileNotFoundError(f"IDA GetAccessor Error: {data_file_path}")
+
+        # Connect
+        ida.Connect(hAccessor)
+
+        # Open file
+        hFile = ctypes.c_void_p()
+        ida_result = ida.Open(
+            hAccessor,
+            data_file_path,
+            IDA_OpenMode.IDA_OM_READ,
+            ctypes.byref(hFile),
+        )
+        if ida_result != IDA_Result.IDA_RESULT_SUCCESS or not hFile:
+            raise FileNotFoundError(f"IDA Open Error: {data_file_path}")
+
+        # Get Group Handle
+        hGroup = ctypes.c_void_p()
+        specify_group = (
+            0  # OIR Data has only 1 group, omp2info file may have more groups
+        )
+        ida.GetGroup(hAccessor, hFile, specify_group, ctypes.byref(hGroup))
+
+        # GetArea
+        hArea = ctypes.c_void_p()
+        specify_layer = 0  # OIR and omp2info file has only 1 layer
+        specify_area = ctypes.c_int()
+        ida.GetArea(hAccessor, hGroup, specify_layer, specify_area, ctypes.byref(hArea))
+
+        return (hAccessor, hFile, hGroup, hArea)
+
+    def _build_original_metadata(self, data_name: str) -> dict:
+        ida = self.__dll
+
+        (hAccessor, hFile, hGroup, hArea) = self.resource_handles
+
+        # --------------------------------------------------
+        # Get data from API
+        # --------------------------------------------------
+
+        # GetNumberOfGroup
+        num_of_groups = ctypes.c_int()
+        ida.GetNumOfGroups(hAccessor, hFile, ctypes.byref(num_of_groups))
+
+        # GetNumberOfLevels
+        num_of_levels = ctypes.c_int()
+        ida.GetNumOfLevels(hAccessor, hGroup, ctypes.byref(num_of_levels))
+
+        # GetLevelImageSize
+        rect = CMN_RECT()
+        specify_layer = 0  # OIR and omp2info file has only 1 layer
+        ida.GetLevelImageSize(hAccessor, hGroup, specify_layer, ctypes.byref(rect))
+
+        # GetNumOfArea
+        num_of_area = ctypes.c_int()
+        ida.GetNumOfArea(hAccessor, hGroup, specify_layer, ctypes.byref(num_of_area))
+
+        # Channel Information
+        channel_info = ChannelInfo(hAccessor, hArea)
+
+        # Axes Information
+        axis_info = AxisInfo(hAccessor, hArea)
+
+        # Pixel Length
+        pixel_length = PixelLength(hAccessor, hArea)
+
+        # Objective Lens Info
+        objective_lens_info = ObjectiveLensInfo(hAccessor, hArea)
+
+        # Scanner Settings
+        scanner_settings = ScannerSettings(hAccessor, hArea)
+
+        # File Creation Time
+        file_creation_time = FileCreationTime(hAccessor, hArea)
+
+        # System Information
+        system_info = SystemInfo(hAccessor, hArea)
+
+        # User Comment
+        user_comment = UserComment(hAccessor, hArea)
+
+        # --------------------------------------------------
+        # Construct metadata
+        # --------------------------------------------------
+
+        original_metadata = {
+            "data_name": data_name,
+            "num_of_groups": num_of_groups.value,
+            "num_of_levels": num_of_levels.value,
+            "num_of_area": num_of_area.value,
+            "rect": {
+                "x": rect.x,
+                "y": rect.y,
+                "width": rect.width,
+                "height": rect.height,
+            },
+            "axis_info": axis_info.get_values(),
+            "pixel_length": pixel_length.get_values(),
+            "channel_info": channel_info.get_values(),
+            "objective_lens_info": objective_lens_info.get_values(),
+            "scanner_settings": scanner_settings.get_values(),
+            "file_creation_time": file_creation_time.get_values(),
+            "system_info": system_info.get_values(),
+            "user_comment": user_comment.get_values(),
+        }
+
+        return original_metadata
+
+    def _build_ome_metadata(self, original_metadata: dict) -> OMEDataModel:
+        """
+        @link OME/OIRReader
+        """
+
+        rect = original_metadata["rect"]
+        axis_info = original_metadata["axis_info"]
+        pixel_length = original_metadata["pixel_length"]
+        channel_info = original_metadata["channel_info"]
+        objective_lens_info = original_metadata["objective_lens_info"]
+        scanner_settings = original_metadata["scanner_settings"]
+        file_creation_time = original_metadata["file_creation_time"]
+
+        # get sequence counts
+        # Note: Use the largest sequence count for each axis.
+        axes_sequence_counts = []
+        for axis_name, axis in axis_info.items():
+            axes_sequence_counts.append(axis["max"])
+        sequence_count = max(axes_sequence_counts)
+
+        # get axis z frame count
+        nZLoop = axis_info["ZSTACK"]["max"] if "ZSTACK" in axis_info else 1
+
+        imaging_rate = round(1000 / scanner_settings["frame_speed"], 2)
+
+        omeData = OMEDataModel(
+            image_name=original_metadata["data_name"],
+            size_x=rect["width"],
+            size_y=rect["height"],
+            size_t=sequence_count,
+            size_z=nZLoop,
+            size_c=len(channel_info),
+            physical_sizex=pixel_length["x"],
+            physical_sizey=pixel_length["y"],
+            depth=int(channel_info[0]["depth"]) * 8,
+            significant_bits=channel_info[0]["bit_count"],
+            acquisition_date=file_creation_time["creation_time"],
+            objective_model=objective_lens_info["name"],
+            imaging_rate=imaging_rate,
+        )
+
+        return omeData
+
+    def _build_lab_specific_metadata(self, original_metadata: dict) -> dict:
+        # --------------------------------------------------
+        # Get parameters from original_metadata
+        # --------------------------------------------------
+
+        num_of_groups = original_metadata["num_of_groups"]
+        num_of_levels = original_metadata["num_of_levels"]
+        num_of_area = original_metadata["num_of_area"]
+        rect = original_metadata["rect"]
+        pixel_length = original_metadata["pixel_length"]
+        channel_info = original_metadata["channel_info"]
+        objective_lens_info = original_metadata["objective_lens_info"]
+        file_creation_time = original_metadata["file_creation_time"]
+        system_info = original_metadata["system_info"]
+        user_comment = original_metadata["user_comment"]
+
+        # --------------------------------------------------
+        # Make parameters
+        # --------------------------------------------------
+
+        (hAccessor, hFile, hGroup, hArea) = self.resource_handles
+        del hFile, hGroup
+
+        axis_info = AxisInfo(hAccessor, hArea)
+
+        nLLoop = nTLoop = nZLoop = 0
+        Zstep = Zstart = Zend = Tstep = 0.0
+
+        if axis_info.exist("LAMBDA"):
+            axis = axis_info.get_axis("LAMBDA")
+            nLLoop = axis.get_max()
+        nLLoop = nLLoop or 1
+
+        if axis_info.exist("ZSTACK"):
+            axis = axis_info.get_axis("ZSTACK")
+            nZLoop = axis.get_max()
+            Zstep = axis.get_step()
+            Zstart = axis.get_start()
+            Zend = axis.get_end()
+        nZLoop = nZLoop or 1
+
+        if axis_info.exist("TIMELAPSE"):
+            axis = axis_info.get_axis("TIMELAPSE")
+            nTLoop = axis.get_max()
+            Tstep = axis.get_step()
+        nTLoop = nTLoop or 1
+
+        # --------------------------------------------------
+        # Construct metadata
+        # --------------------------------------------------
+
+        lab_specific_metadata = {
+            "uiWidth": rect["width"],
+            "uiHeight": rect["height"],
+            "Loops": nTLoop,
+            "ZSlicenum": nZLoop,
+            "nChannel": len(channel_info),
+            "PixelLengthX": pixel_length["x"],
+            "PixelLengthY": pixel_length["y"],
+            "ZInterval": Zstep,
+            "TInterval": Tstep,
+            "ZStart": Zstart,
+            "ZEnd": Zend,
+            "ObjectiveName": objective_lens_info["name"],
+            "ObjectiveMag": objective_lens_info["magnification"],
+            "ObjectiveNA": objective_lens_info["na"],
+            "ReflectiveIndex": objective_lens_info["reflective_index"],
+            "Immersion": objective_lens_info["immersion"],
+            "Date": file_creation_time["creation_time"],
+            "NumberOfGroup": num_of_groups,
+            "NumberOfLevel": num_of_levels,
+            "NumberOfArea": num_of_area,
+            "ByteDepthCh0": channel_info[0]["depth"] if len(channel_info) > 0 else None,
+            "SystemName": system_info["system_name"],
+            "SystemVersion": system_info["system_version"],
+            "DeviceName": system_info["device_name"],
+            "UserName": system_info["user_name"],
+            "CommentByUser": user_comment["comment"],
+        }
+
+        return lab_specific_metadata
+
+    def _release_resources(self) -> None:
+        # ----------------------------------------
+        # Release each resource
+        # ----------------------------------------
+
+        ida = self.__dll
+
+        (hAccessor, hFile, hGroup, hArea) = self.resource_handles
+
+        ida.ReleaseArea(hAccessor, hArea)
+        ida.ReleaseGroup(hAccessor, hGroup)
+        ida.Close(hAccessor, hFile)
+        ida.Disconnect(hAccessor)
+        ida.ReleaseAccessor(ctypes.byref(hAccessor))
+        ida.Terminate()
+
+    def _get_image_stacks(self) -> list:
+        """Return microscope image stacks"""
+
+        (hAccessor, hFile, hGroup, hArea) = self.resource_handles
+
+        rect = CMN_RECT()
+
+        # Imaging ROI Information
+        imaging_roi = RoiCollection(
+            hAccessor, hArea, "ImagingROIList", "ImagingROIInfo"
+        )
+
+        # Channel Information
+        channel_info = ChannelInfo(hAccessor, hArea)
+
+        # Image Size
+        area_image_size = AreaImageSize(hAccessor, hArea)
+
+        # Axes Information
+        axis_info = AxisInfo(hAccessor, hArea)
+
+        pAxes = (IDA_AXIS_INFO * 3)()
+
+        nLLoop = nTLoop = nZLoop = 0
+
+        # For Max Loop Values for lambda, z, t
+        if axis_info.exist("LAMBDA"):
+            nLLoop = axis_info.get_axis("LAMBDA").get_max()
+        if axis_info.exist("ZSTACK"):
+            nZLoop = axis_info.get_axis("ZSTACK").get_max()
+        if axis_info.exist("TIMELAPSE"):
+            nTLoop = axis_info.get_axis("TIMELAPSE").get_max()
+
+        nLLoop = nLLoop or 1
+        nTLoop = nTLoop or 1
+        nZLoop = nZLoop or 1
+
+        # Retrieve all imaged area
+        rect.width = area_image_size.get_x()
+        rect.height = area_image_size.get_y()
+
+        # Get the number of channels
+        channels_count = channel_info.get_num_of_channel()
+
+        # allocate return value buffer (all channel's stack)
+        # *using numpy.ndarray
+        result_channels_stacks = np.empty(
+            [channels_count, (nLLoop * nTLoop * nZLoop), rect.height, rect.width],
+            dtype=self.ome_metadata.pixel_np_dtype,
+        )
+
+        # Retrieve Image data and TimeStamp frame-by-frame
+        for channel_no in range(channels_count):
+            # Sequential index through nLLoop/nZLoop/nTLoop
+            serial_loops_index = 0
+
+            for i in range(nLLoop):
+                for j in range(nZLoop):
+                    for k in range(nTLoop):
+                        nAxisCount = lib.set_frame_axis_index(
+                            i, j, k, imaging_roi, axis_info, pAxes, 0
+                        )
+
+                        # Create Frame Manager
+                        frame_manager = FrameManager(
+                            hAccessor,
+                            hArea,
+                            channel_info.get_channel_id(channel_no),
+                            pAxes,
+                            nAxisCount,
+                        )
+
+                        # Get Image Body
+                        buffer_pointer = frame_manager.get_image_body(rect)
+                        ctypes_buffer_ptr = buffer_pointer[1]
+
+                        # Obtain image data in ndarray format
+                        single_plane_buffer = np.ctypeslib.as_array(ctypes_buffer_ptr)
+
+                        # construct return value (each channel's stack)
+                        result_channels_stacks[channel_no, serial_loops_index] = (
+                            single_plane_buffer
+                        )
+                        serial_loops_index += 1
+
+                        frame_manager.release_image_body()
+
+        # reshape/transpose operation.
+        # Note: To be performed for 4D data
+        # TODO: Need to test
+        if self.ome_metadata.size_z > 1 and self.ome_metadata.size_t > 1:
+            # 1. For OIR 4D data(XYTZ), reshape 3D format(XY(T*Z)) to 4D format(XYTZ)
+            # 2. For OIR 4D data(XYTZ), transpose to 4D format(XYZT)
+            raw_result_channels_stacks = result_channels_stacks
+            result_channels_stacks = raw_result_channels_stacks.reshape(
+                self.ome_metadata.size_c,
+                self.ome_metadata.size_z,
+                self.ome_metadata.size_t,
+                self.ome_metadata.size_y,
+                self.ome_metadata.size_x,
+            ).transpose(
+                0, 2, 1, 3, 4
+            )  # transpose Z<->T
+
+        return result_channels_stacks