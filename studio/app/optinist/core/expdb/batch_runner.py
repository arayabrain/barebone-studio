--- conflicted
+++ resolved
@@ -244,14 +244,9 @@
             db.commit()
 
             # Analyze & Plotting
-<<<<<<< HEAD
             stat_data = expdb_batch.generate_statdata()
             expdb_batch.generate_plots(stat_data=stat_data)
-=======
-            expdb_batch.generate_statdata()
-            expdb_batch.generate_plots()
-            ncells = expdb_batch.generate_cellmasks()
->>>>>>> 844a3965
+            expdb_batch.generate_cellmasks()
             expdb_batch.generate_pixelmaps()
 
             exp = create_experiment(
