import datetime
import glob
import logging
import logging.config
import os
import pathlib
import traceback
from enum import Enum

import yaml
from lauda import stopwatch
from zc import lockfile

from studio.app.common.db.database import session_scope
from studio.app.dir_path import DIRPATH
from studio.app.optinist.core.expdb.batch_unit import ExpDbBatch
from studio.app.optinist.core.expdb.crud_cells import bulk_insert_cells
from studio.app.optinist.core.expdb.crud_expdb import create_experiment
from studio.app.optinist.schemas.expdb.experiment import ExpDbExperimentCreate

LOCKFILE_NAME = "process.lock"
FLAG_FILE_EXT = ".proc"


class ProcessCommand(Enum):
    REGIST = "regist"
    DELETE = "delete"


class ExpDbBatchRunner:
    def __init__(self, organization_id: int):
<<<<<<< HEAD
        self.__init_logger()
=======
        self.start_time = datetime.datetime.now()

        # init logger.
        self.logger_ = logging.getLogger()
        self.logger_.setLevel(logging.DEBUG)
        stream_hander = logging.StreamHandler()
        formatter = logging.Formatter(
            "%(asctime)s : %(levelname)s - %(filename)s:%(lineno)d %(funcName)s() - %(message)s"  # noqa: E501
        )
        stream_hander.setFormatter(formatter)
        self.logger_.addHandler(stream_hander)
>>>>>>> 207dfa31

        # TODO: add organization id validation.
        self.org_id = organization_id

    def __init_logger(self):
        logging_config_file = DIRPATH.CONFIG_DIR + "/logging.expdb_batch.yaml"
        logging.config.dictConfig(yaml.safe_load(open(logging_config_file, encoding="utf-8").read()))

        self.logger_ = logging.getLogger()

    def __stopwatch_callback(watch, function):
        logging.getLogger().info(
            "processing done. [%s()][elapsed_time: %.6f sec]",
            function.__name__,
            watch.elapsed_time,
        )

    @stopwatch(callback=__stopwatch_callback)
    def process(self):
        self.logger_.info("process start.")

        try:
            # 前処理
            self.__process_preprocess()

            # メイン処理（データ管理・解析処理処理）
            self.__process_datasets()

            # 後処理
            self.__process_postprocess()

        except lockfile.LockError:
            None  # do nothing.

        except Exception as e:
            self.logger_.error("%s: %s\n%s", type(e), e, traceback.format_exc())

        self.logger_.info("process finish.")

    def __process_preprocess(self):
        """
        前処理
        """

        # ----------------------------------------
        # 2重起動防止処理（lockfile チェック）
        #
        # - ライブラリ(zc.lockfile)を利用
        # - ライブラリにより、以下の処理が担われる
        #   - lockfileの存在チェックと生成処理
        #     - lockfileの存在チェック時は、実際にプロセス(pid)が存在するかも判定される
        #   - lockfileの後処理
        #     - lockfileは残るが、プロセス(pid)の存在判定との組み合わせにより、ロックの残存は回避される
        # ----------------------------------------

        # lockfile チェック
        try:
            self.lock = lockfile.LockFile(LOCKFILE_NAME)
        except lockfile.LockError as e:
            self.logger_.error("already running. - %s", e)
            raise e

    def __process_postprocess(self):
        """
        後処理
        """

        # Note: ロックファイル解除は、ライブラリ(zc.lockfile)により自動処理される
        self.lock.close()

    @stopwatch(callback=__stopwatch_callback)
    def __process_datasets(self):
        """
        メイン処理（データ管理・解析処理処理）
        """

        target_flag_files = self.__search_target_datasets()

        # 処理対象datasetsが存在しない場合は、ここで処理終了（return）
        if len(target_flag_files) == 0:
            self.logger_.info("No datasets found.")
            return

        # フラグファイルを走査
        for flag_file in target_flag_files:
            self.logger_.info("process dataset: %s", flag_file)

            error: Exception = None

            # フラグファイル read
            with open(flag_file) as cfile:
                config = yaml.safe_load(cfile)

            # 対象データフォルダ存在チェック
            # データが存在しない場合はエラー扱いとし、次のデータ処理へスキップ

            # コマンド判定
            try:
                command = config.get("command") if config is not None else None

                if command == ProcessCommand.REGIST.value:
                    self.__process_dataset_registration(flag_file)
                elif command == ProcessCommand.DELETE.value:
                    self.__process_dataset_deletion(flag_file)
                else:
                    self.logger_.warning("invalid command: %s", command)
                    continue
            except Exception as e:
                self.logger_.error("%s: %s\n%s", type(e), e, traceback.format_exc())
                error = e
            finally:
                self.__process_dataset_postprocess(flag_file, command, error)

    @stopwatch(callback=__stopwatch_callback)
    def __search_target_datasets(self) -> list:
        """
        処理対象datasets検索
        """
        self.logger_.info(DIRPATH.EXPDB_DIR)
        # フラグファイル検索
        target_flag_files = glob.glob(DIRPATH.EXPDB_DIR + "/*/*" + FLAG_FILE_EXT)

        return target_flag_files

    @stopwatch(callback=__stopwatch_callback)
    def __process_dataset_registration(self, flag_file: str) -> bool:
        """
        Dataset登録処理
        """

        self.logger_.info("process dataset registration: %s", flag_file)
        exp_id = os.path.basename(flag_file).split(".", 1)[0]
        expdb_batch = ExpDbBatch(exp_id, self.org_id)

        with session_scope() as db:
            expdb_batch.cleanup_exp_record(db)
            db.commit()

            expdb_batch.generate_statdata()
            expdb_batch.generate_plots()
            ncells = expdb_batch.generate_pixelmaps()

            exp = create_experiment(
                db,
                ExpDbExperimentCreate(
                    experiment_id=exp_id, organization_id=self.org_id
                ),
            )

            bulk_insert_cells(db, exp.id, ncells)

        return True

    @stopwatch(callback=__stopwatch_callback)
    def __process_dataset_deletion(self, flag_file: str) -> bool:
        """
        Dataset削除処理
        """

        self.logger_.info("process dataset registration: %s", flag_file)
        exp_id = os.path.basename(flag_file).split(".", 1)[0]
        expdb_batch = ExpDbBatch(exp_id, self.org_id)

        with session_scope() as db:
            expdb_batch.cleanup_exp_record(db)

        return True

    def __process_dataset_postprocess(
        self, flag_file: str, command: str, error: Exception = None
    ) -> bool:
        """
        Dataset後処理
        """

        # ----------------------------------------
        # 後処理
        # - フラグファイル処理（ログ出力、リネーム）
        # ----------------------------------------

        # フラグファイル書き込みデータ作成
        if not error:
            result_log = {
                "command": command,
                "start_time": self.start_time,
                "complete_time": datetime.datetime.now(),
                "result": "success",
                "log": "completed successfully.",
            }
        else:
            result_log = {
                "command": command,
                "start_time": self.start_time,
                "complete_time": datetime.datetime.now(),
                "result": "error",
                "log": "{}: {}".format(type(error), str(error)),
            }

        # フラグファイル内容アップデート
        with open(flag_file, "w") as yf:
            yaml.dump(result_log, yf)

        # フラグファイル名作成
        if not error:
            renamed_flag_file = flag_file + ".done"
        else:
            renamed_flag_file = flag_file + ".error"

        # 過去のフラグファイルが存在する場合はリネーム
        if os.path.isfile(renamed_flag_file):
            ps = pathlib.Path(renamed_flag_file).stat()
            st_mtime = datetime.datetime.fromtimestamp(ps.st_mtime).strftime(
                "%Y%m%d%H%M%S"
            )
            os.rename(renamed_flag_file, renamed_flag_file + "." + st_mtime)

        # フラグファイルリネーム
        os.rename(flag_file, renamed_flag_file)<|MERGE_RESOLUTION|>--- conflicted
+++ resolved
@@ -29,21 +29,8 @@
 
 class ExpDbBatchRunner:
     def __init__(self, organization_id: int):
-<<<<<<< HEAD
+        self.start_time = datetime.datetime.now()
         self.__init_logger()
-=======
-        self.start_time = datetime.datetime.now()
-
-        # init logger.
-        self.logger_ = logging.getLogger()
-        self.logger_.setLevel(logging.DEBUG)
-        stream_hander = logging.StreamHandler()
-        formatter = logging.Formatter(
-            "%(asctime)s : %(levelname)s - %(filename)s:%(lineno)d %(funcName)s() - %(message)s"  # noqa: E501
-        )
-        stream_hander.setFormatter(formatter)
-        self.logger_.addHandler(stream_hander)
->>>>>>> 207dfa31
 
         # TODO: add organization id validation.
         self.org_id = organization_id
