namespaces:
- doc: optinist extensions
  name: optinist
  schema:
  - namespace: core
  - source: optinist.extensions.yaml
<<<<<<< HEAD
  version: 2.3.0
=======
  version: 2.1.1
>>>>>>> fdc3e4cf
<|MERGE_RESOLUTION|>--- conflicted
+++ resolved
@@ -4,8 +4,4 @@
   schema:
   - namespace: core
   - source: optinist.extensions.yaml
-<<<<<<< HEAD
-  version: 2.3.0
-=======
-  version: 2.1.1
->>>>>>> fdc3e4cf
+  version: 2.1.1