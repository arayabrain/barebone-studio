import os
import shutil
from datetime import datetime

from dateutil.tz import tzlocal
from pynwb import NWBHDF5IO, NWBFile
from pynwb.ophys import (
    CorrectedImageStack,
    Fluorescence,
    ImageSegmentation,
    ImageSeries,
    MotionCorrection,
    OpticalChannel,
    RoiResponseSeries,
    TimeSeries,
    TwoPhotonSeries,
)

from studio.app.optinist.core.nwb.nwb import NWBDATASET
from studio.app.optinist.core.nwb.optinist_data import PostProcess


class NWBCreater:
    @classmethod
    def acquisition(cls, config):
        nwbfile = NWBFile(
            session_description=config["session_description"],
            identifier=config["identifier"],
            experiment_description=config["experiment_description"],
            session_start_time=datetime.now(tzlocal()),
        )

        # 顕微鏡情報を登録
        device = nwbfile.create_device(
            name=config["device"]["name"],
            description=config["device"]["description"],
            manufacturer=config["device"]["manufacturer"],
        )

        # 光チャネルを登録
        optical_channel = OpticalChannel(
            name=config["optical_channel"]["name"],
            description=config["optical_channel"]["description"],
            emission_lambda=float(config["optical_channel"]["emission_lambda"]),
        )

        # imaging planeを追加
        imaging_plane = nwbfile.create_imaging_plane(
            name=config["imaging_plane"]["name"],
            description=config["imaging_plane"]["description"],
            optical_channel=optical_channel,  # 光チャネル
            device=device,  # 電極デバイス
            imaging_rate=float(config["imaging_plane"]["imaging_rate"]),  # 画像の比率Hz
            excitation_lambda=float(
                config["imaging_plane"]["excitation_lambda"]
            ),  # 励起（れいき）波長
            indicator=config["imaging_plane"]["indicator"],  # カルシウムインディケーター
            location=config["imaging_plane"]["location"],
        )

        # using internal data. this data will be stored inside the NWB file
        if (
            NWBDATASET.IMAGE_SERIES in config
            and "external_file" in config[NWBDATASET.IMAGE_SERIES]
        ):
            # image_data = config[NWBDATASET.IMAGE_SERIES]['external_file'].data
            image_path = config[NWBDATASET.IMAGE_SERIES]["external_file"].path
            starting_frames = (
                config[NWBDATASET.IMAGE_SERIES]["starting_frame"]
                if "starting_frame" in config[NWBDATASET.IMAGE_SERIES]
                else None
            )

            if isinstance(image_path, list) and len(image_path) > 1:
                if starting_frames == 0 or starting_frames == [0]:
                    starting_frames = [0 for _ in range(len(image_path))]
                elif isinstance(starting_frames, str):
                    starting_frames = starting_frames.split(",")
                    starting_frames = list(map(int, starting_frames))

            image_series = TwoPhotonSeries(
                name="TwoPhotonSeries",
                starting_frame=starting_frames,
                external_file=image_path,
                imaging_plane=imaging_plane,
                starting_time=float(config[NWBDATASET.IMAGE_SERIES]["starting_time"]),
                rate=1.0,
                unit="normalized amplitude",
            )
            nwbfile.add_acquisition(image_series)

        nwbfile.create_processing_module(
            name="ophys", description="optical physiology processed data"
        )

        nwbfile.create_processing_module(name="optinist", description="description")
        cls.ophys(nwbfile)

        return nwbfile

    @classmethod
    def ophys(cls, nwbfile):
        img_seg = ImageSegmentation()
        nwbfile.processing["ophys"].add(img_seg)

        if "TwoPhotonSeries" in nwbfile.acquisition:
            reference_images = nwbfile.acquisition["TwoPhotonSeries"]

            img_seg.create_plane_segmentation(
                name="PlaneSegmentation",
                description="output",
                imaging_plane=nwbfile.imaging_planes["ImagingPlane"],
                reference_images=reference_images,
            )

        return nwbfile

    @classmethod
    def add_plane_segmentation(cls, nwbfile, function_id):
        image_seg = nwbfile.processing["ophys"].data_interfaces["ImageSegmentation"]
        if "TwoPhotonSeries" in nwbfile.acquisition:
            reference_images = nwbfile.acquisition["TwoPhotonSeries"]

            try:
                image_seg.plane_segmentations.pop(function_id)
                nwbfile.processing["ophys"].data_interfaces.pop(function_id)
            except KeyError:
                pass

            image_seg.create_plane_segmentation(
                name=function_id,
                description="output",
                imaging_plane=nwbfile.imaging_planes["ImagingPlane"],
                reference_images=reference_images,
            )

        return nwbfile

    @classmethod
    def motion_correction(cls, nwbfile, function_id, mc_data, xy_trans_data):
        # image_data = mc_data.data
        image_path = mc_data.path
        corrected = ImageSeries(
            name="corrected",  # this must be named "corrected"
            # data=image_data,
            external_file=image_path,
            unit="na",
            format="external",
            starting_time=0.0,
            rate=1.0,
        )

        xy_translation = TimeSeries(
            name="xy_translation",
            data=xy_trans_data,
            unit="pixels",
            starting_time=0.0,
            rate=1.0,
        )

        corrected_image_stack = CorrectedImageStack(
            corrected=corrected,
            original=nwbfile.acquisition["TwoPhotonSeries"],
            xy_translation=xy_translation,
        )

        motion_correction = MotionCorrection(
            corrected_image_stacks=corrected_image_stack
        )

        try:
            nwbfile.processing.pop(function_id)
        except KeyError:
            pass

        function_process = nwbfile.create_processing_module(
            name=function_id, description="processed by " + function_id
        )
        function_process.add(motion_correction)

        return nwbfile

    @classmethod
    def roi(cls, nwbfile, function_id, roi_list):
<<<<<<< HEAD
        image_seg = nwbfile.processing["ophys"].data_interfaces["ImageSegmentation"]
        nwbfile = cls.add_plane_segmentation(nwbfile, function_id)
=======
        nwbfile = cls.add_plane_segmentation(nwbfile, function_id)
        image_seg = nwbfile.processing["ophys"].data_interfaces["ImageSegmentation"]
>>>>>>> 86a47c65
        plane_seg = image_seg.plane_segmentations[function_id]

        if roi_list:
            for col in roi_list[0]:
                if col != "pixel_mask" and col not in plane_seg.colnames:
                    plane_seg.add_column(col, f"{col} list")

        for col in roi_list:
            plane_seg.add_roi(**col)

        return nwbfile

    @classmethod
    def column(cls, nwbfile, function_id, name, description, data):
        image_seg = nwbfile.processing["ophys"].data_interfaces["ImageSegmentation"]
        plane_seg = image_seg.plane_segmentations[function_id]
        plane_seg.add_column(name, description, data)

        return nwbfile

    @classmethod
    def fluorescence(cls, nwbfile, function_id, roi_list):
        image_seg = nwbfile.processing["ophys"].data_interfaces["ImageSegmentation"]
        plane_seg = image_seg.plane_segmentations[function_id]
        fluo = Fluorescence(name=function_id)
        for key in roi_list.keys():
            roi = roi_list[key]
            region_roi = plane_seg.create_roi_table_region(
                roi["table_name"], region=roi["region"]
            )

            roi_resp_series = RoiResponseSeries(
                name=roi["name"],
                data=roi["data"],
                rois=region_roi,
                unit=roi["unit"],
                timestamps=roi.get("timestamps"),
                rate=float(roi.get("rate", 0.0)),
            )
            fluo.add_roi_response_series(roi_resp_series)

        nwbfile.processing["ophys"].add(fluo)

        return nwbfile

    @classmethod
    def timeseries(cls, nwbfile, key, value):
        timeseries_data = TimeSeries(
            name=key,
            data=value.data,
            unit="second",
            starting_time=0.0,
            rate=1.0,
        )

        nwbfile.processing["ophys"].add(timeseries_data)

        return nwbfile

    @classmethod
    def behavior(cls, nwbfile, key, value):
        timeseries_data = TimeSeries(
            name=key,
            data=value.data,
            unit="second",
            starting_time=0.0,
            rate=1.0,
        )

        nwbfile.processing["optinist"].add(timeseries_data)

        return nwbfile

    @classmethod
    def postprocess(cls, nwbfile, function_id, data):
        for key, value in data.items():
            process_name = f"{function_id}_{key}"
            postprocess = PostProcess(name=process_name, data=value)

            try:
                nwbfile.processing["optinist"].add_container(postprocess)
            except ValueError:
                nwbfile.processing["optinist"].data_interfaces.pop(process_name)
                nwbfile.processing["optinist"].add_container(postprocess)

        return nwbfile

    @classmethod
    def reaqcuisition(cls, nwbfile):
        new_nwbfile = NWBFile(
            session_description=nwbfile.session_description,
            identifier=nwbfile.identifier,
            experiment_description=nwbfile.experiment_description,
            session_start_time=nwbfile.session_start_time,
        )

        devices = []
        for key in nwbfile.devices.keys():
            device = new_nwbfile.create_device(
                name=key,
                description=nwbfile.devices[key].description,
                manufacturer=nwbfile.devices[key].manufacturer,
            )
            devices.append(device)

        old_optical_channel = nwbfile.imaging_planes["ImagingPlane"].optical_channel[0]
        optical_channels = []
        for old_optical_channel in nwbfile.imaging_planes[
            "ImagingPlane"
        ].optical_channel:
            optical_channel = OpticalChannel(
                name=old_optical_channel.name,
                description=old_optical_channel.description,
                emission_lambda=old_optical_channel.emission_lambda,
            )
            optical_channels.append(optical_channel)

        imaging_planes = []
        for key in nwbfile.imaging_planes.keys():
            imaging_plane = new_nwbfile.create_imaging_plane(
                name=nwbfile.imaging_planes[key].name,
                description=nwbfile.imaging_planes[key].description,
                optical_channel=optical_channels,  # 光チャネル
                device=devices[0],  # 電極デバイス
                imaging_rate=float(
                    nwbfile.imaging_planes["ImagingPlane"].imaging_rate
                ),  # 画像の比率Hz
                excitation_lambda=float(
                    nwbfile.imaging_planes["ImagingPlane"].excitation_lambda
                ),  # 励起（れいき）波長
                indicator=nwbfile.imaging_planes[
                    "ImagingPlane"
                ].indicator,  # カルシウムインディケーター
                location=nwbfile.imaging_planes["ImagingPlane"].location,
            )
            imaging_planes.append(imaging_plane)

        image_series = TwoPhotonSeries(
            name="TwoPhotonSeries",
            starting_frame=nwbfile.acquisition["TwoPhotonSeries"].starting_frame,
            external_file=nwbfile.acquisition["TwoPhotonSeries"].external_file,
            imaging_plane=imaging_planes[0],
            starting_time=nwbfile.acquisition["TwoPhotonSeries"].starting_time,
            rate=nwbfile.acquisition["TwoPhotonSeries"].rate,
            unit=nwbfile.acquisition["TwoPhotonSeries"].unit,
        )

        new_nwbfile.add_acquisition(image_series)

        new_nwbfile.create_processing_module(
            name="ophys", description="optical physiology processed data"
        )
        new_nwbfile.create_processing_module(name="optinist", description="description")
        cls.ophys(new_nwbfile)
        return new_nwbfile


def set_nwbconfig(nwbfile, config):
    if NWBDATASET.POSTPROCESS in config:
        for function_key in config[NWBDATASET.POSTPROCESS]:
            NWBCreater.postprocess(
                nwbfile, function_key, config[NWBDATASET.POSTPROCESS][function_key]
            )

    if NWBDATASET.TIMESERIES in config:
        for key, value in config[NWBDATASET.TIMESERIES].items():
            NWBCreater.timeseries(nwbfile, key, value)

    if NWBDATASET.BEHAVIOR in config:
        for key, value in config[NWBDATASET.BEHAVIOR].items():
            NWBCreater.behavior(nwbfile, key, value)

    if NWBDATASET.MOTION_CORRECTION in config:
        for function_key in config[NWBDATASET.MOTION_CORRECTION]:
            nwbfile = NWBCreater.motion_correction(
                nwbfile,
                function_key,
                **config[NWBDATASET.MOTION_CORRECTION][function_key],
            )

    if NWBDATASET.ROI in config:
        for function_key in config[NWBDATASET.ROI]:
            nwbfile = NWBCreater.roi(
                nwbfile, function_key, config[NWBDATASET.ROI][function_key]
            )

    if NWBDATASET.COLUMN in config:
        for function_key in config[NWBDATASET.COLUMN]:
            nwbfile = NWBCreater.column(
                nwbfile, function_key, **config[NWBDATASET.COLUMN][function_key]
            )

    if NWBDATASET.FLUORESCENCE in config:
        for function_key in config[NWBDATASET.FLUORESCENCE]:
            nwbfile = NWBCreater.fluorescence(
                nwbfile,
                function_key,
                config[NWBDATASET.FLUORESCENCE][function_key],
            )

    return nwbfile


def save_nwb(save_path, input_config, config):
    nwbfile = NWBCreater.acquisition(input_config)

    nwbfile = set_nwbconfig(nwbfile, config)

    with NWBHDF5IO(save_path, "w") as f:
        f.write(nwbfile)


def overwrite_nwbfile(save_path, config):
    tmp_save_path = os.path.join(
        os.path.dirname(save_path),
        "tmp_" + os.path.basename(save_path),
    )
    with NWBHDF5IO(save_path, "r") as src_io:
        old_nwbfile = src_io.read()
        nwbfile = set_nwbconfig(old_nwbfile, config)
        nwbfile.set_modified()
        with NWBHDF5IO(tmp_save_path, mode="w") as io:
            io.export(src_io=src_io, nwbfile=nwbfile)
    shutil.copyfile(tmp_save_path, save_path)
    os.remove(tmp_save_path)


def overwrite_nwb(config, save_path, nwb_file_name):
    # バックアップファイルを作成
    nwb_path = os.path.join(save_path, nwb_file_name)
    tmp_nwb_path = os.path.join(save_path, "tmp_" + nwb_file_name)

    # NWBファイルの読み込み
    with NWBHDF5IO(nwb_path, "r") as io:
        nwbfile = io.read()
        # acquisition を元ファイルから作成する
        new_nwbfile = NWBCreater.reaqcuisition(nwbfile)
        new_nwbfile = set_nwbconfig(new_nwbfile, config)

        with NWBHDF5IO(tmp_nwb_path, "w") as io:
            io.write(new_nwbfile)
    shutil.copyfile(tmp_nwb_path, nwb_path)
    os.remove(tmp_nwb_path)


def merge_nwbfile(old_nwbfile, new_nwbfile):
    for pattern in [
        NWBDATASET.POSTPROCESS,
        NWBDATASET.TIMESERIES,
        NWBDATASET.MOTION_CORRECTION,
        NWBDATASET.ROI,
        NWBDATASET.COLUMN,
        NWBDATASET.FLUORESCENCE,
        NWBDATASET.BEHAVIOR,
        NWBDATASET.IMAGE_SERIES,
    ]:
        if pattern in old_nwbfile and pattern in new_nwbfile:
            for function_id in new_nwbfile[pattern]:
                if function_id in old_nwbfile[pattern]:
                    old_nwbfile[pattern][function_id].update(
                        new_nwbfile[pattern][function_id]
                    )
                else:
                    old_nwbfile[pattern][function_id] = new_nwbfile[pattern][
                        function_id
                    ]
        elif pattern in new_nwbfile:
            old_nwbfile[pattern] = new_nwbfile[pattern]

    return old_nwbfile<|MERGE_RESOLUTION|>--- conflicted
+++ resolved
@@ -182,13 +182,8 @@
 
     @classmethod
     def roi(cls, nwbfile, function_id, roi_list):
-<<<<<<< HEAD
-        image_seg = nwbfile.processing["ophys"].data_interfaces["ImageSegmentation"]
-        nwbfile = cls.add_plane_segmentation(nwbfile, function_id)
-=======
         nwbfile = cls.add_plane_segmentation(nwbfile, function_id)
         image_seg = nwbfile.processing["ophys"].data_interfaces["ImageSegmentation"]
->>>>>>> 86a47c65
         plane_seg = image_seg.plane_segmentations[function_id]
 
         if roi_list:
