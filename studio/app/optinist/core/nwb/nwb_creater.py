import os
import shutil
from datetime import datetime

from dateutil.tz import tzlocal
from pynwb import NWBHDF5IO, NWBFile
from pynwb.ophys import (
    CorrectedImageStack,
    Fluorescence,
    ImageSegmentation,
    ImageSeries,
    MotionCorrection,
    OpticalChannel,
    RoiResponseSeries,
    TimeSeries,
    TwoPhotonSeries,
)

from studio.app.optinist.core.nwb.device_metadata import (
    DeviceMetaData,
    ImagingMetaData,
    MicroscopeLabMetaData,
    MicroscopeOMEMetaData,
    ObjectiveMetaData,
    PixelsMetaData,
)
from studio.app.optinist.core.nwb.lab_metadata import (
    LAB_SPECIFIC_KEY,
    LAB_SPECIFIC_TYPES,
    MODALITY_IMAGING_KEY,
    MODALITY_IMAGING_TYPES,
    SPECIMEN_KEY,
    SPECIMEN_TYPES,
    TECHNIQUE_VIRUS_INJECTION_KEY,
    TECHNIQUE_VIRUS_INJECTION_TYPES,
    LabSpecificMetaData,
    ModalityImagingMetaData,
    SpecimenTypeMetaData,
    TechniqueVirusInjectionMetaData,
)
from studio.app.optinist.core.nwb.nwb import NWBDATASET
from studio.app.optinist.core.nwb.optinist_data import PostProcess
from studio.app.optinist.core.nwb.oristat import Oristats
from studio.app.optinist.core.nwb.subject.marmoset import (
    SUBJECT_TYPES as SUBJECT_MARMOSET_TYPES,
)
from studio.app.optinist.core.nwb.subject.marmoset import SubjectMarmoset
from studio.app.optinist.core.nwb.subject.mouse import (
    SUBJECT_TYPES as SUBJECT_MOUSE_TYPES,
)
from studio.app.optinist.core.nwb.subject.mouse import SubjectMouse


class NWBCreater:
    @classmethod
    def acquisition(cls, config: dict):
        new_nwbfile = NWBFile(
            session_description=config["session_description"],
            identifier=config["identifier"],
            experiment_description=config["experiment_description"],
            session_start_time=datetime.now(tzlocal()),
        )

<<<<<<< HEAD
        # 顕微鏡情報を登録
        device_metadata = config["device"].get("metadata", {})
        image_meta = device_metadata.get("Image")
        pixels_meta = device_metadata.get("Pixels")
        objective_mata = device_metadata.get("Objective")
        lab_specific_meta = config["device"].get("lab_specific_metadata")
        device = DeviceMetaData(
            MicroscopeOMEMetaData=MicroscopeOMEMetaData(
                Image=None if image_meta is None else ImagingMetaData(**image_meta),
                Pixels=None if pixels_meta is None else PixelsMetaData(**pixels_meta),
                Objective=(
                    None
                    if objective_mata is None
                    else ObjectiveMetaData(**objective_mata)
                ),
            ),
            MicroscopeLabMetaData=(
                None
                if lab_specific_meta is None
                else MicroscopeLabMetaData(**lab_specific_meta)
            ),
=======
        # Create Device (microscope information)
        device = new_nwbfile.create_device(
>>>>>>> 13d8ad85
            name=config["device"]["name"],
            description=config["device"]["description"],
            manufacturer=config["device"]["manufacturer"],
        )
        nwbfile.add_device(device)

        # Create OpticalChannel
        optical_channel = OpticalChannel(
            name=config["optical_channel"]["name"],
            description=config["optical_channel"]["description"],
            emission_lambda=float(config["optical_channel"]["emission_lambda"]),
        )

        # Create Imaging Plane
        imaging_plane = new_nwbfile.create_imaging_plane(
            name=config["imaging_plane"]["name"],
            description=config["imaging_plane"]["description"],
            optical_channel=optical_channel,  # Optical Channel
            device=device,  # Electrode Device
            imaging_rate=float(
                config["imaging_plane"]["imaging_rate"]
            ),  # Image Ratio Hz
            excitation_lambda=float(
                config["imaging_plane"]["excitation_lambda"]
            ),  # Excitation Wavelength
            indicator=config["imaging_plane"]["indicator"],  # Calcium Indicator
            location=config["imaging_plane"]["location"],
        )

        # Using internal data. this data will be stored inside the NWB file
        if (
            NWBDATASET.IMAGE_SERIES in config
            and "external_file" in config[NWBDATASET.IMAGE_SERIES]
        ):
            external_file = config[NWBDATASET.IMAGE_SERIES]["external_file"]
            try:
                image_path = external_file.path
            except AttributeError:
                image_path = external_file

            starting_frames = (
                config[NWBDATASET.IMAGE_SERIES]["starting_frame"]
                if "starting_frame" in config[NWBDATASET.IMAGE_SERIES]
                else None
            )
            save_raw_image_to_nwb = config[NWBDATASET.IMAGE_SERIES][
                "save_raw_image_to_nwb"
            ]

            if isinstance(image_path, list) and len(image_path) > 1:
                if starting_frames == 0 or starting_frames == [0]:
                    starting_frames = [0 for _ in range(len(image_path))]
                elif isinstance(starting_frames, str):
                    starting_frames = starting_frames.split(",")
                    starting_frames = list(map(int, starting_frames))
            elif isinstance(image_path, str):
                image_path = [image_path]

            # Create Acquisition
            image_series = TwoPhotonSeries(
                name="TwoPhotonSeries",
                starting_frame=starting_frames,
                external_file=image_path if not save_raw_image_to_nwb else None,
                imaging_plane=imaging_plane,
                starting_time=float(config[NWBDATASET.IMAGE_SERIES]["starting_time"]),
                rate=1.0,
                unit="normalized amplitude",
                data=external_file.data if save_raw_image_to_nwb else None,
            )
            new_nwbfile.add_acquisition(image_series)

<<<<<<< HEAD
        if NWBDATASET.LAB_METADATA in config:
            nwbfile = cls.lab_metadata(nwbfile, config[NWBDATASET.LAB_METADATA])

        nwbfile.create_processing_module(
=======
        new_nwbfile.create_processing_module(
>>>>>>> 13d8ad85
            name="ophys", description="optical physiology processed data"
        )
        new_nwbfile.create_processing_module(name="optinist", description="description")

        cls.ophys(new_nwbfile)

        return new_nwbfile

    @classmethod
    def ophys(cls, nwbfile):
        img_seg = ImageSegmentation()
        nwbfile.processing["ophys"].add(img_seg)

        if "TwoPhotonSeries" in nwbfile.acquisition:
            reference_images = nwbfile.acquisition["TwoPhotonSeries"]

            img_seg.create_plane_segmentation(
                name="PlaneSegmentation",
                description="output",
                imaging_plane=nwbfile.imaging_planes["ImagingPlane"],
                reference_images=reference_images,
            )

        return nwbfile

    @classmethod
    def plane_segmentation(cls, nwbfile, function_id):
        image_seg = nwbfile.processing["ophys"].data_interfaces["ImageSegmentation"]
        if "TwoPhotonSeries" in nwbfile.acquisition:
            reference_images = nwbfile.acquisition["TwoPhotonSeries"]

            try:
                image_seg.plane_segmentations.pop(function_id)
                nwbfile.processing["ophys"].data_interfaces.pop(function_id)
            except KeyError:
                pass

            image_seg.create_plane_segmentation(
                name=function_id,
                description="output",
                imaging_plane=nwbfile.imaging_planes["ImagingPlane"],
                reference_images=reference_images,
            )

        return nwbfile

    @classmethod
    def motion_correction(cls, nwbfile, function_id, mc_data, xy_trans_data):
        # image_data = mc_data.data
        image_path = mc_data.path
        corrected = ImageSeries(
            name="corrected",  # this must be named "corrected"
            # data=image_data,
            external_file=image_path,
            unit="na",
            format="external",
            starting_time=0.0,
            rate=1.0,
        )

        xy_translation = TimeSeries(
            name="xy_translation",
            data=xy_trans_data,
            unit="pixels",
            starting_time=0.0,
            rate=1.0,
        )

        corrected_image_stack = CorrectedImageStack(
            corrected=corrected,
            original=nwbfile.acquisition["TwoPhotonSeries"],
            xy_translation=xy_translation,
        )

        motion_correction = MotionCorrection(
            corrected_image_stacks=corrected_image_stack
        )

        try:
            nwbfile.processing.pop(function_id)
        except KeyError:
            pass

        function_process = nwbfile.create_processing_module(
            name=function_id, description="processed by " + function_id
        )
        function_process.add(motion_correction)

        return nwbfile

    @classmethod
    def roi(cls, nwbfile, function_id, roi_list):
        nwbfile = cls.plane_segmentation(nwbfile, function_id)
        image_seg = nwbfile.processing["ophys"].data_interfaces["ImageSegmentation"]
        plane_seg = image_seg.plane_segmentations[function_id]

        if roi_list:
            for col in roi_list[0]:
                if col != "pixel_mask" and col not in plane_seg.colnames:
                    plane_seg.add_column(col, f"{col} list")

        for col in roi_list:
            plane_seg.add_roi(**col)

        return nwbfile

    @classmethod
    def column(cls, nwbfile, function_id, name, description, data):
        image_seg = nwbfile.processing["ophys"].data_interfaces["ImageSegmentation"]
        plane_seg = image_seg.plane_segmentations[function_id]
        plane_seg.add_column(name, description, data)

        return nwbfile

    @classmethod
    def fluorescence(cls, nwbfile, function_id, roi_list):
        image_seg = nwbfile.processing["ophys"].data_interfaces["ImageSegmentation"]
        plane_seg = image_seg.plane_segmentations[function_id]
        fluo = Fluorescence(name=function_id)
        for key in roi_list.keys():
            roi = roi_list[key]
            region_roi = plane_seg.create_roi_table_region(
                roi["table_name"], region=roi["region"]
            )

            roi_resp_dict = {
                "name": roi["name"],
                "data": roi["data"],
                "rois": region_roi,
                "unit": roi["unit"],
                "timestamps": roi.get("timestamps"),
                "rate": float(roi.get("rate", 0.0)),
            }
            if "comments" in roi:
                roi_resp_dict["comments"] = roi["comments"]

            roi_resp_series = RoiResponseSeries(**roi_resp_dict)

            fluo.add_roi_response_series(roi_resp_series)

        nwbfile.processing["ophys"].add(fluo)

        return nwbfile

    @classmethod
    def timeseries(cls, nwbfile, key, value):
        timeseries_data = TimeSeries(
            name=key,
            data=value.data,
            unit="second",
            starting_time=0.0,
            rate=1.0,
        )

        nwbfile.processing["ophys"].add(timeseries_data)

        return nwbfile

    @classmethod
    def behavior(cls, nwbfile, key, value):
        timeseries_data = TimeSeries(
            name=key,
            data=value.data,
            unit="second",
            starting_time=0.0,
            rate=1.0,
        )

        nwbfile.processing["optinist"].add(timeseries_data)

        return nwbfile

    @classmethod
    def postprocess(cls, nwbfile, function_id, data):
        for key, value in data.items():
            process_name = f"{function_id}_{key}"
            postprocess = PostProcess(name=process_name, data=value)

            try:
                nwbfile.processing["optinist"].add_container(postprocess)
            except ValueError:
                nwbfile.processing["optinist"].data_interfaces.pop(process_name)
                nwbfile.processing["optinist"].add_container(postprocess)

        return nwbfile

    @classmethod
<<<<<<< HEAD
    def oristats(cls, nwbfile, data: dict):
        nwbfile.add_analysis(Oristats(**data))
        return nwbfile

    @classmethod
    def lab_metadata(cls, nwbfile, metadata: dict):
        specimen_type = metadata[SPECIMEN_KEY]
        technique_virus_injection = metadata[TECHNIQUE_VIRUS_INJECTION_KEY]

        if "Species Marmoset" in metadata:
            species = metadata["Species Marmoset"]
            subject_extended = {k: species[k] for k in SUBJECT_MARMOSET_TYPES.keys()}
            nwbfile.subject = SubjectMarmoset(
                # NWB's Subject fields
                age=species["Age"],
                sex=species["Sex"],
                species=species["Species"],
                date_of_birth=datetime.strptime(
                    species["Date of birth"][0], "%Y-%m-%d"
                ),
                weight=species["Body weight"],
                strain=species["Strain"],
                # NWB's Subject extended fields
                **subject_extended,
            )

            brain_region = specimen_type["Brain region Marmoset"]
            injection_region = technique_virus_injection["Injection region Marmoset"]

        elif "Species Mouse" in metadata:
            species = metadata["Species Mouse"]
            subject_extended = {k: species[k] for k in SUBJECT_MOUSE_TYPES.keys()}
            nwbfile.subject = SubjectMouse(
                # NWB's Subject fields
                age=species["Age"],
                sex=species["Sex"],
                species=species["Species"],
                strain=species["Strain"],
                # NWB's Subject extended fields
                **subject_extended,
            )
            brain_region = specimen_type["Brain region Mouse"]
            injection_region = technique_virus_injection["Injection region Mouse"]

        specimen_type["Brain region"] = brain_region
        technique_virus_injection["Injection region"] = injection_region

        specimen_type_nwb = SpecimenTypeMetaData(
            **{k: specimen_type[k] for k in SPECIMEN_TYPES.keys()}
        )

        modality_imaging = metadata[MODALITY_IMAGING_KEY]
        modality_imaging_nwb = ModalityImagingMetaData(
            **{k: modality_imaging[k] for k in MODALITY_IMAGING_TYPES.keys()}
        )

        technique_virus_injection_nwb = TechniqueVirusInjectionMetaData(
            **{
                k: technique_virus_injection[k]
                for k in TECHNIQUE_VIRUS_INJECTION_TYPES.keys()
            }
        )
        common = metadata[LAB_SPECIFIC_KEY]
        lab_specific_nwb = LabSpecificMetaData(
            **{
                SPECIMEN_KEY: specimen_type_nwb,
                MODALITY_IMAGING_KEY: modality_imaging_nwb,
                TECHNIQUE_VIRUS_INJECTION_KEY: technique_virus_injection_nwb,
            },
            **{k: common[k] for k in LAB_SPECIFIC_TYPES.keys()},
        )

        nwbfile.add_lab_meta_data(lab_meta_data=lab_specific_nwb)
        return nwbfile

    @classmethod
    def reaqcuisition(cls, nwbfile):
=======
    def re_acquisition(cls, nwbfile: NWBFile):
>>>>>>> 13d8ad85
        new_nwbfile = NWBFile(
            session_description=nwbfile.session_description,
            identifier=nwbfile.identifier,
            experiment_description=nwbfile.experiment_description,
            session_start_time=nwbfile.session_start_time,
        )

        # Create Device (microscope information)
        devices = []
        for key in nwbfile.devices.keys():
            device = DeviceMetaData(
                Image=nwbfile.devices[key].Image,
                Pixels=nwbfile.devices[key].Pixels,
                Objective=nwbfile.devices[key].Objective,
                name=key,
                description=nwbfile.devices[key].description,
                manufacturer=nwbfile.devices[key].manufacturer,
            )
            devices.append(device)

        # Create OpticalChannel
        old_optical_channel = nwbfile.imaging_planes["ImagingPlane"].optical_channel[0]
        optical_channels = []
        for old_optical_channel in nwbfile.imaging_planes[
            "ImagingPlane"
        ].optical_channel:
            optical_channel = OpticalChannel(
                name=old_optical_channel.name,
                description=old_optical_channel.description,
                emission_lambda=old_optical_channel.emission_lambda,
            )
            optical_channels.append(optical_channel)

        # Create Imaging Plane
        imaging_planes = []
        for key in nwbfile.imaging_planes.keys():
            imaging_plane = new_nwbfile.create_imaging_plane(
                name=nwbfile.imaging_planes[key].name,
                description=nwbfile.imaging_planes[key].description,
                optical_channel=optical_channels,  # Optical Channel
                device=devices[0],  # Electrode Device
                imaging_rate=float(
                    nwbfile.imaging_planes["ImagingPlane"].imaging_rate
                ),  # Image Ratio Hz
                excitation_lambda=float(
                    nwbfile.imaging_planes["ImagingPlane"].excitation_lambda
                ),  # Excitation Wavelength
                indicator=nwbfile.imaging_planes[
                    "ImagingPlane"
                ].indicator,  # Calcium Indicator
                location=nwbfile.imaging_planes["ImagingPlane"].location,
            )
            imaging_planes.append(imaging_plane)

        # Create Acquisition
        image_series = TwoPhotonSeries(
            name="TwoPhotonSeries",
            starting_frame=nwbfile.acquisition["TwoPhotonSeries"].starting_frame,
            external_file=nwbfile.acquisition["TwoPhotonSeries"].external_file,
            imaging_plane=imaging_planes[0],
            starting_time=nwbfile.acquisition["TwoPhotonSeries"].starting_time,
            rate=nwbfile.acquisition["TwoPhotonSeries"].rate,
            unit=nwbfile.acquisition["TwoPhotonSeries"].unit,
        )
        new_nwbfile.add_acquisition(image_series)

        new_nwbfile.create_processing_module(
            name="ophys", description="optical physiology processed data"
        )
        new_nwbfile.create_processing_module(name="optinist", description="description")

        cls.ophys(new_nwbfile)

        return new_nwbfile


def set_nwbconfig(nwbfile, config):
    if NWBDATASET.POSTPROCESS in config:
        for function_key in config[NWBDATASET.POSTPROCESS]:
            NWBCreater.postprocess(
                nwbfile, function_key, config[NWBDATASET.POSTPROCESS][function_key]
            )

    if NWBDATASET.TIMESERIES in config:
        for key, value in config[NWBDATASET.TIMESERIES].items():
            NWBCreater.timeseries(nwbfile, key, value)

    if NWBDATASET.BEHAVIOR in config:
        for key, value in config[NWBDATASET.BEHAVIOR].items():
            NWBCreater.behavior(nwbfile, key, value)

    if NWBDATASET.MOTION_CORRECTION in config:
        for function_key in config[NWBDATASET.MOTION_CORRECTION]:
            nwbfile = NWBCreater.motion_correction(
                nwbfile,
                function_key,
                **config[NWBDATASET.MOTION_CORRECTION][function_key],
            )

    if NWBDATASET.ROI in config:
        for function_key in config[NWBDATASET.ROI]:
            nwbfile = NWBCreater.roi(
                nwbfile, function_key, config[NWBDATASET.ROI][function_key]
            )

    if NWBDATASET.COLUMN in config:
        for function_key in config[NWBDATASET.COLUMN]:
            nwbfile = NWBCreater.column(
                nwbfile, function_key, **config[NWBDATASET.COLUMN][function_key]
            )

    if NWBDATASET.FLUORESCENCE in config:
        for function_key in config[NWBDATASET.FLUORESCENCE]:
            nwbfile = NWBCreater.fluorescence(
                nwbfile,
                function_key,
                config[NWBDATASET.FLUORESCENCE][function_key],
            )

    if NWBDATASET.ORISTATS in config:
        nwbfile = NWBCreater.oristats(nwbfile, config[NWBDATASET.ORISTATS])

    if NWBDATASET.LAB_METADATA in config:
        nwbfile = NWBCreater.lab_metadata(nwbfile, config[NWBDATASET.LAB_METADATA])

    return nwbfile


def save_nwb(save_path, input_config, config):
    nwbfile = NWBCreater.acquisition(input_config)

    nwbfile = set_nwbconfig(nwbfile, config)

    with NWBHDF5IO(save_path, "w") as f:
        f.write(nwbfile)


def overwrite_nwbfile(save_path, config):
    tmp_save_path = os.path.join(
        os.path.dirname(save_path),
        "tmp_" + os.path.basename(save_path),
    )
    with NWBHDF5IO(save_path, "r") as src_io:
        old_nwbfile = src_io.read()
        nwbfile = set_nwbconfig(old_nwbfile, config)
        nwbfile.set_modified()
        with NWBHDF5IO(tmp_save_path, mode="w") as io:
            io.export(src_io=src_io, nwbfile=nwbfile)
    shutil.copyfile(tmp_save_path, save_path)
    os.remove(tmp_save_path)


def overwrite_nwb(config, save_path, nwb_file_name):
    # バックアップファイルを作成
    nwb_path = os.path.join(save_path, nwb_file_name)
    tmp_nwb_path = os.path.join(save_path, "tmp_" + nwb_file_name)

    # NWBファイルの読み込み
    with NWBHDF5IO(nwb_path, "r") as io:
        nwbfile = io.read()
        # acquisition を元ファイルから作成する
        new_nwbfile = NWBCreater.re_acquisition(nwbfile)
        new_nwbfile = set_nwbconfig(new_nwbfile, config)

        with NWBHDF5IO(tmp_nwb_path, "w") as io:
            io.write(new_nwbfile)
    shutil.copyfile(tmp_nwb_path, nwb_path)
    os.remove(tmp_nwb_path)


def merge_nwbfile(old_nwbfile, new_nwbfile):
    for pattern in [
        NWBDATASET.POSTPROCESS,
        NWBDATASET.TIMESERIES,
        NWBDATASET.MOTION_CORRECTION,
        NWBDATASET.ROI,
        NWBDATASET.COLUMN,
        NWBDATASET.FLUORESCENCE,
        NWBDATASET.BEHAVIOR,
        NWBDATASET.IMAGE_SERIES,
        NWBDATASET.ORISTATS,
        NWBDATASET.LAB_METADATA,
    ]:
        if pattern in old_nwbfile and pattern in new_nwbfile:
            for function_id in new_nwbfile[pattern]:
                if function_id in old_nwbfile[pattern]:
                    old_nwbfile[pattern][function_id].update(
                        new_nwbfile[pattern][function_id]
                    )
                else:
                    old_nwbfile[pattern][function_id] = new_nwbfile[pattern][
                        function_id
                    ]
        elif pattern in new_nwbfile:
            old_nwbfile[pattern] = new_nwbfile[pattern]

    return old_nwbfile<|MERGE_RESOLUTION|>--- conflicted
+++ resolved
@@ -61,8 +61,7 @@
             session_start_time=datetime.now(tzlocal()),
         )
 
-<<<<<<< HEAD
-        # 顕微鏡情報を登録
+        # Create Device (microscope information)
         device_metadata = config["device"].get("metadata", {})
         image_meta = device_metadata.get("Image")
         pixels_meta = device_metadata.get("Pixels")
@@ -83,15 +82,11 @@
                 if lab_specific_meta is None
                 else MicroscopeLabMetaData(**lab_specific_meta)
             ),
-=======
-        # Create Device (microscope information)
-        device = new_nwbfile.create_device(
->>>>>>> 13d8ad85
             name=config["device"]["name"],
             description=config["device"]["description"],
             manufacturer=config["device"]["manufacturer"],
         )
-        nwbfile.add_device(device)
+        new_nwbfile.add_device(device)
 
         # Create OpticalChannel
         optical_channel = OpticalChannel(
@@ -158,14 +153,10 @@
             )
             new_nwbfile.add_acquisition(image_series)
 
-<<<<<<< HEAD
         if NWBDATASET.LAB_METADATA in config:
-            nwbfile = cls.lab_metadata(nwbfile, config[NWBDATASET.LAB_METADATA])
-
-        nwbfile.create_processing_module(
-=======
+            cls.lab_metadata(new_nwbfile, config[NWBDATASET.LAB_METADATA])
+
         new_nwbfile.create_processing_module(
->>>>>>> 13d8ad85
             name="ophys", description="optical physiology processed data"
         )
         new_nwbfile.create_processing_module(name="optinist", description="description")
@@ -353,7 +344,6 @@
         return nwbfile
 
     @classmethod
-<<<<<<< HEAD
     def oristats(cls, nwbfile, data: dict):
         nwbfile.add_analysis(Oristats(**data))
         return nwbfile
@@ -430,10 +420,7 @@
         return nwbfile
 
     @classmethod
-    def reaqcuisition(cls, nwbfile):
-=======
     def re_acquisition(cls, nwbfile: NWBFile):
->>>>>>> 13d8ad85
         new_nwbfile = NWBFile(
             session_description=nwbfile.session_description,
             identifier=nwbfile.identifier,
