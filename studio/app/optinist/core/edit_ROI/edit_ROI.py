import os
from dataclasses import dataclass
from glob import glob
from typing import Dict, List

import numpy as np
from fastapi import HTTPException, status

from studio.app.common.core.experiment.experiment import ExptOutputPathIds
from studio.app.common.core.logger import AppLogger
from studio.app.common.core.rules.runner import Runner
from studio.app.common.core.snakemake.snakemake_reader import SmkConfigReader
from studio.app.common.core.storage.remote_storage_controller import (
    RemoteStorageController,
    RemoteStorageWriter,
    RemoteSyncAction,
    RemoteSyncLockFileUtil,
    RemoteSyncStatusFileUtil,
)
from studio.app.common.core.utils.filepath_creater import join_filepath
<<<<<<< HEAD
from studio.app.common.core.utils.filepath_finder import (
    find_condaenv_filepath,
    find_recent_updated_files,
)
=======
>>>>>>> 874e7090
from studio.app.common.core.utils.pickle_handler import PickleReader, PickleWriter
from studio.app.common.core.workflow.workflow import ProcessType
from studio.app.common.dataclass.base import BaseData
from studio.app.dir_path import DIRPATH
from studio.app.optinist.core.edit_ROI.utils import create_ellipse_mask
from studio.app.optinist.core.nwb.nwb_creater import overwrite_nwb
from studio.app.optinist.dataclass import EditRoiData, IscellData, RoiData
from studio.app.optinist.schemas.roi import RoiStatus

logger = AppLogger.get_logger()


@dataclass
class CellType:
    ROI = 1
    NON_ROI = 0
    TEMP_ADD = -1
    TEMP_DELETE = -2


<<<<<<< HEAD
class EditRoiUtils:
    @classmethod
    def conda(cls, config):
        algo = config["algo"]
        if "conda_name" in edit_roi_wrapper_dict[algo]:
            conda_name = edit_roi_wrapper_dict[algo]["conda_name"]
            return find_condaenv_filepath(conda_name) if conda_name else None

        return None

    @classmethod
    def get_algo(cls, filepath):
        algo_list = edit_roi_wrapper_dict.keys()

        algo = next((algo for algo in algo_list if algo in filepath), None)
        if not algo:
            raise HTTPException(status_code=status.HTTP_400_BAD_REQUEST)
        return algo

    @classmethod
    def execute(cls, filepath: str, remote_bucket_name: str):
        # Get workspace_id, unique_id from output file path
        ids = ExptOutputPathIds(os.path.dirname(filepath))
        workspace_id = ids.workspace_id
        unique_id = ids.unique_id

        # Operate remote storage data.
        if RemoteStorageController.is_available():
            # Check for remote-sync-lock-file
            # - If lock file exists, an exception is raised (raise_error=True)
            RemoteSyncLockFileUtil.check_sync_lock_file(
                workspace_id, unique_id, raise_error=True
            )

            # creating remote-sync-lock-file
            RemoteSyncLockFileUtil.create_sync_lock_file(workspace_id, unique_id)

            # creating remote_sync_status file.
            # - The status file is used to pass bucket info to subsequent processing.
            RemoteSyncStatusFileUtil.create_sync_status_file_for_processing(
                remote_bucket_name,
                workspace_id,
                unique_id,
                RemoteSyncAction.UPLOAD,
            )

        # Run snakemake
        result = False
        with ProcessPoolExecutor(max_workers=1) as executor:
            logger.info("start snakemake edit_roi process.")

            future = executor.submit(cls._execute_process, filepath)
            result = future.result()

            logger.info("finish snakemake edit_roi process. result: %s", result)

        if not result:
            logger.error("edit_ROI snakemake run failed.")
            raise HTTPException(status_code=status.HTTP_500_INTERNAL_SERVER_ERROR)

    @classmethod
    def _execute_process(cls, filepath: str) -> bool:
        result = snakemake(
            DIRPATH.SNAKEMAKE_FILEPATH,
            use_conda=True,
            cores=2,
            workdir=f"{os.path.dirname(DIRPATH.STUDIO_DIR)}",
            config={
                "type": "EDIT_ROI",
                "algo": cls.get_algo(filepath),
                "file_path": filepath,
            },
        )

        return result


=======
>>>>>>> 874e7090
class EditROI:
    def __init__(self, file_path):
        self.node_dirpath = os.path.dirname(file_path)
        self.workflow_dirpath = os.path.dirname(self.node_dirpath)
        self.workflow_ids = ExptOutputPathIds(self.node_dirpath)
        self.function_id = self.workflow_ids.function_id

        self.output_info: Dict = PickleReader.read(self.pickle_file_path)
        self.tmp_output_info: Dict = (
            PickleReader.read(self.tmp_pickle_file_path)
            if os.path.exists(self.tmp_pickle_file_path)
            else {}
        )

        self.data = self.output_info.get("edit_roi_data", {})
        self.tmp_data: EditRoiData = self.tmp_output_info.get(
            "edit_roi_data", self.data
        )

        if not isinstance(self.tmp_data, EditRoiData):
            raise HTTPException(status_code=status.HTTP_400_BAD_REQUEST)

        self.tmp_data.images = None

        self.tmp_iscell = self.tmp_output_info.get(
            "iscell", self.output_info.get("iscell")
        ).data

        logger.info("start edit roi: %s", self.function_id)

    @property
    def pickle_file_path(self):
        files = list(
            set(glob(join_filepath([self.node_dirpath, "*.pkl"])))
            - set(glob(join_filepath([self.node_dirpath, "tmp_*.pkl"])))
        )
        if len(files) == 0:
            raise HTTPException(status_code=status.HTTP_400_BAD_REQUEST)
        return files[0]

    @property
    def tmp_pickle_file_path(self):
        return join_filepath([self.node_dirpath, f"tmp_{self.function_id[:-11]}.pkl"])

    @property
    def shape(self):
        return self.tmp_data.im.shape[1:]

    @property
    def num_cell(self):
        return self.tmp_data.im.shape[0]

    def get_status(self) -> RoiStatus:
        return self.tmp_data.status()

    def add(self, roi_pos):
        new_roi = create_ellipse_mask(self.shape, roi_pos)
        new_roi = new_roi[np.newaxis, :, :] * self.num_cell

        self.tmp_data.temp_add_roi[self.num_cell] = roi_pos
        self.tmp_iscell = np.append(self.tmp_iscell, CellType.TEMP_ADD)
        self.tmp_data.im = np.vstack((self.tmp_data.im, new_roi))

        info = {
            "cell_roi": RoiData(
                np.nanmax(
                    self.tmp_data.im[self.tmp_iscell != CellType.NON_ROI], axis=0
                ),
                output_dir=self.node_dirpath,
                file_name="cell_roi",
            ),
            "iscell": IscellData(self.tmp_iscell),
            "edit_roi_data": self.tmp_data,
        }
        self.__update_pickle_for_roi_edition(self.tmp_pickle_file_path, info)
        self.__save_json(info)

    def merge(self, ids: List[int]):
        merging_rois = self.tmp_data.im[ids, :, :]
        merging_rois[np.isnan(merging_rois)] = -np.inf
        merged_roi = np.maximum.reduce(merging_rois)
        merged_roi = np.where(merged_roi == -np.inf, np.nan, self.num_cell)

        self.tmp_data.temp_merge_roi[float(self.num_cell)] = ids
        self.tmp_data.im = np.vstack((self.tmp_data.im, merged_roi[np.newaxis, :, :]))

        self.tmp_iscell[ids] = CellType.TEMP_DELETE
        self.tmp_iscell = np.append(self.tmp_iscell, CellType.TEMP_ADD)

        info = {
            "cell_roi": RoiData(
                np.nanmax(
                    self.tmp_data.im[self.tmp_iscell != CellType.NON_ROI], axis=0
                ),
                output_dir=self.node_dirpath,
                file_name="cell_roi",
            ),
            "iscell": IscellData(self.tmp_iscell),
            "edit_roi_data": self.tmp_data,
        }

        self.__update_pickle_for_roi_edition(self.tmp_pickle_file_path, info)
        self.__save_json(info)

    def delete(self, ids: List[int]):
        self.tmp_iscell[ids] = CellType.TEMP_DELETE

        for id in ids:
            self.tmp_data.temp_delete_roi[id] = None

        info = {
            "iscell": IscellData(self.tmp_iscell),
            "edit_roi_data": self.tmp_data,
        }

        self.__update_pickle_for_roi_edition(self.tmp_pickle_file_path, info)
        self.__save_json(info)

    async def commit(self):
        if "suite2p" in self.function_id:
            from studio.app.optinist.core.edit_ROI.wrappers.suite2p_edit_roi import (
                commit_edit as suite2p_commit,
            )

            info = suite2p_commit(
                self.tmp_data,
                self.output_info["ops"],
                self.tmp_iscell,
                self.node_dirpath,
                self.function_id,
            )
        elif "lccd" in self.function_id:
            from studio.app.optinist.core.edit_ROI.wrappers.lccd_edit_roi import (
                commit_edit as lccd_commit,
            )

            info = lccd_commit(
                self.data.images,
                self.tmp_data,
                self.output_info.get("fluorescence"),
                self.tmp_iscell,
                self.node_dirpath,
                self.function_id,
            )

        elif "vacant_roi" in self.function_id:
            from studio.app.optinist.core.edit_ROI.wrappers.vacant_roi_edit_roi import (
                commit_edit as vacant_roi_commit,
            )

            info = vacant_roi_commit(
                self.data.images,
                self.tmp_data,
                self.output_info.get("fluorescence"),
                self.tmp_iscell,
                self.node_dirpath,
                self.function_id,
            )

        elif "caiman" in self.function_id:
            from studio.app.optinist.core.edit_ROI.wrappers.caiman_edit_roi import (
                commit_edit as caiman_commit,
            )

            info = caiman_commit(
                self.data.images,
                self.tmp_data,
                self.output_info.get("fluorescence"),
                self.tmp_iscell,
                self.node_dirpath,
                self.function_id,
            )

        info["edit_roi_data"].images = self.data.images

        self.__update_pickle_for_roi_edition(self.pickle_file_path, info)
        self.__save_json(info)
        self.__update_whole_nwb(info)

        (
            os.remove(self.tmp_pickle_file_path)
            if os.path.exists(self.tmp_pickle_file_path)
            else None
        )

        # Operate remote storage data.
        if RemoteStorageController.is_available():
            # Get workspace_id, unique_id from output file path
            ids = ExptOutputPathIds(self.node_dirpath)
            workspace_id = ids.workspace_id
            unique_id = ids.unique_id

            # Delete lock file created at the start of workflow.
            RemoteSyncLockFileUtil.delete_sync_lock_file(workspace_id, unique_id)

            # Get remote_bucket_name
            remote_bucket_name = RemoteSyncStatusFileUtil.get_remote_bucket_name(
                workspace_id, unique_id
            )

            # Search upload target files (most recently updated files)
            upload_target_files = find_recent_updated_files(
                self.workflow_dirpath,
                threshold_minutes=600,
                do_relative_path=True,
                exclude_files=[
                    ".lock",
                    RemoteSyncStatusFileUtil.REMOTE_SYNC_STATUS_FILE,
                ],
            )

            # upload update files
            async with RemoteStorageWriter(
                remote_bucket_name, workspace_id, unique_id
            ) as remote_storage_controller:
                await remote_storage_controller.upload_experiment(
                    workspace_id, unique_id, upload_target_files
                )

    def cancel(self):
        original_num_cell = len(self.output_info.get("fluorescence").data)
        self.tmp_data.im = self.tmp_data.im[:original_num_cell]
        self.tmp_iscell = self.tmp_iscell[:original_num_cell]
        self.tmp_data.cancel()

        info = {
            "cell_roi": RoiData(
                np.nanmax(
                    self.tmp_data.im[self.tmp_iscell != CellType.NON_ROI], axis=0
                ),
                output_dir=self.node_dirpath,
                file_name="cell_roi",
            ),
        }
        self.__save_json(info)
        (
            os.remove(self.tmp_pickle_file_path)
            if os.path.exists(self.tmp_pickle_file_path)
            else None
        )

    def __update_whole_nwb(self, output_info):
        smk_config = SmkConfigReader.read(
            self.workflow_ids.workspace_id, self.workflow_ids.unique_id
        )

        # get last_outputs
        last_outputs = smk_config.get("last_output")

        # delete data not to be processed from the list of last_output
        excluded_last_output_keyword = f"/{ProcessType.POST_PROCESS.id}/"
        effective_last_outputs = [
            v for v in last_outputs if excluded_last_output_keyword not in v
        ]

        for last_output in effective_last_outputs:
            last_output_path = join_filepath([DIRPATH.OUTPUT_DIR, last_output])
            last_output_info = self.__update_pickle_for_roi_edition(
                last_output_path, output_info
            )
            whole_nwb_path = join_filepath([self.workflow_dirpath, "whole.nwb"])

            Runner.save_all_nwb(whole_nwb_path, last_output_info["nwbfile"])

    def __save_json(self, output_info):
        for k, v in output_info.items():
            if isinstance(v, BaseData):
                v.save_json(self.node_dirpath)

            if k == "nwbfile":
                nwb_files = glob(join_filepath([self.node_dirpath, "[!tmp_]*.nwb"]))

                if len(nwb_files) > 0:
                    overwrite_nwb(v, self.node_dirpath, os.path.basename(nwb_files[0]))

    def __update_pickle_for_roi_edition(self, file_path, new_output_info):
        func_name = os.path.splitext(os.path.basename(self.pickle_file_path))[0]
        for k, v in new_output_info.items():
            if k == "nwbfile":
                self.output_info[k][func_name] = v
            else:
                self.output_info[k] = v
        PickleWriter.write(pickle_path=file_path, info=self.output_info)
        return self.output_info<|MERGE_RESOLUTION|>--- conflicted
+++ resolved
@@ -13,18 +13,11 @@
 from studio.app.common.core.storage.remote_storage_controller import (
     RemoteStorageController,
     RemoteStorageWriter,
-    RemoteSyncAction,
     RemoteSyncLockFileUtil,
     RemoteSyncStatusFileUtil,
 )
 from studio.app.common.core.utils.filepath_creater import join_filepath
-<<<<<<< HEAD
-from studio.app.common.core.utils.filepath_finder import (
-    find_condaenv_filepath,
-    find_recent_updated_files,
-)
-=======
->>>>>>> 874e7090
+from studio.app.common.core.utils.filepath_finder import find_recent_updated_files
 from studio.app.common.core.utils.pickle_handler import PickleReader, PickleWriter
 from studio.app.common.core.workflow.workflow import ProcessType
 from studio.app.common.dataclass.base import BaseData
@@ -45,86 +38,6 @@
     TEMP_DELETE = -2
 
 
-<<<<<<< HEAD
-class EditRoiUtils:
-    @classmethod
-    def conda(cls, config):
-        algo = config["algo"]
-        if "conda_name" in edit_roi_wrapper_dict[algo]:
-            conda_name = edit_roi_wrapper_dict[algo]["conda_name"]
-            return find_condaenv_filepath(conda_name) if conda_name else None
-
-        return None
-
-    @classmethod
-    def get_algo(cls, filepath):
-        algo_list = edit_roi_wrapper_dict.keys()
-
-        algo = next((algo for algo in algo_list if algo in filepath), None)
-        if not algo:
-            raise HTTPException(status_code=status.HTTP_400_BAD_REQUEST)
-        return algo
-
-    @classmethod
-    def execute(cls, filepath: str, remote_bucket_name: str):
-        # Get workspace_id, unique_id from output file path
-        ids = ExptOutputPathIds(os.path.dirname(filepath))
-        workspace_id = ids.workspace_id
-        unique_id = ids.unique_id
-
-        # Operate remote storage data.
-        if RemoteStorageController.is_available():
-            # Check for remote-sync-lock-file
-            # - If lock file exists, an exception is raised (raise_error=True)
-            RemoteSyncLockFileUtil.check_sync_lock_file(
-                workspace_id, unique_id, raise_error=True
-            )
-
-            # creating remote-sync-lock-file
-            RemoteSyncLockFileUtil.create_sync_lock_file(workspace_id, unique_id)
-
-            # creating remote_sync_status file.
-            # - The status file is used to pass bucket info to subsequent processing.
-            RemoteSyncStatusFileUtil.create_sync_status_file_for_processing(
-                remote_bucket_name,
-                workspace_id,
-                unique_id,
-                RemoteSyncAction.UPLOAD,
-            )
-
-        # Run snakemake
-        result = False
-        with ProcessPoolExecutor(max_workers=1) as executor:
-            logger.info("start snakemake edit_roi process.")
-
-            future = executor.submit(cls._execute_process, filepath)
-            result = future.result()
-
-            logger.info("finish snakemake edit_roi process. result: %s", result)
-
-        if not result:
-            logger.error("edit_ROI snakemake run failed.")
-            raise HTTPException(status_code=status.HTTP_500_INTERNAL_SERVER_ERROR)
-
-    @classmethod
-    def _execute_process(cls, filepath: str) -> bool:
-        result = snakemake(
-            DIRPATH.SNAKEMAKE_FILEPATH,
-            use_conda=True,
-            cores=2,
-            workdir=f"{os.path.dirname(DIRPATH.STUDIO_DIR)}",
-            config={
-                "type": "EDIT_ROI",
-                "algo": cls.get_algo(filepath),
-                "file_path": filepath,
-            },
-        )
-
-        return result
-
-
-=======
->>>>>>> 874e7090
 class EditROI:
     def __init__(self, file_path):
         self.node_dirpath = os.path.dirname(file_path)
