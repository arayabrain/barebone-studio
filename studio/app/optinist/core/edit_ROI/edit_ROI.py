--- conflicted
+++ resolved
@@ -59,7 +59,6 @@
         return algo
 
     @classmethod
-<<<<<<< HEAD
     def execute(cls, filepath: str, remote_bucket_name: str):
         # Get workspace_id, unique_id from output file path
         ids = ExptOutputPathIds(os.path.dirname(filepath))
@@ -77,11 +76,7 @@
             )
 
         # Run snakemake
-        snakemake(
-=======
-    def execute(cls, filepath):
         result = snakemake(
->>>>>>> 7a8ff69a
             DIRPATH.SNAKEMAKE_FILEPATH,
             use_conda=True,
             cores=2,
