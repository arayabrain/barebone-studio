--- conflicted
+++ resolved
@@ -30,13 +30,8 @@
     nwbfile[NWBDATASET.COLUMN] = {
         function_id: {
             "name": "iscell",
-<<<<<<< HEAD
-            "discription": "two columns - iscell & probcell",
+            "description": "two columns - iscell & probcell",
             "data": iscell,
-=======
-            "description": "two columns - iscell & probcell",
-            "data": lccd_data.get("is_cell"),
->>>>>>> 387d04fb
         }
     }
 
