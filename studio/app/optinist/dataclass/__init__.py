--- conflicted
+++ resolved
@@ -6,11 +6,8 @@
 from studio.app.optinist.dataclass.lccd import LccdData
 from studio.app.optinist.dataclass.nwb import NWBFile
 from studio.app.optinist.dataclass.roi import EditRoiData, RoiData
-<<<<<<< HEAD
 from studio.app.optinist.dataclass.spiking_activity import SpikingActivityData
-=======
 from studio.app.optinist.dataclass.stat import StatData
->>>>>>> b49622b7
 from studio.app.optinist.dataclass.suite2p import Suite2pData
 
 __all__ = [
@@ -24,11 +21,8 @@
     "LccdData",
     "NWBFile",
     "RoiData",
-<<<<<<< HEAD
     "SpikingActivityData",
-=======
     "StatData",
->>>>>>> b49622b7
     "Suite2pData",
     "EditRoiData",
 ]