--- conflicted
+++ resolved
@@ -189,16 +189,9 @@
         ops.change_params(
             {
                 "fnames": [mmap_path],
-<<<<<<< HEAD
-                # NOTE: These params uses np.inf as default in CaImAn.
-                # Yaml cannot serialize np.inf, so default value in yaml is None.
-                "max_comp_update_shape": params["max_comp_update_shape"] or np.inf,
-                "num_times_comp_updated": params["update_num_comps"] or np.inf,
-=======
                 "max_comp_update_shape": reshaped_params["max_comp_update_shape"]
                 or np.inf,
                 "num_times_comp_updated": reshaped_params["update_num_comps"] or np.inf,
->>>>>>> d6f55dc1
             }
         )
         cnm = online_cnmf.OnACID(dview=dview, Ain=Ain, params=ops)
