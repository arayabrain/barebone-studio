import gc

import numpy as np
from hdmf.utils import docval, popargs

from studio.app.common.core.param.param import Param
from studio.app.common.core.utils.filepath_creater import join_filepath
from studio.app.common.core.wrapper.algo import AlgoTemplate
from studio.app.common.dataclass import ImageData
from studio.app.optinist.core.nwb.nwb import NWBDATASET
from studio.app.optinist.dataclass import CaimanCnmfData, FluoData, IscellData, RoiData


class CaimanCnmf(AlgoTemplate):
    _INPUT_NODES = [Param(name="images", type=ImageData)]
    _OUTPUT_NODES = [
        Param(name="fluorescence", type=FluoData),
        Param(name="iscell", type=IscellData),
    ]
    _DEFAULT_PARAMS = [
        # TODO: need to support 2D array type.
        Param(
            name="Ain",
            type=list,
            default=None,
            section="init_params",
            doc="possibility to seed with predetermined binary masks",
        ),
        Param(name="do_refit", type=bool, default=False, section="init_params"),
        Param(
            name="K",
            type=int,
            default=4,
            section="init_params",
            doc="upper bound on number of components per patch, in general None",
        ),
        Param(
            name="gSig",
            type=list,
            default=[4, 4],
            section="init_params",
            doc="gaussian width of a 2D gaussian kernel, which approximates a neuron",
        ),
        Param(
            name="ssub",
            type=int,
            default=1,
            section="init_params",
            doc=(
                "downsampling factor in space for initialization. "
                "Increase if you have memory problems. "
                "You can pass them here as boolean vectors."
            ),
        ),
        Param(
            name="tsub",
            type=int,
            default=1,
            section="init_params",
            doc=(
                "downsampling factor in time for initialization. "
                "Increase if you have memory problems."
            ),
        ),
        Param(
            name="nb",
            type=int,
            default=2,
            section="init_params",
            doc=(
                "number of background components (rank) if positive, "
                "else exact ring model with following settings. "
                "gnb= 0: Return background as b and W "
                "gnb=-1: Return full rank background B "
                "gnb<-1: Don't return background"
            ),
        ),
        Param(
            name="method_init", type=str, default="greedy_roi", section="init_params"
        ),
        Param(
            name="p",
            type=int,
            default=1,
            section="preprocess_params",
            doc="order of the autoregressive system",
        ),
        Param(name="rf", type=[int, list], default=None, section="patch_params"),
        Param(name="stride", type=int, default=6, section="patch_params"),
        Param(name="thr", type=float, default=0.9, section="merge_params"),
        Param(
            name="merge_thr",
            type=float,
            default=0.85,
            section="merge_params",
            doc="merging threshold, max correlation allowed",
        ),
    ]

    @docval(
        *AlgoTemplate.docval_params([*_INPUT_NODES, *_DEFAULT_PARAMS]),
        **AlgoTemplate.docval_returns([*_OUTPUT_NODES]),
    )
    def func(self, **kwargs):
        """caiman_cnmf

        TODO: Add documentation for this function
        """
        import scipy
        from caiman import local_correlations, stop_server
        from caiman.cluster import setup_cluster
        from caiman.mmapping import prepare_shape
        from caiman.paths import memmap_frames_filename
        from caiman.source_extraction.cnmf import cnmf
        from caiman.source_extraction.cnmf.params import CNMFParams

        print("start caiman_cnmf:", self.function_id)

        Ain, do_refit, thr, images = popargs("Ain", "do_refit", "thr", "images", kwargs)

        file_path = images.path
        if isinstance(file_path, list):
            file_path = file_path[0]

        images = images.data

        # np.arrayをmmapへ変換
        order = "C"
        dims = images.shape[1:]
        T = images.shape[0]
        shape_mov = (np.prod(dims), T)

        dir_path = join_filepath(file_path.split("/")[:-1])
        basename = file_path.split("/")[-1]
        fname_tot = memmap_frames_filename(basename, dims, T, order)

        mmap_images = np.memmap(
            join_filepath([dir_path, fname_tot]),
            mode="w+",
            dtype=np.float32,
            shape=prepare_shape(shape_mov),
            order=order,
        )

        mmap_images = np.reshape(mmap_images.T, [T] + list(dims), order="F")
        mmap_images[:] = images[:]

        del images
        gc.collect()

        fr = self.nwb_params.get("imaging_plane", {}).get("imaging_rate", 30)

        if kwargs is None:
            ops = CNMFParams()
        else:
            ops = CNMFParams(params_dict={**kwargs, "fr": fr})

        if "dview" in locals():
            stop_server(dview=dview)  # noqa: F821

        c, dview, n_processes = setup_cluster(
            backend="local", n_processes=None, single_thread=True
        )

        cnm = cnmf.CNMF(n_processes=n_processes, dview=dview, Ain=Ain, params=ops)
        cnm = cnm.fit(mmap_images)

        if do_refit:
            cnm = cnm.refit(mmap_images, dview=dview)

        stop_server(dview=dview)

        # contours plot
        Cn = local_correlations(mmap_images.transpose(1, 2, 0))
        Cn[np.isnan(Cn)] = 0

        thr_method = "nrg"
        swap_dim = False

        iscell = np.concatenate(
            [
                np.ones(cnm.estimates.A.shape[-1]),
                np.zeros(
                    cnm.estimates.b.shape[-1] if cnm.estimates.b is not None else 0
                ),
            ]
        ).astype(bool)

        ims = self.get_roi(cnm.estimates.A, thr, thr_method, swap_dim, dims)
        ims = np.stack(ims)
        cell_roi = np.nanmax(ims, axis=0).astype(float)
        cell_roi[cell_roi == 0] = np.nan
        cell_roi -= 1

        if cnm.estimates.b is not None and cnm.estimates.b.size != 0:
            non_cell_roi_ims = self.get_roi(
                scipy.sparse.csc_matrix(cnm.estimates.b),
                thr,
                thr_method,
                swap_dim,
                dims,
            )
            non_cell_roi_ims = np.stack(non_cell_roi_ims)
            non_cell_roi = np.nanmax(non_cell_roi_ims, axis=0).astype(float)
        else:
            non_cell_roi_ims = None
            non_cell_roi = np.zeros(dims)
        non_cell_roi[non_cell_roi == 0] = np.nan

        all_roi = np.nanmax(np.stack([cell_roi, non_cell_roi]), axis=0)

        # NWBの追加
        nwbfile = {}
        # NWBにROIを追加
        roi_list = []
        n_cells = cnm.estimates.A.shape[-1]
        for i in range(n_cells):
            kargs = {}
            kargs["image_mask"] = cnm.estimates.A.T[i].T.toarray().reshape(dims)
            if hasattr(cnm.estimates, "accepted_list"):
                kargs["accepted"] = i in cnm.estimates.accepted_list
            if hasattr(cnm.estimates, "rejected_list"):
                kargs["rejected"] = i in cnm.estimates.rejected_list
            roi_list.append(kargs)

<<<<<<< HEAD
        # backgroundsを追加
        if cnm.estimates.b is not None:
            for bg in cnm.estimates.b.T:
                kargs = {}
                kargs["image_mask"] = bg.reshape(dims)
                if hasattr(cnm.estimates, "accepted_list"):
                    kargs["accepted"] = False
                if hasattr(cnm.estimates, "rejected_list"):
                    kargs["rejected"] = False
                roi_list.append(kargs)

        nwbfile[NWBDATASET.ROI] = {self.function_id: roi_list}

        # iscellを追加
        nwbfile[NWBDATASET.COLUMN] = {
            self.function_id: {
                "name": "iscell",
                "discription": "two columns - iscell & probcell",
                "data": iscell,
            }
=======
    nwbfile[NWBDATASET.ROI] = {function_id: roi_list}

    # iscellを追加
    nwbfile[NWBDATASET.COLUMN] = {
        function_id: {
            "name": "iscell",
            "description": "two columns - iscell & probcell",
            "data": iscell,
>>>>>>> 29924cd7
        }

        # Fluorescence
        n_rois = len(cnm.estimates.C)
        n_bg = len(cnm.estimates.f) if cnm.estimates.f is not None else 0

        fluorescence = (
            np.concatenate(
                [
                    cnm.estimates.C,
                    cnm.estimates.f,
                ]
            )
            if cnm.estimates.f is not None
            else cnm.estimates.C
        )

        nwbfile[NWBDATASET.FLUORESCENCE] = {
            self.function_id: {
                "Fluorescence": {
                    "table_name": "ROIs",
                    "region": list(range(n_rois + n_bg)),
                    "name": "Fluorescence",
                    "data": fluorescence,
                    "unit": "lumens",
                }
            }
        }

        cnmf_data = {}
        cnmf_data["fluorescence"] = fluorescence
        cnmf_data["im"] = (
            np.concatenate([ims, non_cell_roi_ims], axis=0)
            if non_cell_roi_ims is not None
            else ims
        )
        cnmf_data["is_cell"] = iscell.astype(bool)
        cnmf_data["images"] = mmap_images

        info = {
            "images": ImageData(
                np.array(Cn * 255, dtype=np.uint8),
                output_dir=self.output_dir,
                file_name="images",
            ),
            "fluorescence": FluoData(fluorescence, file_name="fluorescence"),
            "iscell": IscellData(iscell, file_name="iscell"),
            "all_roi": RoiData(
                all_roi, output_dir=self.output_dir, file_name="all_roi"
            ),
            "cell_roi": RoiData(
                cell_roi, output_dir=self.output_dir, file_name="cell_roi"
            ),
            "non_cell_roi": RoiData(
                non_cell_roi, output_dir=self.output_dir, file_name="non_cell_roi"
            ),
            "nwbfile": nwbfile,
            "cnmf_data": CaimanCnmfData(cnmf_data),
        }

        return info

    @classmethod
    def get_roi(cls, A, thr, thr_method, swap_dim, dims):
        from scipy.ndimage import binary_fill_holes
        from skimage.measure import find_contours

        d, nr = np.shape(A)

        # for each patches
        ims = []
        coordinates = []
        for i in range(nr):
            pars = dict()
            # we compute the cumulative sum of the energy of the Ath component
            # that has been ordered from least to highest
            patch_data = A.data[A.indptr[i] : A.indptr[i + 1]]
            indx = np.argsort(patch_data)[::-1]

            if thr_method == "nrg":
                cumEn = np.cumsum(patch_data[indx] ** 2)
                if len(cumEn) == 0:
                    pars = dict(
                        coordinates=np.array([]),
                        CoM=np.array([np.NaN, np.NaN]),
                        neuron_id=i + 1,
                    )
                    coordinates.append(pars)
                    continue
                else:
                    # we work with normalized values
                    cumEn /= cumEn[-1]
                    Bvec = np.ones(d)
                    # we put it in a similar matrix
                    Bvec[A.indices[A.indptr[i] : A.indptr[i + 1]][indx]] = cumEn
            else:
                Bvec = np.zeros(d)
                Bvec[A.indices[A.indptr[i] : A.indptr[i + 1]]] = (
                    patch_data / patch_data.max()
                )

            if swap_dim:
                Bmat = np.reshape(Bvec, dims, order="C")
            else:
                Bmat = np.reshape(Bvec, dims, order="F")

            r_mask = np.zeros_like(Bmat, dtype="bool")
            contour = find_contours(Bmat, thr)
            for c in contour:
                r_mask[
                    np.round(c[:, 0]).astype("int"), np.round(c[:, 1]).astype("int")
                ] = 1

            # Fill in the hole created by the contour boundary
            r_mask = binary_fill_holes(r_mask)
            ims.append(r_mask + (i * r_mask))

        return ims<|MERGE_RESOLUTION|>--- conflicted
+++ resolved
@@ -223,7 +223,6 @@
                 kargs["rejected"] = i in cnm.estimates.rejected_list
             roi_list.append(kargs)
 
-<<<<<<< HEAD
         # backgroundsを追加
         if cnm.estimates.b is not None:
             for bg in cnm.estimates.b.T:
@@ -241,19 +240,9 @@
         nwbfile[NWBDATASET.COLUMN] = {
             self.function_id: {
                 "name": "iscell",
-                "discription": "two columns - iscell & probcell",
+                "description": "two columns - iscell & probcell",
                 "data": iscell,
             }
-=======
-    nwbfile[NWBDATASET.ROI] = {function_id: roi_list}
-
-    # iscellを追加
-    nwbfile[NWBDATASET.COLUMN] = {
-        function_id: {
-            "name": "iscell",
-            "description": "two columns - iscell & probcell",
-            "data": iscell,
->>>>>>> 29924cd7
         }
 
         # Fluorescence
