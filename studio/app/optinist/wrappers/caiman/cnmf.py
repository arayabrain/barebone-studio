import gc
import os
import shutil

import numpy as np
import scipy

from studio.app.common.core.logger import AppLogger
from studio.app.common.core.utils.filepath_creater import join_filepath
from studio.app.common.dataclass import ImageData
from studio.app.const import CELLMASK_SUFFIX, TC_SUFFIX, TS_SUFFIX
from studio.app.dir_path import DIRPATH
from studio.app.optinist.core.nwb.nwb import NWBDATASET
from studio.app.optinist.dataclass import EditRoiData, FluoData, IscellData, RoiData
from studio.app.optinist.dataclass.expdb import ExpDbData

logger = AppLogger.get_logger()


def get_roi(A, roi_thr, thr_method, swap_dim, dims):
    from scipy.ndimage import binary_fill_holes
    from skimage.measure import find_contours

    d, nr = np.shape(A)

    # for each patches
    ims = []
    coordinates = []
    for i in range(nr):
        pars = dict()
        # we compute the cumulative sum of the energy of the Ath component
        # that has been ordered from least to highest
        patch_data = A.data[A.indptr[i] : A.indptr[i + 1]]
        indx = np.argsort(patch_data)[::-1]

        if thr_method == "nrg":
            cumEn = np.cumsum(patch_data[indx] ** 2)
            if len(cumEn) == 0:
                pars = dict(
                    coordinates=np.array([]),
                    CoM=np.array([np.NaN, np.NaN]),
                    neuron_id=i + 1,
                )
                coordinates.append(pars)
                continue
            else:
                # we work with normalized values
                cumEn /= cumEn[-1]
                Bvec = np.ones(d)
                # we put it in a similar matrix
                Bvec[A.indices[A.indptr[i] : A.indptr[i + 1]][indx]] = cumEn
        else:
            Bvec = np.zeros(d)
            Bvec[A.indices[A.indptr[i] : A.indptr[i + 1]]] = (
                patch_data / patch_data.max()
            )

        if swap_dim:
            Bmat = np.reshape(Bvec, dims, order="C")
        else:
            Bmat = np.reshape(Bvec, dims, order="F")

        r_mask = np.zeros_like(Bmat, dtype="bool")
        contour = find_contours(Bmat, roi_thr)
        for c in contour:
            r_mask[np.round(c[:, 0]).astype("int"), np.round(c[:, 1]).astype("int")] = 1

        # Fill in the hole created by the contour boundary
        r_mask = binary_fill_holes(r_mask)
        ims.append(r_mask + (i * r_mask))

    return ims


def util_get_memmap(images: np.ndarray, file_path: str):
    """
    convert np.ndarray to mmap
    """
    from caiman.mmapping import prepare_shape
    from caiman.paths import memmap_frames_filename

    order = "C"
    dims = images.shape[1:]
    T = images.shape[0]
    shape_mov = (np.prod(dims), T)

    dir_path = join_filepath(file_path.split("/")[:-1])
    basename = file_path.split("/")[-1]
    fname_tot = memmap_frames_filename(basename, dims, T, order)
    mmap_path = join_filepath([dir_path, fname_tot])

    mmap_images = np.memmap(
        mmap_path,
        mode="w+",
        dtype=np.float32,
        shape=prepare_shape(shape_mov),
        order=order,
    )

    mmap_images = np.reshape(mmap_images.T, [T] + list(dims), order="F")
    mmap_images[:] = images[:]
    return mmap_images, dims, mmap_path


def util_recursive_flatten_params(params, result_params: dict, nest_counter=0):
    """
    Recursively flatten node parameters (operation for CaImAn CNMFParams)
    """
    # avoid infinite loops
    assert nest_counter <= 2, f"Nest depth overflow. [{nest_counter}]"
    nest_counter += 1

    for key, nested_param in params.items():
        if type(nested_param) is dict:
            util_recursive_flatten_params(nested_param, result_params, nest_counter)
        else:
            result_params[key] = nested_param


def mm_fun(A: np.ndarray, Y: np.ndarray) -> np.ndarray:
    """
    This code is a port of the CaImAn-MATLAB function (mm_fun.m).
    However, the porting is limited to the functions
    assumed to be used in this application.
    """

    # multiply A*Y or A'*Y or Y*A or Y*C' depending on the dimension for loaded
    # or memory mapped Y.

    (d1a, d2a) = A.shape[0:2]

    d1y = np.prod(Y.shape[0:-1])
    d2y = Y.shape[-1]

    if d1a == d1y:  # A'*Y
        AY = A.T @ Y
    elif d1a == d2y:
        AY = Y @ A
    elif d2a == d1y:
        AY = A @ Y
    elif d2a == d2y:  # Y*C'
        AY = Y.T @ A
    else:
        assert False, "matrix dimensions do not match"

    return AY


def calculate_AY(
    A_or: scipy.sparse.csc_matrix, C_or: np.ndarray, Yr: np.ndarray, stack_shape: list
) -> np.ndarray:
    A_or_full = A_or.toarray()
    A_or_full = np.reshape(
        A_or_full, (stack_shape[0], stack_shape[1], A_or_full.shape[1])
    )
    nA = np.asarray(np.sqrt(A_or.power(2).sum(axis=0))).ravel()
    K2 = C_or.shape[0]

    # normalize spatial components to unit energy
    nA_D = scipy.sparse.spdiags(nA, [0], K2, K2)
    A_or2 = A_or.dot(np.linalg.inv(nA_D.toarray()))

    # spdiags(nA,0,K,K)*C;
    # C_or2 = C_or * nA[:, np.newaxis]
    AY = mm_fun(A_or2, Yr)
    AY = AY.T

    return AY


def caiman_cnmf(
    images: ImageData, output_dir: str, params: dict = None, **kwargs
<<<<<<< HEAD
) -> dict(fluorescence=FluoData, iscell=IscellData):
=======
) -> dict(fluorescence=FluoData, iscell=IscellData, processed_data=ExpDbData):
    import scipy
>>>>>>> 46a4bdf5
    from caiman import local_correlations, stop_server
    from caiman.cluster import setup_cluster
    from caiman.source_extraction.cnmf import cnmf, online_cnmf
    from caiman.source_extraction.cnmf.params import CNMFParams

    function_id = output_dir.split("/")[-1]
    logger.info(f"start caiman_cnmf: {function_id}")

    # NOTE: evaluate_components requires cnn_model files in caiman_data directory.
    caiman_data_dir = os.path.join(os.path.expanduser("~"), "caiman_data")
    if not os.path.exists(caiman_data_dir):
        shutil.copytree(
            f"{DIRPATH.APP_DIR}/optinist/wrappers/caiman/caiman_data", caiman_data_dir
        )

    # flatten cmnf params segments.
    reshaped_params = {}
    util_recursive_flatten_params(params, reshaped_params)

    Ain = reshaped_params.pop("Ain", None)
    do_refit = reshaped_params.pop("do_refit", None)
    roi_thr = reshaped_params.pop("roi_thr", None)
    use_online = reshaped_params.pop("use_online", False)

    file_path = images.path
    if isinstance(file_path, list):
        file_path = file_path[0]

    exp_id = "_".join(os.path.basename(file_path).split("_")[:2])
    images = images.data
    T = images.shape[0]
    mmap_images, dims, mmap_path = util_get_memmap(images, file_path)

    del images
    gc.collect()

    nwbfile = kwargs.get("nwbfile", {})
    fr = nwbfile.get("imaging_plane", {}).get("imaging_rate", 30)

    # Get physical size (µm/pixel)
    pixels = nwbfile.get("device", {}).get("metadata", {}).get("Pixels", {})
    physical_size_x = pixels.get("PhysicalSizeX")
    physical_size_y = pixels.get("PhysicalSizeY")
    if physical_size_x is not None and physical_size_y is not None:
        EXPECTED_CELL_SIZE = 12.5 / 2  # Half size of neuron in µm
        gSig = [
            # cast to int because non-integer gSig would cause error.
            # https://github.com/flatironinstitute/CaImAn/issues/1072
            int(EXPECTED_CELL_SIZE / physical_size)
            for physical_size in [physical_size_y, physical_size_x]  # raw x col
        ]
        logger.info(f"physical_size: {physical_size_x}, {physical_size_y}")
        logger.info(f"use {gSig} as gSig")
        reshaped_params["gSig"] = gSig

    if reshaped_params is None:
        ops = CNMFParams()
    else:
        ops = CNMFParams(params_dict={**reshaped_params, "fr": fr})

    if "dview" in locals():
        stop_server(dview=dview)  # noqa: F821

    c, dview, n_processes = setup_cluster(
        backend="local", n_processes=None, single_thread=True
    )

    if use_online:
        ops.change_params(
            {
                "fnames": [mmap_path],
                # NOTE: These params uses np.inf as default in CaImAn.
                # Yaml cannot serialize np.inf, so default value in yaml is None.
                "max_comp_update_shape": reshaped_params["max_comp_update_shape"]
                or np.inf,
                "num_times_comp_updated": reshaped_params["update_num_comps"] or np.inf,
            }
        )
        cnm = online_cnmf.OnACID(dview=dview, Ain=Ain, params=ops)
        cnm.fit_online()
    else:
        cnm = cnmf.CNMF(n_processes=n_processes, dview=dview, Ain=Ain, params=ops)
        cnm = cnm.fit(mmap_images)

        if do_refit:
            cnm = cnm.refit(mmap_images, dview=dview)

    cnm.estimates.evaluate_components(mmap_images, cnm.params, dview=dview)

    stop_server(dview=dview)

    Yr = mmap_images.reshape(T, dims[0] * dims[1], order="F").T
<<<<<<< HEAD
    scipy.io.savemat(join_filepath([output_dir, f"{exp_id}_Yr.mat"]), {"Yr": Yr})
    AY = calculate_AY(cnm.estimates.A, cnm.estimates.C, Yr, dims)
    scipy.io.savemat(
        join_filepath([output_dir, f"{exp_id}_{CELLMASK_SUFFIX}.mat"]),
        {"cellmask": cnm.estimates.A},
=======
    scipy.io.savemat(
        join_filepath([output_dir, f"{exp_id}_Yr.mat"]),
        {"Yr": Yr},
>>>>>>> 46a4bdf5
    )

    AY = calculate_AY(cnm.estimates.A, cnm.estimates.C, Yr, dims)
    timecourse_path = join_filepath([output_dir, f"{exp_id}_{TC_SUFFIX}.mat"])
    trialstructure_path = join_filepath(
        [
            DIRPATH.EXPDB_DIR,
            exp_id.split("_")[0],
            exp_id,
            f"{exp_id}_{TS_SUFFIX}.mat",
        ]
    )
    scipy.io.savemat(timecourse_path, {"timecourse": AY})
<<<<<<< HEAD
=======

    scipy.io.savemat(
        join_filepath([output_dir, f"{exp_id}_{CELLMASK_SUFFIX}.mat"]),
        {"cellmask": cnm.estimates.A},
    )
>>>>>>> 46a4bdf5
    scipy.io.savemat(
        join_filepath([output_dir, f"{exp_id}_C_or.mat"]),
        {"C_or": cnm.estimates.C},
    )

    # contours plot
    Cn = local_correlations(mmap_images.transpose(1, 2, 0))
    Cn[np.isnan(Cn)] = 0

    thr_method = "nrg"
    swap_dim = False

    idx_good = cnm.estimates.idx_components
    idx_bad = cnm.estimates.idx_components_bad
    if not isinstance(idx_good, list):
        idx_good = idx_good.tolist()
    if not isinstance(idx_bad, list):
        idx_bad = idx_bad.tolist()

    iscell = np.concatenate(
        [
            np.ones(len(idx_good), dtype=int),
            np.zeros(len(idx_bad), dtype=int),
        ]
    )

    cell_ims = get_roi(
        cnm.estimates.A[:, idx_good], roi_thr, thr_method, swap_dim, dims
    )
    cell_ims = np.stack(cell_ims).astype(float)
    cell_ims[cell_ims == 0] = np.nan
    cell_ims -= 1
    n_rois = len(cell_ims)

    if len(idx_bad) > 0:
        non_cell_ims = get_roi(
            cnm.estimates.A[:, idx_bad], roi_thr, thr_method, swap_dim, dims
        )
        non_cell_ims = np.stack(non_cell_ims).astype(float)
        for i, j in enumerate(range(n_rois, n_rois + len(non_cell_ims))):
            non_cell_ims[i, :] = np.where(non_cell_ims[i, :] != 0, j, 0)
        non_cell_roi = np.nanmax(non_cell_ims, axis=0).astype(float)
    else:
        non_cell_ims = np.zeros((0, *dims))
        non_cell_roi = np.zeros(dims)
        non_cell_roi[non_cell_roi == 0] = np.nan
    non_cell_ims[non_cell_ims == 0] = np.nan

    n_noncell_rois = len(non_cell_ims)

    im = np.vstack([cell_ims, non_cell_ims])

    # NWBの追加
    nwbfile = {}
    # NWBにROIを追加
    roi_list = []
    n_cells = cnm.estimates.A.shape[-1]
    for i in range(n_cells):
        kargs = {}
        kargs["image_mask"] = cnm.estimates.A.T[i].T.toarray().reshape(dims)
        if hasattr(cnm.estimates, "accepted_list"):
            kargs["accepted"] = i in cnm.estimates.accepted_list
        if hasattr(cnm.estimates, "rejected_list"):
            kargs["rejected"] = i in cnm.estimates.rejected_list
        roi_list.append(kargs)

    nwbfile[NWBDATASET.ROI] = {function_id: roi_list}
    nwbfile[NWBDATASET.POSTPROCESS] = {function_id: {"all_roi_img": im}}

    # iscellを追加
    nwbfile[NWBDATASET.COLUMN] = {
        function_id: {
            "name": "iscell",
            "description": "two columns - iscell & probcell",
            "data": iscell,
        }
    }

    # Fluorescence
    fluorescence = cnm.estimates.C

    nwbfile[NWBDATASET.FLUORESCENCE] = {
        function_id: {
            "Fluorescence": {
                "table_name": "ROIs",
                "region": list(range(n_rois + n_noncell_rois)),
                "name": "Fluorescence",
                "data": fluorescence.T,
                "unit": "lumens",
            }
        }
    }

    info = {
        "processed_data": ExpDbData([timecourse_path, trialstructure_path]),
        "images": ImageData(
            np.array(Cn * 255, dtype=np.uint8),
            output_dir=output_dir,
            file_name="images",
        ),
        "fluorescence": FluoData(fluorescence, file_name="fluorescence"),
        "iscell": IscellData(iscell, file_name="iscell"),
        "all_roi": RoiData(
            np.nanmax(im, axis=0), output_dir=output_dir, file_name="all_roi"
        ),
        "cell_roi": RoiData(
            np.nanmax(im[iscell != 0], axis=0),
            output_dir=output_dir,
            file_name="cell_roi",
        ),
        "non_cell_roi": RoiData(
            non_cell_roi, output_dir=output_dir, file_name="non_cell_roi"
        ),
        "edit_roi_data": EditRoiData(mmap_images, im),
        "nwbfile": nwbfile,
    }

    return info<|MERGE_RESOLUTION|>--- conflicted
+++ resolved
@@ -170,12 +170,8 @@
 
 def caiman_cnmf(
     images: ImageData, output_dir: str, params: dict = None, **kwargs
-<<<<<<< HEAD
-) -> dict(fluorescence=FluoData, iscell=IscellData):
-=======
 ) -> dict(fluorescence=FluoData, iscell=IscellData, processed_data=ExpDbData):
     import scipy
->>>>>>> 46a4bdf5
     from caiman import local_correlations, stop_server
     from caiman.cluster import setup_cluster
     from caiman.source_extraction.cnmf import cnmf, online_cnmf
@@ -268,17 +264,9 @@
     stop_server(dview=dview)
 
     Yr = mmap_images.reshape(T, dims[0] * dims[1], order="F").T
-<<<<<<< HEAD
-    scipy.io.savemat(join_filepath([output_dir, f"{exp_id}_Yr.mat"]), {"Yr": Yr})
-    AY = calculate_AY(cnm.estimates.A, cnm.estimates.C, Yr, dims)
-    scipy.io.savemat(
-        join_filepath([output_dir, f"{exp_id}_{CELLMASK_SUFFIX}.mat"]),
-        {"cellmask": cnm.estimates.A},
-=======
     scipy.io.savemat(
         join_filepath([output_dir, f"{exp_id}_Yr.mat"]),
         {"Yr": Yr},
->>>>>>> 46a4bdf5
     )
 
     AY = calculate_AY(cnm.estimates.A, cnm.estimates.C, Yr, dims)
@@ -292,14 +280,11 @@
         ]
     )
     scipy.io.savemat(timecourse_path, {"timecourse": AY})
-<<<<<<< HEAD
-=======
 
     scipy.io.savemat(
         join_filepath([output_dir, f"{exp_id}_{CELLMASK_SUFFIX}.mat"]),
         {"cellmask": cnm.estimates.A},
     )
->>>>>>> 46a4bdf5
     scipy.io.savemat(
         join_filepath([output_dir, f"{exp_id}_C_or.mat"]),
         {"C_or": cnm.estimates.C},
