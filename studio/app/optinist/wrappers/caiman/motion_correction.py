<<<<<<< HEAD
from hdmf.utils import docval, popargs

from studio.app.common.core.param.param import Param
from studio.app.common.core.wrapper.wrapper import Wrapper
=======
import shutil

from studio.app.common.core.utils.filepath_creater import (
    create_directory,
    join_filepath,
)
>>>>>>> 9a217a3b
from studio.app.common.dataclass import ImageData
from studio.app.optinist.core.nwb.nwb import NWBDATASET
from studio.app.optinist.dataclass import RoiData


<<<<<<< HEAD
class CaimanMc(Wrapper):
    _INPUT_NODES = [Param(name="image", type=ImageData)]
    _OUTPUT_NODES = [Param(name="mc_images", type=ImageData)]
    _DEFAULT_PARAMS = [
        Param(name="border_nan", type=str, default="copy"),
        Param(name="gSig_filt", type=list, default=None),
        Param(name="is3D", type=bool, default=False),
        Param(name="max_deviation_rigid", type=int, default=3),
        Param(name="max_shifts", type=list, default=[6, 6]),
        Param(name="min_mov", type=float, default=None),
        Param(name="niter_rig", type=int, default=1),
        Param(name="nonneg_movie", type=bool, default=True),
        Param(name="num_frames_split", type=int, default=80),
        Param(name="num_splits_to_process_els", type=int, default=None),
        Param(name="num_splits_to_process_rig", type=int, default=None),
        Param(name="overlaps", type=list, default=[32, 32]),
        Param(name="pw_rigid", type=bool, default=False),
        Param(name="shifts_opencv", type=bool, default=True),
        Param(name="splits_els", type=int, default=14),
        Param(name="splits_rig", type=int, default=14),
        Param(name="strides", type=list, default=[96, 96]),
        Param(name="upsample_factor_grid", type=int, default=4),
        Param(name="use_cuda", type=bool, default=False),
    ]

    @docval(*Wrapper.docval_params([*_INPUT_NODES, *_DEFAULT_PARAMS]))
    def func(self, **kwargs):
        """caiman_mc

        TODO: Add documentation for this function
        """
        import numpy as np
        from caiman import load_memmap, save_memmap, stop_server
        from caiman.base.rois import extract_binary_masks_from_structural_channel
        from caiman.cluster import setup_cluster
        from caiman.motion_correction import MotionCorrect
        from caiman.source_extraction.cnmf.params import CNMFParams

        print("start caiman motion_correction:", self.function_id)

        image = popargs("image", kwargs)
        opts = CNMFParams()

        if kwargs is not None:
            opts.change_params(params_dict=kwargs)

        c, dview, n_processes = setup_cluster(
            backend="local", n_processes=None, single_thread=True
        )

        mc = MotionCorrect(image.path, dview=dview, **opts.get_group("motion"))

        mc.motion_correct(save_movie=True)
        border_to_0 = 0 if mc.border_nan == "copy" else mc.border_to_0

        # memory mapping
        fname_new = save_memmap(
            mc.mmap_file, base_name="memmap_", order="C", border_to_0=border_to_0
        )

        stop_server(dview=dview)

        # now load the file
        Yr, dims, T = load_memmap(fname_new)

        images = np.array(Yr.T.reshape((T,) + dims, order="F"))

        meanImg = images.mean(axis=0)
        rois = (
            extract_binary_masks_from_structural_channel(
                meanImg, gSig=7, expand_method="dilation"
            )[0]
            .reshape(meanImg.shape[0], meanImg.shape[1], -1)
            .transpose(2, 0, 1)
        )

        rois = rois.astype(np.float)

        for i, _ in enumerate(rois):
            rois[i] *= i + 1

        rois = np.nanmax(rois, axis=0)
        rois[rois == 0] = np.nan
        rois -= 1

        xy_trans_data = (
            (np.array(mc.x_shifts_els), np.array(mc.y_shifts_els))
            if kwargs.get("pw_rigid", False)
            else np.array(mc.shifts_rig)
        )

        mc_images = ImageData(images, output_dir=self.output_dir, file_name="mc_images")

        nwbfile = {}
        nwbfile[NWBDATASET.MOTION_CORRECTION] = {
            self.function_id: {
                "mc_data": mc_images,
                "xy_trans_data": xy_trans_data,
            }
=======
def caiman_mc(
    image: ImageData, output_dir: str, params: dict = None, **kwargs
) -> dict(mc_images=ImageData):
    import numpy as np
    from caiman import load_memmap, save_memmap, stop_server
    from caiman.base.rois import extract_binary_masks_from_structural_channel
    from caiman.cluster import setup_cluster
    from caiman.motion_correction import MotionCorrect
    from caiman.source_extraction.cnmf.params import CNMFParams

    function_id = output_dir.split("/")[-1]
    print("start caiman motion_correction:", function_id)

    opts = CNMFParams()

    if params is not None:
        opts.change_params(params_dict=params)

    c, dview, n_processes = setup_cluster(
        backend="local", n_processes=None, single_thread=True
    )

    mc = MotionCorrect(image.path, dview=dview, **opts.get_group("motion"))

    mc.motion_correct(save_movie=True)
    border_to_0 = 0 if mc.border_nan == "copy" else mc.border_to_0

    # memory mapping
    fname_new = save_memmap(
        mc.mmap_file, base_name=function_id, order="C", border_to_0=border_to_0
    )

    stop_server(dview=dview)

    # now load the file
    Yr, dims, T = load_memmap(fname_new)

    images = np.array(Yr.T.reshape((T,) + dims, order="F"))

    meanImg = images.mean(axis=0)
    rois = (
        extract_binary_masks_from_structural_channel(
            meanImg, gSig=7, expand_method="dilation"
        )[0]
        .reshape(meanImg.shape[0], meanImg.shape[1], -1)
        .transpose(2, 0, 1)
    )

    rois = rois.astype(np.float)

    for i, _ in enumerate(rois):
        rois[i] *= i + 1

    rois = np.nanmax(rois, axis=0)
    rois[rois == 0] = np.nan
    rois -= 1

    xy_trans_data = (
        (np.array(mc.x_shifts_els), np.array(mc.y_shifts_els))
        if params["pw_rigid"]
        else np.array(mc.shifts_rig)
    )

    mc_images = ImageData(images, output_dir=output_dir, file_name="mc_images")

    nwbfile = {}
    nwbfile[NWBDATASET.MOTION_CORRECTION] = {
        function_id: {
            "mc_data": mc_images,
            "xy_trans_data": xy_trans_data,
>>>>>>> 9a217a3b
        }

        info = {
            "mc_images": mc_images,
            "meanImg": ImageData(
                meanImg, output_dir=self.output_dir, file_name="meanImg"
            ),
            "rois": RoiData(rois, output_dir=self.output_dir, file_name="rois"),
            "nwbfile": nwbfile,
        }

<<<<<<< HEAD
        return info
=======
    # Clean up temporary files
    mmap_output_dir = join_filepath([output_dir, "mmap"])
    create_directory(mmap_output_dir)
    for mmap_file in mc.mmap_file:
        shutil.move(mmap_file, mmap_output_dir)
    shutil.move(fname_new, mmap_output_dir)

    return info
>>>>>>> 9a217a3b
<|MERGE_RESOLUTION|>--- conflicted
+++ resolved
@@ -1,22 +1,18 @@
-<<<<<<< HEAD
+import shutil
+
 from hdmf.utils import docval, popargs
 
 from studio.app.common.core.param.param import Param
-from studio.app.common.core.wrapper.wrapper import Wrapper
-=======
-import shutil
-
 from studio.app.common.core.utils.filepath_creater import (
     create_directory,
     join_filepath,
 )
->>>>>>> 9a217a3b
+from studio.app.common.core.wrapper.wrapper import Wrapper
 from studio.app.common.dataclass import ImageData
 from studio.app.optinist.core.nwb.nwb import NWBDATASET
 from studio.app.optinist.dataclass import RoiData
 
 
-<<<<<<< HEAD
 class CaimanMc(Wrapper):
     _INPUT_NODES = [Param(name="image", type=ImageData)]
     _OUTPUT_NODES = [Param(name="mc_images", type=ImageData)]
@@ -74,7 +70,7 @@
 
         # memory mapping
         fname_new = save_memmap(
-            mc.mmap_file, base_name="memmap_", order="C", border_to_0=border_to_0
+            mc.mmap_file, base_name=self.function_id, order="C", border_to_0=border_to_0
         )
 
         stop_server(dview=dview)
@@ -116,78 +112,6 @@
                 "mc_data": mc_images,
                 "xy_trans_data": xy_trans_data,
             }
-=======
-def caiman_mc(
-    image: ImageData, output_dir: str, params: dict = None, **kwargs
-) -> dict(mc_images=ImageData):
-    import numpy as np
-    from caiman import load_memmap, save_memmap, stop_server
-    from caiman.base.rois import extract_binary_masks_from_structural_channel
-    from caiman.cluster import setup_cluster
-    from caiman.motion_correction import MotionCorrect
-    from caiman.source_extraction.cnmf.params import CNMFParams
-
-    function_id = output_dir.split("/")[-1]
-    print("start caiman motion_correction:", function_id)
-
-    opts = CNMFParams()
-
-    if params is not None:
-        opts.change_params(params_dict=params)
-
-    c, dview, n_processes = setup_cluster(
-        backend="local", n_processes=None, single_thread=True
-    )
-
-    mc = MotionCorrect(image.path, dview=dview, **opts.get_group("motion"))
-
-    mc.motion_correct(save_movie=True)
-    border_to_0 = 0 if mc.border_nan == "copy" else mc.border_to_0
-
-    # memory mapping
-    fname_new = save_memmap(
-        mc.mmap_file, base_name=function_id, order="C", border_to_0=border_to_0
-    )
-
-    stop_server(dview=dview)
-
-    # now load the file
-    Yr, dims, T = load_memmap(fname_new)
-
-    images = np.array(Yr.T.reshape((T,) + dims, order="F"))
-
-    meanImg = images.mean(axis=0)
-    rois = (
-        extract_binary_masks_from_structural_channel(
-            meanImg, gSig=7, expand_method="dilation"
-        )[0]
-        .reshape(meanImg.shape[0], meanImg.shape[1], -1)
-        .transpose(2, 0, 1)
-    )
-
-    rois = rois.astype(np.float)
-
-    for i, _ in enumerate(rois):
-        rois[i] *= i + 1
-
-    rois = np.nanmax(rois, axis=0)
-    rois[rois == 0] = np.nan
-    rois -= 1
-
-    xy_trans_data = (
-        (np.array(mc.x_shifts_els), np.array(mc.y_shifts_els))
-        if params["pw_rigid"]
-        else np.array(mc.shifts_rig)
-    )
-
-    mc_images = ImageData(images, output_dir=output_dir, file_name="mc_images")
-
-    nwbfile = {}
-    nwbfile[NWBDATASET.MOTION_CORRECTION] = {
-        function_id: {
-            "mc_data": mc_images,
-            "xy_trans_data": xy_trans_data,
->>>>>>> 9a217a3b
         }
 
         info = {
@@ -199,15 +123,11 @@
             "nwbfile": nwbfile,
         }
 
-<<<<<<< HEAD
-        return info
-=======
-    # Clean up temporary files
-    mmap_output_dir = join_filepath([output_dir, "mmap"])
-    create_directory(mmap_output_dir)
-    for mmap_file in mc.mmap_file:
-        shutil.move(mmap_file, mmap_output_dir)
-    shutil.move(fname_new, mmap_output_dir)
+        # Clean up temporary files
+        mmap_output_dir = join_filepath([self.output_dir, "mmap"])
+        create_directory(mmap_output_dir)
+        for mmap_file in mc.mmap_file:
+            shutil.move(mmap_file, mmap_output_dir)
+        shutil.move(fname_new, mmap_output_dir)
 
-    return info
->>>>>>> 9a217a3b
+        return info