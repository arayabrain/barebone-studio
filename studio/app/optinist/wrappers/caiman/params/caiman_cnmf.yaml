--- conflicted
+++ resolved
@@ -11,7 +11,6 @@
 
 init_params:
   # Ain: null  # TBD: need to support 2D array type.
-<<<<<<< HEAD
 
   # NOTE: CNMF Online Mode has the following features
   # - Advantages
@@ -22,9 +21,6 @@
   # Useful in environments with limited memory resources, etc. (eg., for development)
   use_online: False  # If True, use CNMF Online instead of CNMF.
 
-=======
-  use_online: False  # If True, use CNMF Online instead of CNMF.
->>>>>>> a9cd9af7
   do_refit: False
 
   # NOTE: K would affect performance.
@@ -47,7 +43,6 @@
   stride: 6
 
 merge_params:
-<<<<<<< HEAD
   merge_thr: 0.80
 
 quality_params:
@@ -56,10 +51,6 @@
 temporal_params:
   rval_thr: 0.5
   min_cnn_thr: 0.2
-=======
-  merge_thr: 0.85
-
->>>>>>> a9cd9af7
 
 # ----------------------------------------
 # Advanced Parameters
@@ -142,14 +133,7 @@
     SNR_lowest: 0.5
     cnn_lowest: 0.1
     gSig_range: null
-<<<<<<< HEAD
     rval_lowest: -1
-=======
-    min_SNR: 2.5
-    min_cnn_thr: 0.9
-    rval_lowest: -1
-    rval_thr: 0.8
->>>>>>> a9cd9af7
     use_cnn: True
     use_ecc: False
     max_ecc: 3
@@ -173,7 +157,7 @@
     minibatch_shape: 100            # number of frames in each minibatch
     minibatch_suff_stat: 5
     motion_correct: False           # flag for motion correction
-    movie_name_online: 'online_movie.mp4'  # filename of saved movie (appended to directory where data is located)
+    movie_name_online: "online_movie.mp4"  # filename of saved movie (appended to directory where data is located)
     normalize: False                # normalize frame
     n_refit: 0                      # Additional iterations to simultaneously refit
     num_times_comp_updated: null    # number of times each component is updated
