# - CaImAn parameters reference page
#   - https://caiman.readthedocs.io/en/dev/Getting_Started.html#parameters
#   - https://caiman.readthedocs.io/en/dev/core_functions.html#caiman.source_extraction.cnmf.params.CNMFParams

# ----------------------------------------
# Basic Parameters
# ----------------------------------------

data_params:
  decay_time: 0.4

init_params:
  # Ain: null  # TBD: need to support 2D array type.
<<<<<<< HEAD
  use_online: True  # If True, use CNMF Online instead of CNMF.
=======
  use_online: False  # If True, use CNMF Online instead of CNMF.
>>>>>>> 46a4bdf5
  do_refit: False

  K: 20
  gSig: [4, 4]
  ssub: 1
  tsub: 1
  nb: 2
  method_init: "greedy_roi"

  roi_thr: 0.9  # Note: Extended param for ROI

preprocess_params:
  p: 1

patch_params:
  rf: null
  stride: 6

merge_params:
<<<<<<< HEAD
  merge_thr: 0.85
=======
  merge_thr: 0.80
>>>>>>> 46a4bdf5

quality_params:
  min_SNR: 2.0

temporal_params:
  rval_thr: 0.5
  min_cnn_thr: 0.2

# ----------------------------------------
# Advanced Parameters
# ----------------------------------------

advanced:
  # Note: Other data params are undefined because they are less necessary.
  # data_params:
  #   fnames: null
  #   dims: null
  #   fr: 30
  #   dxy: [1, 1]
  #   var_name_hdf5: 'mov'
  #   caiman_version: null
  #   last_commit: null
  #   mmap_F: null
  #   mmap_C: null

  init_params:
    SC_kernel: "heat"
    SC_sigma: 1
    SC_thr: 0
    SC_normalize: True
    SC_use_NN: False
    SC_nnn: 20
    gSiz: null
    center_psf: False
    lambda_gnmf: 1
    maxIter: 5
    min_corr: 0.85
    min_pnr: 20
    seed_method: "auto"
    ring_size_factor: 1.5
    ssub_B: 2
    init_iter: 2
    nIter: 5
    rolling_sum: True
    rolling_length: 100
    kernel: null
    max_iter_snmf: 500
    alpha_snmf: 0.5
    sigma_smooth_snmf: [0.5, 0.5, 0.5]
    perc_baseline_snmf: 20
    normalize_init: True
    options_local_NMF: null

  preprocess_params:
    sn: null
    noise_range: [0.25, 0.5]
    noise_method: "mean"
    max_num_samples_fft: 3072
    n_pixels_per_process: null
    compute_g: False
    lags: 5
    include_noise: False
    pixels: null
    check_nan: True

  patch_params:
    nb_patch: 1
    border_pix: 0
    low_rank_background: True
    del_duplicates: False
    only_init: True
    p_patch: 0
    skip_refinement: False
    remove_very_bad_comps: False
    p_ssub: 2
    p_tsub: 2
    memory_fact: 1
    n_processes: 1
    in_memory: True

  merge_params:
    do_merge: True
    merge_parallel: False
    max_merge_area: null

  quality_evaluation_params:
    SNR_lowest: 0.5
    cnn_lowest: 0.1
    gSig_range: null
    rval_lowest: -1
    use_cnn: True
    use_ecc: False
    max_ecc: 3

  online_params:
    N_samples_exceptionality: null  # timesteps to compute SNR
    batch_update_suff_stat: False
    dist_shape_update: False        # update shapes in a distributed way
    ds_factor: 1                    # spatial downsampling for faster processing
    epochs: 1                       # number of epochs
    expected_comps: 500             # number of expected components
    full_XXt: False                 # store entire XXt matrix (as opposed to a list of sub-matrices)
    init_batch: 200                 # length of mini batch for initialization
    init_method: bare               # initialization method for first batch
    iters_shape: 5                  # number of block-CD iterations
    max_comp_update_shape: null     # maximum number of spatial components to be updated at each time
                                    # Set int value. If left None, np.inf (CaImAn default) is used.
    max_num_added: 5                # maximum number of new components for each frame
    max_shifts_online: 10           # maximum shifts during motion correction
    min_num_trial: 5                # number of mew possible components for each frame
    minibatch_shape: 100            # number of frames in each minibatch
    minibatch_suff_stat: 5
    motion_correct: False           # flag for motion correction
    movie_name_online: 'online_movie.mp4'  # filename of saved movie (appended to directory where data is located)
    normalize: False                # normalize frame
    n_refit: 0                      # Additional iterations to simultaneously refit
    num_times_comp_updated: null    # number of times each component is updated
                                    # Set int value. If left None, np.inf (CaImAn default) is used.
    opencv_codec: H264              # FourCC video codec for saving movie. Check http://www.fourcc.org/codecs.php
    ring_CNN: False                 # flag for using a ring CNN background model
    save_online_movie: False        # flag for saving online movie
    show_movie: False               # display movie online
    simultaneously: False           # demix and deconvolve simultaneously
    sniper_mode: False              # flag for using CNN
    stop_detection: False           # flag for stop detecting new neurons at the last epoch
    test_both: False                # flag for using both CNN and space correlation
    thresh_CNN_noisy: 0.5           # threshold for online CNN classifier
    thresh_fitness_delta: -50
    thresh_fitness_raw: null        # threshold for trace SNR (computed below)
    thresh_overlap: 0.5
    update_freq: 200                # update every shape at least once every update_freq steps
    update_num_comps: False         # flag for searching for new components
    use_corr_img: False             # flag for using correlation image to detect new components
    use_dense: True                 # flag for representation and storing of A and b
    use_peak_max: True              # flag for finding candidate centroids
    W_update_factor: 1              # update W less often than shapes by a given factor<|MERGE_RESOLUTION|>--- conflicted
+++ resolved
@@ -11,11 +11,7 @@
 
 init_params:
   # Ain: null  # TBD: need to support 2D array type.
-<<<<<<< HEAD
-  use_online: True  # If True, use CNMF Online instead of CNMF.
-=======
   use_online: False  # If True, use CNMF Online instead of CNMF.
->>>>>>> 46a4bdf5
   do_refit: False
 
   K: 20
@@ -35,11 +31,7 @@
   stride: 6
 
 merge_params:
-<<<<<<< HEAD
-  merge_thr: 0.85
-=======
   merge_thr: 0.80
->>>>>>> 46a4bdf5
 
 quality_params:
   min_SNR: 2.0
