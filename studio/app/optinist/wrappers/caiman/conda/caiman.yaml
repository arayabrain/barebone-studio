# Packages in conda env for [caiman]
channels:
  - conda-forge
  - defaults
dependencies:
  - python=3.9
  - cython
<<<<<<< HEAD
  - numpy=1.22.*
  - scikit-image=0.19.*
  - protobuf=3.20.*
  - caiman>=1.9.9, <=1.9.12
=======
  - numpy>=1.26.4
  - pandas>=1.5.0
  - caiman >=1.11.1,<=1.11.4
  - conda-build
  - scikit-image>=0.19.0
>>>>>>> 4cdfa4bc
<|MERGE_RESOLUTION|>--- conflicted
+++ resolved
@@ -5,15 +5,9 @@
 dependencies:
   - python=3.9
   - cython
-<<<<<<< HEAD
-  - numpy=1.22.*
-  - scikit-image=0.19.*
-  - protobuf=3.20.*
-  - caiman>=1.9.9, <=1.9.12
-=======
   - numpy>=1.26.4
   - pandas>=1.5.0
   - caiman >=1.11.1,<=1.11.4
   - conda-build
   - scikit-image>=0.19.0
->>>>>>> 4cdfa4bc
+  - protobuf=3.20.*