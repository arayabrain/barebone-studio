--- conflicted
+++ resolved
@@ -23,11 +23,8 @@
     auth,
     experiment,
     files,
-<<<<<<< HEAD
     group,
-=======
     logs,
->>>>>>> f03da2ee
     outputs,
     params,
     run,
