--- conflicted
+++ resolved
@@ -33,11 +33,7 @@
     workspace,
 )
 from studio.app.dir_path import DIRPATH
-<<<<<<< HEAD
-from studio.app.optinist.routers import expdb, hdf5, nwb, roi
-=======
-from studio.app.optinist.routers import hdf5, mat, nwb, roi
->>>>>>> afa4b1e2
+from studio.app.optinist.routers import expdb, hdf5, mat, nwb, roi
 
 app = FastAPI(docs_url="/docs", openapi_url="/openapi")
 
