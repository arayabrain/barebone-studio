import os
import shutil

from studio.app.common.core.snakemake.smk import ForceRun, SmkParam
from studio.app.common.core.snakemake.snakemake_executor import (
    delete_dependencies,
    snakemake_execute,
)
from studio.app.common.core.workflow.workflow import Edge, Node, NodeData
from studio.app.dir_path import DIRPATH

tiff_filename = "test.tif"

workspace_id = "default"
unique_id = "snakemake"

smk_param = SmkParam(
    use_conda=False,
    cores=2,
    forceall=True,
    forcetargets=True,
    lock=False,
)

<<<<<<< HEAD
workflow_dirpath = f"{DIRPATH.DATA_DIR}/output/default/snakemake"

if not os.path.isdir(workflow_dirpath):
    os.mkdir(workflow_dirpath)
shutil.copyfile(
    f"{DIRPATH.DATA_DIR}/snakemake.yaml",
    f"{workflow_dirpath}/snakemake.yaml",
=======
shutil.copytree(
    f"{DIRPATH.DATA_DIR}/output_test/{workspace_id}/{unique_id}",
    f"{DIRPATH.DATA_DIR}/output/{workspace_id}/{unique_id}",
    dirs_exist_ok=True,
>>>>>>> a82bb5b0
)


def test_snakemake_execute():
    snakemake_execute(workspace_id, unique_id, smk_param)


nodeDict = {
    "suite2p_file_convert": Node(
        id="suite2p_file_convert",
        type="a",
        data=NodeData(label="suite2p_file_convert", param={}, path="", type=""),
        position={"x": 0, "y": 0},
        style={
            "border": None,
            "borderRadius": 0,
            "height": 100,
            "padding": 0,
            "width": 180,
        },
    ),
    "suite2p_roi": Node(
        id="suite2p_roi",
        type="a",
        data=NodeData(label="suite2p_roi", param={}, path="", type=""),
        position={"x": 0, "y": 0},
        style={
            "border": None,
            "borderRadius": 0,
            "height": 100,
            "padding": 0,
            "width": 180,
        },
    ),
}


edgeDict = {
    "edge1": Edge(
        id="edge1",
        source="input_0",
        animated=False,
        sourceHandle="",
        style={},
        target="suite2p_file_convert",
        targetHandle="",
        type={},
    ),
    "edge2": Edge(
        id="edge2",
        source="suite2p_file_convert",
        animated=False,
        sourceHandle="",
        style={},
        target="suite2p_roi",
        targetHandle="",
        type={},
    ),
}

output_dirpath = f"{DIRPATH.DATA_DIR}/output/default/snakemake"


def test_snakemake_delete_dependencies():
    smk_param.forcerun = [
        ForceRun(
            nodeId="suite2p_roi",
            name="suite2p_roi",
        )
    ]
    delete_dependencies(
        workspace_id=workspace_id,
        unique_id=unique_id,
        smk_params=smk_param,
        nodeDict=nodeDict,
        edgeDict=edgeDict,
    )

    assert not os.path.exists(f"{output_dirpath}/suite2p_roi/suite2p_roi.pkl")


def test_snakemake_delete_dependencies_file_convert():
    test_snakemake_execute()

    smk_param.forcerun = [
        ForceRun(
            nodeId="suite2p_file_convert",
            name="suite2p_file_convert",
        )
    ]
    delete_dependencies(
        workspace_id=workspace_id,
        unique_id=unique_id,
        smk_params=smk_param,
        nodeDict=nodeDict,
        edgeDict=edgeDict,
    )

    assert not os.path.exists(
        f"{output_dirpath}/suite2p_file_convert/suite2p_file_convert.pkl"
    )
    assert not os.path.exists(f"{output_dirpath}/suite2p_roi/suite2p_roi.pkl")


def test_error_snakemake_execute():
    smk_param.use_conda = True
    snakemake_execute(workspace_id, unique_id, smk_param)

    error_log_filepath = f"{DIRPATH.OUTPUT_DIR}/default/snakemake/error.log"

    assert os.path.exists(error_log_filepath)<|MERGE_RESOLUTION|>--- conflicted
+++ resolved
@@ -22,20 +22,10 @@
     lock=False,
 )
 
-<<<<<<< HEAD
-workflow_dirpath = f"{DIRPATH.DATA_DIR}/output/default/snakemake"
-
-if not os.path.isdir(workflow_dirpath):
-    os.mkdir(workflow_dirpath)
-shutil.copyfile(
-    f"{DIRPATH.DATA_DIR}/snakemake.yaml",
-    f"{workflow_dirpath}/snakemake.yaml",
-=======
 shutil.copytree(
     f"{DIRPATH.DATA_DIR}/output_test/{workspace_id}/{unique_id}",
     f"{DIRPATH.DATA_DIR}/output/{workspace_id}/{unique_id}",
     dirs_exist_ok=True,
->>>>>>> a82bb5b0
 )
 
 
