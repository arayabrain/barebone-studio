--- conflicted
+++ resolved
@@ -27,14 +27,9 @@
 smk_config = {
     "use_conda": False,
     "cores": 2,
-<<<<<<< HEAD
-    "forcetargets": True,
-    "lock": False,
-=======
     "forceall": True,
     # "forcetargets": True,
     # "lock": False,
->>>>>>> c7890ecd
 }
 
 
