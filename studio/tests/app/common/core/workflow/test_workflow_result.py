import os
import shutil
import time

import pytest

<<<<<<< HEAD
=======
from studio.app.common.core.auth.auth_dependencies import _get_user_remote_bucket_name
>>>>>>> f2694862
from studio.app.common.core.experiment.experiment import ExptFunction
from studio.app.common.core.rules.runner import Runner
from studio.app.common.core.storage.remote_storage_controller import (
    RemoteStorageController,
    RemoteSyncAction,
    RemoteSyncStatusFileUtil,
)
from studio.app.common.core.workflow.workflow import Message, NodeRunStatus
from studio.app.common.core.workflow.workflow_result import (
    NodeResult,
    WorkflowMonitor,
    WorkflowResult,
)
from studio.app.dir_path import DIRPATH

remote_bucket_name = _get_user_remote_bucket_name()
workspace_id = "default"
unique_id = "result_test"
node_id_list = ["func1", "func2"]
node_1st = node_id_list[0]

workflow_dirpath = f"{DIRPATH.DATA_DIR}/output_test/{workspace_id}/{unique_id}"
output_dirpath = f"{DIRPATH.OUTPUT_DIR}/{workspace_id}/{unique_id}"
pickle_path = (
    f"{DIRPATH.DATA_DIR}/output_test/{workspace_id}/{unique_id}/{node_1st}/func1.pkl"
)


@pytest.mark.asyncio
async def test_WorkflowResult_get_success():
<<<<<<< HEAD
=======
    # ----------------------------------------
    # Preparation
    # ----------------------------------------

>>>>>>> f2694862
    shutil.copytree(
        workflow_dirpath,
        output_dirpath,
        dirs_exist_ok=True,
    )

    # Write pid_file
    Runner.write_pid_file(
        output_dirpath, "xxxx_dummy_func", "xxxx_dummy_func_script.py"
    )

<<<<<<< HEAD
=======
    # Write remote storage related files
    if RemoteStorageController.is_available():
        RemoteSyncStatusFileUtil.create_sync_status_file_for_success(
            remote_bucket_name,
            workspace_id,
            unique_id,
            RemoteSyncAction.UPLOAD,
        )

    # ----------------------------------------
    # Tests
    # ----------------------------------------

>>>>>>> f2694862
    output = await WorkflowResult(
        workspace_id=workspace_id, unique_id=unique_id
    ).observe(node_id_list)

    assert isinstance(output, dict)
    assert output[node_1st].status == "success"


@pytest.mark.asyncio
async def test_NodeResult_get():
    assert os.path.exists(pickle_path)

    expt_function = ExptFunction(
        unique_id=unique_id,
        name=node_1st,
        success=NodeRunStatus.RUNNING.value,
        hasNWB=False,
    )

    output = await NodeResult(
        workspace_id=workspace_id,
        unique_id=unique_id,
        node_id=node_1st,
    ).observe(expt_function)

    assert isinstance(output, Message)


@pytest.mark.asyncio
async def test_WorkflowResult_get_error():
<<<<<<< HEAD
=======
    # ----------------------------------------
    # Preparation
    # ----------------------------------------

>>>>>>> f2694862
    shutil.copytree(
        workflow_dirpath,
        output_dirpath,
        dirs_exist_ok=True,
    )

    # Write pid_file file (causes timeout error)
    pid_file_create_time = time.time() - WorkflowMonitor.PROCESS_SNAKEMAKE_WAIT_TIMEOUT
    Runner.write_pid_file(
        output_dirpath,
        "xxxx_dummy_func",
        "xxxx_dummy_func_script.py",
        pid_file_create_time,
    )

<<<<<<< HEAD
=======
    # Write remote storage related files
    if RemoteStorageController.is_available():
        RemoteSyncStatusFileUtil.create_sync_status_file_for_success(
            remote_bucket_name,
            workspace_id,
            unique_id,
            RemoteSyncAction.UPLOAD,
        )

    # ----------------------------------------
    # Preparation
    # ----------------------------------------

>>>>>>> f2694862
    output = await WorkflowResult(
        workspace_id=workspace_id, unique_id=unique_id
    ).observe(node_id_list)

    assert isinstance(output, dict)
    assert output[node_1st].status == "error"<|MERGE_RESOLUTION|>--- conflicted
+++ resolved
@@ -4,10 +4,7 @@
 
 import pytest
 
-<<<<<<< HEAD
-=======
 from studio.app.common.core.auth.auth_dependencies import _get_user_remote_bucket_name
->>>>>>> f2694862
 from studio.app.common.core.experiment.experiment import ExptFunction
 from studio.app.common.core.rules.runner import Runner
 from studio.app.common.core.storage.remote_storage_controller import (
@@ -38,13 +35,10 @@
 
 @pytest.mark.asyncio
 async def test_WorkflowResult_get_success():
-<<<<<<< HEAD
-=======
     # ----------------------------------------
     # Preparation
     # ----------------------------------------
 
->>>>>>> f2694862
     shutil.copytree(
         workflow_dirpath,
         output_dirpath,
@@ -56,8 +50,6 @@
         output_dirpath, "xxxx_dummy_func", "xxxx_dummy_func_script.py"
     )
 
-<<<<<<< HEAD
-=======
     # Write remote storage related files
     if RemoteStorageController.is_available():
         RemoteSyncStatusFileUtil.create_sync_status_file_for_success(
@@ -71,7 +63,6 @@
     # Tests
     # ----------------------------------------
 
->>>>>>> f2694862
     output = await WorkflowResult(
         workspace_id=workspace_id, unique_id=unique_id
     ).observe(node_id_list)
@@ -102,13 +93,10 @@
 
 @pytest.mark.asyncio
 async def test_WorkflowResult_get_error():
-<<<<<<< HEAD
-=======
     # ----------------------------------------
     # Preparation
     # ----------------------------------------
 
->>>>>>> f2694862
     shutil.copytree(
         workflow_dirpath,
         output_dirpath,
@@ -124,8 +112,6 @@
         pid_file_create_time,
     )
 
-<<<<<<< HEAD
-=======
     # Write remote storage related files
     if RemoteStorageController.is_available():
         RemoteSyncStatusFileUtil.create_sync_status_file_for_success(
@@ -139,7 +125,6 @@
     # Preparation
     # ----------------------------------------
 
->>>>>>> f2694862
     output = await WorkflowResult(
         workspace_id=workspace_id, unique_id=unique_id
     ).observe(node_id_list)
