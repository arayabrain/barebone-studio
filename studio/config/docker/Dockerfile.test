--- conflicted
+++ resolved
@@ -2,27 +2,17 @@
 
 WORKDIR /app
 
+# ----------------------------------------
 # install default packages
+# ----------------------------------------
+
 RUN apt-get --allow-releaseinfo-change update && \
-<<<<<<< HEAD
-    apt-get install --no-install-recommends -y git
-
-# install conda & packages
-RUN mkdir -p /opt/miniconda3 && \
-    apt-get install --no-install-recommends -y gcc g++ libgl1 libgl1-mesa-dev libopencv-dev wget && \
-    wget -q https://repo.anaconda.com/miniconda/Miniconda3-py39_4.12.0-Linux-x86_64.sh -O /opt/miniconda3/miniconda.sh && \
-    apt-get purge wget -y && apt-get autoremove -y && apt-get clean && \
-    bash /opt/miniconda3/miniconda.sh -b -u -p /opt/miniconda3 && \
-    rm /opt/miniconda3/miniconda.sh && \
-    export PATH="$PATH:/opt/miniconda3/bin" && \
-    conda upgrade -y --all && \
-    conda config --set channel_priority strict && \
-    conda clean -y --tarballs
-ENV PATH $PATH:/opt/miniconda3/bin
-=======
     apt-get install --no-install-recommends -y git curl
 
+# ----------------------------------------
 # install conda & packages
+# ----------------------------------------
+
 RUN apt-get install --no-install-recommends -y gcc g++ libgl1 libgl1-mesa-dev libopencv-dev && \
     apt-get autoremove -y && apt-get clean
 RUN mkdir -p /opt/miniforge && \
@@ -34,7 +24,10 @@
     conda config --set channel_priority flexible && \
     conda clean -y --tarballs
 ENV PATH $PATH:/opt/miniforge/bin
->>>>>>> a9cd9af7
+
+# ----------------------------------------
+# setup optinist application environment
+# ----------------------------------------
 
 # setup optinist
 COPY pyproject.toml poetry.lock ./
