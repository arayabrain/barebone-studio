FROM --platform=linux/amd64 python:3.8.20-slim

WORKDIR /app

# ----------------------------------------
# install default packages
# ----------------------------------------

RUN apt-get --allow-releaseinfo-change update && \
    apt-get install --no-install-recommends -y sudo procps iproute2 iputils-ping telnet wget curl unzip less vim

<<<<<<< HEAD
# ----------------------------------------
# add operational user
# ----------------------------------------

RUN echo '%sudo ALL=(ALL) NOPASSWD:ALL' >> /etc/sudoers && \
    useradd -u 500 -g www-data -G sudo --create-home -s /bin/bash optinist && \
    chown optinist /app && \
    echo 'alias ll="ls -la --color=auto"' >> /root/.bashrc && \
    echo 'set nu ic hls nowrap ts=4 sw=4 | syntax on' >> /root/.vimrc && \
    cp /root/.bashrc /root/.vimrc /home/optinist/

# ----------------------------------------
# install packages
# ----------------------------------------

RUN mkdir -p /opt/miniconda3 && \
    apt-get install --no-install-recommends -y gcc g++ libgl1 libgl1-mesa-dev libopencv-dev wget && \
    wget -q https://repo.anaconda.com/miniconda/Miniconda3-py39_4.12.0-Linux-x86_64.sh -O /opt/miniconda3/miniconda.sh && \
    apt-get purge wget -y && apt-get autoremove -y && apt-get clean && \
    bash /opt/miniconda3/miniconda.sh -b -u -p /opt/miniconda3 && \
    rm /opt/miniconda3/miniconda.sh && \
    export PATH="$PATH:/opt/miniconda3/bin" && \
=======
# install conda & packages
RUN apt-get install --no-install-recommends -y gcc g++ libgl1 libgl1-mesa-dev libopencv-dev && \
    apt-get autoremove -y && apt-get clean
RUN mkdir -p /opt/miniforge && \
    curl -L "https://github.com/conda-forge/miniforge/releases/latest/download/Miniforge3-$(uname)-$(uname -m).sh" -o /opt/miniforge/Miniforge3.sh && \
    bash /opt/miniforge/Miniforge3.sh -b -u -p /opt/miniforge && \
    rm /opt/miniforge/Miniforge3.sh && \
    export PATH="$PATH:/opt/miniforge/bin" && \
>>>>>>> a9cd9af7
    conda upgrade -y --all && \
    conda config --set channel_priority flexible && \
    conda clean -y --tarballs
<<<<<<< HEAD

ENV PATH $PATH:/opt/miniconda3/bin
=======
ENV PATH $PATH:/opt/miniforge/bin
>>>>>>> a9cd9af7

# setup cron
RUN ln -snf /usr/share/zoneinfo/Asia/Tokyo /etc/localtime && echo "Asia/Tokyo" > /etc/timezone && \
    apt-get install --no-install-recommends -y cron rsyslog && \
    echo "cron.*  /var/log/cron.log" > /etc/rsyslog.d/50-default.conf && \
    echo 'sudo service rsyslog start''\n''sudo service cron start' >> ./init_docker_services.sh

# ----------------------------------------
# setup optinist batch environment #1
# ----------------------------------------

# Note: In this section, a batch-only conda environment is created
# with the privileges of a working user (optinist).

USER optinist

# conda init
RUN /opt/miniconda3/bin/conda config --set channel_priority strict && \
    /opt/miniconda3/bin/conda init bash

# conda env create
COPY --chown=optinist studio/app/optinist/wrappers/caiman/conda/caiman.yaml /app/studio/conda_caiman.yaml
RUN . ~/.bashrc && \
#    conda create -n expdb_batch -y
    conda env create -n expdb_batch -f /app/studio/conda_caiman.yaml

# Return to root user
USER root

# ----------------------------------------
# setup optinist application environment #1
# ----------------------------------------

# pip install
# * copy only minimal files to enable docker run cache.
COPY --chown=optinist pyproject.toml poetry.lock ./
RUN pip3 install --no-cache-dir --upgrade pip && \
    pip3 install poetry && \
    poetry config virtualenvs.create false
<<<<<<< HEAD

# export requirements.txt from poetry and
# * Some module versions are adjusted directly for batch environments.
RUN poetry export -f requirements.txt -o requirements.studio.txt --without-hashes && \
    sed -e '/^h5py/d' requirements.studio.txt > requirements.batch.txt

RUN pip3 install -r requirements.studio.txt

# ----------------------------------------
# setup optinist batch environment #2
# ----------------------------------------

# Note: In this section, a batch-only conda environment is created
# with the privileges of a working user (optinist).

USER optinist

# pip install to conda environment for batch processing
RUN . ~/.bashrc && \
    conda activate expdb_batch && \
    pip3 install --no-cache-dir --upgrade pip && \
    pip3 install -r requirements.batch.txt

# Return to root user
USER root

# copy cron scripts.
COPY --chown=optinist cron /app/cron

# ----------------------------------------
# setup optinist application environment #2
# ----------------------------------------

# copy application sources.
COPY --chown=optinist frontend/build /app/frontend/build
COPY --chown=optinist studio /app/studio
COPY --chown=optinist main.py alembic.ini run_expdb_batch.py ./

# copy production-mode config files.
COPY --chown=optinist studio/config.production/ /app/studio/config/
RUN rm -rf /app/studio/config.production

EXPOSE 8000
=======
RUN poetry install --no-root

# setup optinist: download caiman model files
COPY studio/app/optinist/wrappers/caiman/run_download_model_files.sh ./
RUN bash run_download_model_files.sh && rm run_download_model_files.sh

# copy optinist files
COPY frontend/build /app/frontend/build
COPY studio /app/studio
COPY sample_data /app/sample_data
COPY main.py alembic.ini ./
>>>>>>> a9cd9af7
<|MERGE_RESOLUTION|>--- conflicted
+++ resolved
@@ -9,7 +9,6 @@
 RUN apt-get --allow-releaseinfo-change update && \
     apt-get install --no-install-recommends -y sudo procps iproute2 iputils-ping telnet wget curl unzip less vim
 
-<<<<<<< HEAD
 # ----------------------------------------
 # add operational user
 # ----------------------------------------
@@ -22,18 +21,9 @@
     cp /root/.bashrc /root/.vimrc /home/optinist/
 
 # ----------------------------------------
-# install packages
+# install conda & packages
 # ----------------------------------------
 
-RUN mkdir -p /opt/miniconda3 && \
-    apt-get install --no-install-recommends -y gcc g++ libgl1 libgl1-mesa-dev libopencv-dev wget && \
-    wget -q https://repo.anaconda.com/miniconda/Miniconda3-py39_4.12.0-Linux-x86_64.sh -O /opt/miniconda3/miniconda.sh && \
-    apt-get purge wget -y && apt-get autoremove -y && apt-get clean && \
-    bash /opt/miniconda3/miniconda.sh -b -u -p /opt/miniconda3 && \
-    rm /opt/miniconda3/miniconda.sh && \
-    export PATH="$PATH:/opt/miniconda3/bin" && \
-=======
-# install conda & packages
 RUN apt-get install --no-install-recommends -y gcc g++ libgl1 libgl1-mesa-dev libopencv-dev && \
     apt-get autoremove -y && apt-get clean
 RUN mkdir -p /opt/miniforge && \
@@ -41,16 +31,10 @@
     bash /opt/miniforge/Miniforge3.sh -b -u -p /opt/miniforge && \
     rm /opt/miniforge/Miniforge3.sh && \
     export PATH="$PATH:/opt/miniforge/bin" && \
->>>>>>> a9cd9af7
     conda upgrade -y --all && \
     conda config --set channel_priority flexible && \
     conda clean -y --tarballs
-<<<<<<< HEAD
-
-ENV PATH $PATH:/opt/miniconda3/bin
-=======
 ENV PATH $PATH:/opt/miniforge/bin
->>>>>>> a9cd9af7
 
 # setup cron
 RUN ln -snf /usr/share/zoneinfo/Asia/Tokyo /etc/localtime && echo "Asia/Tokyo" > /etc/timezone && \
@@ -65,17 +49,18 @@
 # Note: In this section, a batch-only conda environment is created
 # with the privileges of a working user (optinist).
 
+# Change to application user
 USER optinist
 
 # conda init
-RUN /opt/miniconda3/bin/conda config --set channel_priority strict && \
-    /opt/miniconda3/bin/conda init bash
+RUN conda config --set channel_priority flexible && \
+    conda init bash
 
 # conda env create
-COPY --chown=optinist studio/app/optinist/wrappers/caiman/conda/caiman.yaml /app/studio/conda_caiman.yaml
+COPY --chown=optinist studio/app/optinist/wrappers/caiman/conda/caiman_with_expdb.yaml /app/studio/conda_expdb_batch.yaml
 RUN . ~/.bashrc && \
 #    conda create -n expdb_batch -y
-    conda env create -n expdb_batch -f /app/studio/conda_caiman.yaml
+    conda env create -n expdb_batch -f /app/studio/conda_expdb_batch.yaml
 
 # Return to root user
 USER root
@@ -90,12 +75,11 @@
 RUN pip3 install --no-cache-dir --upgrade pip && \
     pip3 install poetry && \
     poetry config virtualenvs.create false
-<<<<<<< HEAD
 
 # export requirements.txt from poetry and
 # * Some module versions are adjusted directly for batch environments.
 RUN poetry export -f requirements.txt -o requirements.studio.txt --without-hashes && \
-    sed -e '/^h5py/d' requirements.studio.txt > requirements.batch.txt
+    sed -e '/^h5py/d' -e '/^opencv-python/d' requirements.studio.txt > requirements.batch.txt
 
 RUN pip3 install -r requirements.studio.txt
 
@@ -106,6 +90,7 @@
 # Note: In this section, a batch-only conda environment is created
 # with the privileges of a working user (optinist).
 
+# Change to application user
 USER optinist
 
 # pip install to conda environment for batch processing
@@ -124,6 +109,12 @@
 # setup optinist application environment #2
 # ----------------------------------------
 
+# setup optinist: download caiman model files
+USER optinist
+COPY studio/app/optinist/wrappers/caiman/run_download_model_files.sh ./
+RUN bash run_download_model_files.sh && rm run_download_model_files.sh
+USER root
+
 # copy application sources.
 COPY --chown=optinist frontend/build /app/frontend/build
 COPY --chown=optinist studio /app/studio
@@ -131,19 +122,4 @@
 
 # copy production-mode config files.
 COPY --chown=optinist studio/config.production/ /app/studio/config/
-RUN rm -rf /app/studio/config.production
-
-EXPOSE 8000
-=======
-RUN poetry install --no-root
-
-# setup optinist: download caiman model files
-COPY studio/app/optinist/wrappers/caiman/run_download_model_files.sh ./
-RUN bash run_download_model_files.sh && rm run_download_model_files.sh
-
-# copy optinist files
-COPY frontend/build /app/frontend/build
-COPY studio /app/studio
-COPY sample_data /app/sample_data
-COPY main.py alembic.ini ./
->>>>>>> a9cd9af7
+RUN rm -rf /app/studio/config.production