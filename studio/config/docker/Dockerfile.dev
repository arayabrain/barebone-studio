FROM --platform=linux/amd64 python:3.8.20-slim

WORKDIR /app

# install default packages
RUN apt-get --allow-releaseinfo-change update && \
<<<<<<< HEAD
    apt-get install --no-install-recommends -y sudo procps iproute2 iputils-ping telnet wget curl unzip less vim \
		default-mysql-client
=======
    apt-get install --no-install-recommends -y sudo procps iproute2 iputils-ping telnet wget curl unzip less vim
>>>>>>> 3cc7a779

# install conda & packages
RUN mkdir -p /opt/miniconda3 && \
    apt-get install --no-install-recommends -y gcc g++ libgl1 libgl1-mesa-dev libopencv-dev && \
    wget -q https://repo.anaconda.com/miniconda/Miniconda3-py39_4.12.0-Linux-x86_64.sh -O /opt/miniconda3/miniconda.sh && \
    bash /opt/miniconda3/miniconda.sh -b -u -p /opt/miniconda3 && \
    rm /opt/miniconda3/miniconda.sh && \
    export PATH="$PATH:/opt/miniconda3/bin" && \
    conda upgrade -y --all && \
    conda config --set channel_priority strict && \
    conda clean -y --tarballs
ENV PATH $PATH:/opt/miniconda3/bin

# install aws packages
RUN cd /tmp && \
    wget https://awscli.amazonaws.com/awscli-exe-linux-x86_64.zip && \
    unzip awscli-exe-linux-x86_64.zip && \
    sh ./aws/install

# cleaning apt
RUN apt-get purge wget -y && \
    apt-get autoremove -y && apt-get clean

# setup user profile
RUN echo 'alias ll="ls -la --color=auto"' >> /root/.bashrc && \
    echo 'set nu ic hls nowrap ts=4 sw=4 | syntax on' >> /root/.vimrc

# setup optinist
COPY pyproject.toml poetry.lock ./
RUN pip3 install --no-cache-dir --upgrade pip && \
    pip3 install poetry && \
    poetry config virtualenvs.create false
<<<<<<< HEAD
RUN poetry install --no-root --with dev
=======
RUN poetry install --no-root --with dev

# setup optinist: download caiman model files
COPY studio/app/optinist/wrappers/caiman/run_download_model_files.sh ./
RUN bash run_download_model_files.sh && rm run_download_model_files.sh
>>>>>>> 3cc7a779
<|MERGE_RESOLUTION|>--- conflicted
+++ resolved
@@ -4,12 +4,8 @@
 
 # install default packages
 RUN apt-get --allow-releaseinfo-change update && \
-<<<<<<< HEAD
     apt-get install --no-install-recommends -y sudo procps iproute2 iputils-ping telnet wget curl unzip less vim \
-		default-mysql-client
-=======
-    apt-get install --no-install-recommends -y sudo procps iproute2 iputils-ping telnet wget curl unzip less vim
->>>>>>> 3cc7a779
+        default-mysql-client
 
 # install conda & packages
 RUN mkdir -p /opt/miniconda3 && \
@@ -42,12 +38,8 @@
 RUN pip3 install --no-cache-dir --upgrade pip && \
     pip3 install poetry && \
     poetry config virtualenvs.create false
-<<<<<<< HEAD
-RUN poetry install --no-root --with dev
-=======
 RUN poetry install --no-root --with dev
 
 # setup optinist: download caiman model files
 COPY studio/app/optinist/wrappers/caiman/run_download_model_files.sh ./
-RUN bash run_download_model_files.sh && rm run_download_model_files.sh
->>>>>>> 3cc7a779
+RUN bash run_download_model_files.sh && rm run_download_model_files.sh