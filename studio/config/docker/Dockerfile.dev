FROM --platform=linux/amd64 python:3.8.20-slim

WORKDIR /app

# ----------------------------------------
# install default packages
# ----------------------------------------

RUN apt-get --allow-releaseinfo-change update && \
<<<<<<< HEAD
    apt-get install --no-install-recommends -y sudo procps iproute2 iputils-ping telnet wget curl unzip less vim
=======
    apt-get install --no-install-recommends -y sudo procps iproute2 iputils-ping  telnet wget curl unzip less vim
>>>>>>> 891689b0

# ----------------------------------------
# add operational user
# ----------------------------------------

RUN echo '%sudo ALL=(ALL) NOPASSWD:ALL' >> /etc/sudoers && \
    useradd -u 500 -g www-data -G sudo --create-home -s /bin/bash optinist && \
    chown optinist /app && \
    echo 'alias ll="ls -la --color=auto"' >> /root/.bashrc && \
    echo 'set nu ic hls nowrap ts=4 sw=4 | syntax on' >> /root/.vimrc && \
    cp /root/.bashrc /root/.vimrc /home/optinist/

# ----------------------------------------
# install conda & packages
# ----------------------------------------

RUN apt-get install --no-install-recommends -y gcc g++ libgl1 libgl1-mesa-dev libopencv-dev && \
    apt-get autoremove -y && apt-get clean
RUN mkdir -p /opt/miniforge && \
    curl -L "https://github.com/conda-forge/miniforge/releases/latest/download/Miniforge3-$(uname)-$(uname -m).sh" -o /opt/miniforge/Miniforge3.sh && \
    bash /opt/miniforge/Miniforge3.sh -b -u -p /opt/miniforge && \
    rm /opt/miniforge/Miniforge3.sh && \
    export PATH="$PATH:/opt/miniforge/bin" && \
    conda upgrade -y --all && \
    conda config --set channel_priority flexible && \
    conda clean -y --tarballs
ENV PATH $PATH:/opt/miniforge/bin

# setup cron
RUN ln -snf /usr/share/zoneinfo/Asia/Tokyo /etc/localtime && echo "Asia/Tokyo" > /etc/timezone && \
    apt-get install --no-install-recommends -y cron rsyslog && \
    echo "cron.*  /var/log/cron.log" > /etc/rsyslog.d/50-default.conf && \
    echo 'sudo service rsyslog start''\n''sudo service cron start' >> ./init_docker_services.sh

# ----------------------------------------
# setup optinist batch environment #1
# ----------------------------------------

# Note: In this section, a batch-only conda environment is created
# with the privileges of a working user (optinist).

# Change to application user
USER optinist

# conda init
RUN conda config --set channel_priority flexible && \
    conda init bash

# conda env create
COPY --chown=optinist studio/app/optinist/wrappers/caiman/conda/caiman_with_expdb.yaml /app/studio/conda_expdb_batch.yaml
RUN . ~/.bashrc && \
#    conda create -n expdb_batch -y
    conda env create -n expdb_batch -f /app/studio/conda_expdb_batch.yaml

# Return to root user
USER root

# ----------------------------------------
# setup optinist application environment #1
# ----------------------------------------

# pip install
# * copy only minimal files to enable docker run cache.
COPY --chown=optinist pyproject.toml poetry.lock ./
RUN pip3 install --no-cache-dir --upgrade pip && \
    pip3 install poetry && \
    poetry config virtualenvs.create false

# export requirements.txt from poetry and
# * Some module versions are adjusted directly for batch environments.
RUN poetry export -f requirements.txt -o requirements.studio.txt --without-hashes && \
    sed -e '/^h5py/d' -e '/^opencv-python/d' requirements.studio.txt > requirements.batch.txt

RUN pip3 install -r requirements.studio.txt

# ----------------------------------------
# setup optinist batch environment #2
# ----------------------------------------

# Note: In this section, a batch-only conda environment is created
# with the privileges of a working user (optinist).

# Change to application user
USER optinist

# pip install to conda environment for batch processing
RUN . ~/.bashrc && \
    conda activate expdb_batch && \
    pip3 install --no-cache-dir --upgrade pip && \
    pip3 install -r requirements.batch.txt

# Return to root user
<<<<<<< HEAD
USER root

# ----------------------------------------
# setup optinist application environment #2
# ----------------------------------------

# setup optinist: download caiman model files
USER optinist
COPY studio/app/optinist/wrappers/caiman/run_download_model_files.sh ./
RUN bash run_download_model_files.sh && rm run_download_model_files.sh
USER root

# copy application sources.
COPY --chown=optinist frontend/build /app/frontend/build
COPY --chown=optinist studio /app/studio
COPY --chown=optinist main.py alembic.ini run_expdb_batch.py ./
=======
USER root
>>>>>>> 891689b0
<|MERGE_RESOLUTION|>--- conflicted
+++ resolved
@@ -7,11 +7,7 @@
 # ----------------------------------------
 
 RUN apt-get --allow-releaseinfo-change update && \
-<<<<<<< HEAD
     apt-get install --no-install-recommends -y sudo procps iproute2 iputils-ping telnet wget curl unzip less vim
-=======
-    apt-get install --no-install-recommends -y sudo procps iproute2 iputils-ping  telnet wget curl unzip less vim
->>>>>>> 891689b0
 
 # ----------------------------------------
 # add operational user
@@ -104,7 +100,6 @@
     pip3 install -r requirements.batch.txt
 
 # Return to root user
-<<<<<<< HEAD
 USER root
 
 # ----------------------------------------
@@ -116,11 +111,3 @@
 COPY studio/app/optinist/wrappers/caiman/run_download_model_files.sh ./
 RUN bash run_download_model_files.sh && rm run_download_model_files.sh
 USER root
-
-# copy application sources.
-COPY --chown=optinist frontend/build /app/frontend/build
-COPY --chown=optinist studio /app/studio
-COPY --chown=optinist main.py alembic.ini run_expdb_batch.py ./
-=======
-USER root
->>>>>>> 891689b0
