--- conflicted
+++ resolved
@@ -40,12 +40,8 @@
 import EditIcon from '@mui/icons-material/Edit';
 import { selectCurrentUser } from 'store/slice/User/UserSelector'
 import { UserDTO } from 'api/users/UsersApiDTO'
-<<<<<<< HEAD
-import { isMe } from 'utils/checkRole'
+import { isMine } from 'utils/checkRole'
 import PaginationCustom from "../../components/common/PaginationCustom";
-=======
-import { isMine } from 'utils/checkRole'
->>>>>>> bcdccfe5
 
 type PopupType = {
   open: boolean
@@ -146,13 +142,8 @@
     minWidth: 160,
     filterable: false, // todo enable when api complete
     sortable: false, // todo enable when api complete
-<<<<<<< HEAD
     renderCell: (params: GridRenderCellParams<number>) => (
       <ButtonCustom onClick={() => handleNavWorkflow(params.row.id)}>Workflow</ButtonCustom>
-=======
-    renderCell: (_params: GridRenderCellParams<string>) => (
-      <LinkCustom to={'#'}>Workflow</LinkCustom>
->>>>>>> bcdccfe5
     ),
   },
   {
@@ -497,19 +488,11 @@
             />
           </Box> : null
       }
-<<<<<<< HEAD
       <PaginationCustom
         data={data}
         handlePage={handlePage}
         handleLimit={handleLimit}
         limit={Number(limit)}
-=======
-      <Pagination
-        sx={{ marginTop: 2 }}
-        count={Math.ceil(data.total / data.limit)}
-        page={Math.ceil(data.offset / data.limit) + 1}
-        onChange={handlePage}
->>>>>>> bcdccfe5
       />
       {open.share ? (
         <PopupShare
