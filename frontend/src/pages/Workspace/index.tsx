import { useSelector, useDispatch } from 'react-redux'
import {
  Box,
  styled,
  Button,
  Dialog,
  DialogTitle,
  DialogContent,
  DialogActions,
  Input,
} from '@mui/material'
import { GridRenderCellParams } from '@mui/x-data-grid'
import {
  DataGridPro,
  GridEventListener,
  GridRowModesModel,
  GridRowModel,
  GridRowModes,
} from '@mui/x-data-grid-pro'
import { useNavigate, useSearchParams } from 'react-router-dom'
import Loading from '../../components/common/Loading'
import {
  selectIsLoadingWorkspaceList,
  selectWorkspaceData, selectWorkspaceListUserShare,
} from 'store/slice/Workspace/WorkspaceSelector'
import { ChangeEvent, useCallback, useEffect, useMemo, useState } from 'react'
import {
  delWorkspace,
  exportWorkspace,
  getListUserShareWorkSpaces,
  getWorkspaceList,
  importWorkspace,
  postWorkspace,
  putWorkspace,
} from 'store/slice/Workspace/WorkspacesActions'
import PopupShare from 'components/PopupShare'
import moment from 'moment'
import SystemUpdateAltIcon from '@mui/icons-material/SystemUpdateAlt';
import GroupsIcon from '@mui/icons-material/Groups';
import EditIcon from '@mui/icons-material/Edit';
import { selectCurrentUser } from 'store/slice/User/UserSelector'
import { UserDTO } from 'api/users/UsersApiDTO'
import { isMine } from 'utils/checkRole'
<<<<<<< HEAD
import PaginationCustom from "../../components/common/PaginationCustom";
=======
>>>>>>> 2d0fefbc

type PopupType = {
  open: boolean
  handleClose: () => void
  handleOkDel?: () => void
  setNewWorkSpace?: (name: string) => void
  value?: string
  handleOkNew?: () => void
  handleOkSave?: () => void
  error?: string
  nameWorkspace?: string
}


const columns = (
  handleOpenPopupShare: (id: number) => void,
  handleOpenPopupDel: (id: number, nameWorkspace: string) => void,
  handleDownload: (id: number) => void,
  handleNavWorkflow: (id: number) => void,
  handleNavRecords: (id: number) => void,
  user?: UserDTO,
  onEdit?: (id: number) => void,
) => [
  {
    field: 'id',
    headerName: 'ID',
    minWidth: 160,
    filterable: false, // todo enable when api complete
    sortable: false, // todo enable when api complete
    renderCell: (params: GridRenderCellParams<string>) => (
      <span>{params.value}</span>
    ),
  },
  {
    field: 'name',
    headerName: 'Workspace Name',
    minWidth: 200,
    editable: true,
    filterable: false, // todo enable when api complete
    sortable: false, // todo enable when api complete
    renderCell: (params: GridRenderCellParams<string>) => {
      const { row, value } = params
      return (
        <Box
          sx={{
            width: 180,
            display: 'flex',
            alignItems: 'center',
            gap: 2,
            justifyContent: 'space-between',
          }}
        >
          <span
            style={{
              whiteSpace: 'nowrap',
              overflow: 'hidden',
              textOverflow: 'ellipsis',
            }}
          >
            {value}
          </span>
          {isMine(user, row?.user?.id) ? (
            <ButtonIcon onClick={() => onEdit?.(row.id)}>
              <EditIcon style={{ fontSize: 16 }} />
            </ButtonIcon>
          ) : null}
        </Box>
      )
    },
  },
  {
    field: 'user',
    headerName: 'Owner',
    filterable: false, // todo enable when api complete
    sortable: false, // todo enable when api complete
    minWidth: 200,
    renderCell: (
      params: GridRenderCellParams<{ name: string; id: number }>,
    ) => (
      <Box sx={{ display: 'flex', alignItems: 'center', gap: 2 }}>
        <span>{params.value?.name}</span>
        {!isMine(user, params.value.id) ? <GroupsIcon /> : ''}
      </Box>
    ),
  },
  {
    field: 'created_at',
    headerName: 'Created',
    minWidth: 200,
    filterable: false, // todo enable when api complete
    sortable: false, // todo enable when api complete
    renderCell: (params: GridRenderCellParams<string>) => (
      <span>{moment(params.value).format('YYYY/MM/DD hh:mm')}</span>
    ),
  },
  {
    field: 'workflow',
    headerName: '',
    minWidth: 160,
    filterable: false, // todo enable when api complete
    sortable: false, // todo enable when api complete
    renderCell: (params: GridRenderCellParams<number>) => (
      <ButtonCustom onClick={() => handleNavWorkflow(params.row.id)}>Workflow</ButtonCustom>
    ),
  },
  {
    field: 'records',
    headerName: '',
    minWidth: 130,
    filterable: false, // todo enable when api complete
    sortable: false, // todo enable when api complete
    renderCell: (params: GridRenderCellParams<number>) => {
      return (
      <ButtonCustom onClick={() => handleNavRecords(params.row.id)}>Records</ButtonCustom>
      )
    }
  },
  {
    field: 'download',
    headerName: '',
    minWidth: 90,
    filterable: false, // todo enable when api complete
    sortable: false, // todo enable when api complete
    renderCell: (params: GridRenderCellParams<string>) => (
      <ButtonCustom onClick={() => handleDownload(params?.row?.id)}>
        <SystemUpdateAltIcon />
      </ButtonCustom>
    ),
  },
  {
    field: 'share',
    headerName: '',
    minWidth: 90,
    filterable: false, // todo enable when api complete
    sortable: false, // todo enable when api complete
    renderCell: (params: GridRenderCellParams<string>) =>
      isMine(user, params.row?.user?.id) ? (
        <ButtonCustom onClick={() => handleOpenPopupShare(params.row.id)}>
          <GroupsIcon />
        </ButtonCustom>
      ): null
  },
  {
    field: 'delete',
    headerName: '',
    minWidth: 130,
    filterable: false, // todo enable when api complete
    sortable: false, // todo enable when api complete
    renderCell: (params: GridRenderCellParams<string>) =>
      isMine(user, params.row?.user?.id) ? (
<<<<<<< HEAD
      <ButtonCustom onClick={() => handleOpenPopupDel(params.row.id)}>
=======
      <ButtonCustom onClick={() => handleOpenPopupDel(params.row.id, params.row.name)}>
>>>>>>> 2d0fefbc
        Del
      </ButtonCustom>
      ) : null
  },
]

const PopupNew = ({
  open,
  handleClose,
  value,
  setNewWorkSpace,
  handleOkNew,
  error,
}: PopupType) => {
  if (!setNewWorkSpace) return null
  const handleName = (event: ChangeEvent<HTMLInputElement>) => {
    setNewWorkSpace(event.target.value)
  }

  return (
    <Box>
      <Dialog open={open} onClose={handleClose} sx={{ margin: 0 }}>
        <DialogTitle>Create New Workspace</DialogTitle>
        <DialogContent sx={{ minWidth: 300 }}>
          <Input
            sx={{ width: '80%' }}
            placeholder={'Workspace Name'}
            value={value || ''}
            onChange={handleName}
          />
          <br />
          {error ? <span style={{ color: 'red' }}>{error}</span> : null}
        </DialogContent>
        <DialogActions>
          <Button onClick={handleClose}>Cancel</Button>
          <Button onClick={handleOkNew}>Ok</Button>
        </DialogActions>
      </Dialog>
    </Box>
  )
}

const PopupDelete = ({open, handleClose, handleOkDel, nameWorkspace}: PopupType) => {
  if(!open) return null
  return (
    <Box>
      <Dialog open={open} onClose={handleClose} sx={{ margin: 0 }}>
        <DialogTitle>Do you want delete Workspace "{nameWorkspace}"?</DialogTitle>
        <DialogActions>
          <Button onClick={handleClose}>Cancel</Button>
          <Button onClick={handleOkDel}>Ok</Button>
        </DialogActions>
      </Dialog>
    </Box>
  )
}

const Workspaces = () => {
  const dispatch = useDispatch()
  const navigate = useNavigate()
  const loading = useSelector(selectIsLoadingWorkspaceList)
  const listUserShare = useSelector(selectWorkspaceListUserShare)
  const data = useSelector(selectWorkspaceData)
  const user = useSelector(selectCurrentUser)
  const [open, setOpen] = useState({
    share: false,
    del: false,
    new: false,
    shareId: 0,
  })
  const [workspaceDel, setWorkspaceDel] = useState<{id: number, name: string}>()
  const [newWorkspace, setNewWorkSpace] = useState<string>()
  const [error, setError] = useState('')
  const [initName, setInitName] = useState('')
  const [rowModesModel, setRowModesModel] = useState<GridRowModesModel>({})
  const [searchParams, setParams] = useSearchParams()

  const offset = searchParams.get('offset')
  const limit = searchParams.get('limit')

  const dataParams = useMemo(() => {
    return {
      offset: Number(offset) || 0,
      limit: Number(limit) || 50,
    }
    //eslint-disable-next-line
  }, [offset, limit])

  useEffect(() => {
    dispatch(getWorkspaceList(dataParams))
    //eslint-disable-next-line
  }, [dataParams])

  const handleOpenPopupShare = (shareId: number) => {
    setOpen({ ...open, share: true, shareId })
  }

  useEffect(() => {
    if (!open.share || !open.shareId) return
    dispatch(getListUserShareWorkSpaces({ id: open.shareId }))
    //eslint-disable-next-line
  }, [open.share, open.shareId])

  const handleClosePopupShare = () => {
    setOpen({ ...open, share: false })
  }

  const handleOpenPopupDel = (id: number, name: string) => {
    setWorkspaceDel({id, name})
    setOpen({ ...open, del: true })
  }

  const handleOkDel = async () => {
    if (!workspaceDel) return
    await dispatch(delWorkspace({ id: workspaceDel.id, params: dataParams }))
    setOpen({ ...open, del: false })
  }

  const handleClosePopupDel = () => {
    setOpen({ ...open, del: false })
  }

  const handleOpenPopupNew = () => {
    setOpen({ ...open, new: true })
  }

  const handleClosePopupNew = () => {
    setOpen({ ...open, new: false })
    setError('')
  }

  const handleNavWorkflow = (id: number) => {
    navigate(`/console/workspaces/${id}`)
  }

  const handleNavRecords = (id: number) => {
    navigate(`/console/workspaces/${id}`, { state: { tab: 2 } })
  }

  const onEditName = (id: number) => {
    setRowModesModel((pre) => ({ ...pre, [id]: { mode: GridRowModes.Edit } }))
  }

  const handleOkNew = async () => {
    if (!newWorkspace) {
      setError('is not empty')
      return
    }
    await dispatch(postWorkspace({ name: newWorkspace }))
    await dispatch(getWorkspaceList(dataParams))
    setOpen({ ...open, new: false })
    setError('')
    setNewWorkSpace('')
  }

  const onProcessRowUpdateError = (newRow: any) => {
    return newRow
  }

  const handleFileUpload = async (event: ChangeEvent<HTMLInputElement>) => {
    dispatch(importWorkspace({}))
  }

  const pagi = useCallback(
    (page?: number) => {
      return `limit=${data.limit}&offset=${page ? (page-1) * data.limit : data.offset}`
    },
    [data?.limit, data?.offset],
  )

  const handlePage = (e: ChangeEvent<unknown>, page: number) => {
    setParams(`&${pagi(page)}`)
  }

  const handleDownload = async (id: number) => {
    dispatch(exportWorkspace(id))
  }

  const handleRowModesModelChange = (newRowModesModel: GridRowModesModel) => {
    setRowModesModel(newRowModesModel)
  }

  const onRowEditStop: GridEventListener<'rowEditStop'> = (params, event) => {
    setInitName(params.row.name)
  }

  const onCellClick: GridEventListener<'cellClick'> | undefined = (event: any) => {
    if (event.field === 'name') return
    setRowModesModel((pre) => {
      const object: GridRowModesModel = {}
      Object.keys(pre).forEach(key => {
        object[key] = {
          mode: GridRowModes.View, ignoreModifications: false
        }
      })
      return object
    })
  }

  const processRowUpdate = async (newRow: GridRowModel) => {
    if (!newRow.name) {
      alert("Workspace Name cann't empty")
      return { ...newRow, name: initName }
    }
    if (newRow.name === initName) return newRow
    await dispatch(putWorkspace({ name: newRow.name, id: newRow.id }))
    await dispatch(getWorkspaceList(dataParams))
    return newRow
  }

  const handleLimit = (event: ChangeEvent<HTMLSelectElement>) => {
    setParams(
        `limit=${Number(event.target.value)}&offset=0`,
    )
  }

  return (
    <WorkspacesWrapper>
      <WorkspacesTitle>Workspaces</WorkspacesTitle>
      <Box
        sx={{
          display: 'flex',
          justifyContent: 'flex-end',
          gap: 2,
          marginBottom: 2,
        }}
      >
        <label htmlFor="upload-image">
          <Button
            sx={{
              background: '#000000c4',
              '&:hover': {
                backgroundColor: '#000000fc',
              },
            }}
            variant="contained"
            component="span"
          >
            Import
          </Button>
          <input
            id="upload-image"
            hidden
            accept="*"
            type="file"
            onChange={handleFileUpload}
          />
        </label>
        <Button
          sx={{
            background: '#000000c4',
            '&:hover': {
              backgroundColor: '#000000fc',
            },
          }}
          variant="contained"
          onClick={handleOpenPopupNew}>New</Button>
      </Box>
      {
        user ?
          <Box
            sx={{
              minHeight: 500,
              height: 'calc(100vh - 350px)',
            }}
          >
            <DataGridPro
              // todo enable when api complete
              // filterMode={'server'}
              // sortingMode={'server'}
              // onSortModelChange={handleSort}
              // onFilterModelChange={handleFilter as any}
              onCellClick={onCellClick}
              rows={data?.items}
              editMode="row"
              rowModesModel={rowModesModel}
              columns={
                columns(
                  handleOpenPopupShare,
                  handleOpenPopupDel,
                  handleDownload,
                  handleNavWorkflow,
                  handleNavRecords,
                  user,
                  onEditName,
                ).filter(Boolean) as any
              }
              onRowModesModelChange={handleRowModesModelChange}
              isCellEditable={(params) => isMine(user, params.row.user?.id)}
              onProcessRowUpdateError={onProcessRowUpdateError}
              onRowEditStop={onRowEditStop}
              processRowUpdate={processRowUpdate as any}
              hideFooter={true}
            />
          </Box> : null
      }
<<<<<<< HEAD
      <PaginationCustom
        data={data}
        handlePage={handlePage}
        handleLimit={handleLimit}
        limit={Number(limit)}
=======
      <Pagination
        sx={{ marginTop: 2 }}
        count={Math.ceil(data.total / data.limit)}
        page={Math.ceil(data.offset / data.limit) + 1}
        onChange={handlePage}
>>>>>>> 2d0fefbc
      />
      {open.share ? (
        <PopupShare
          isWorkspace
          title="Share Workspace"
          usersShare={listUserShare}
          open={open.share}
          handleClose={(_isSubmit: boolean) => {
            if (_isSubmit) {
              dispatch(getWorkspaceList(dataParams))
            }
            handleClosePopupShare()
          }}
          id={open.shareId}
          data={{ expId: '', shareType: 0 }}
        />
      ) : null}
      <PopupDelete
        open={open.del}
        handleClose={handleClosePopupDel}
        handleOkDel={handleOkDel}
        nameWorkspace={workspaceDel?.name}
      />
      <PopupNew
        open={open.new}
        handleClose={handleClosePopupNew}
        setNewWorkSpace={setNewWorkSpace}
        value={newWorkspace}
        error={error}
        handleOkNew={handleOkNew}
      />
      {loading ? <Loading /> : null}
    </WorkspacesWrapper>
  )
}

const WorkspacesWrapper = styled(Box)(({ theme }) => ({
  margin: 'auto',
  width: '90vw',
  padding: theme.spacing(2),
  overflow: 'auto',
}))

const WorkspacesTitle = styled('h1')(({ theme }) => ({}))

const ButtonCustom = styled('button')(({ theme }) => ({
  backgroundColor: '#000000c4',
  color: '#FFF',
  fontSize: 16,
  padding: theme.spacing(0.5, 1.25),
  textTransform: 'unset',
  borderRadius: 4,
  height: 30,
  display: 'flex',
  alignItems: 'center',
  cursor: 'pointer',
  '&:hover': {
    backgroundColor: '#000000fc',
  },
}))


const ButtonIcon = styled('button')(({ theme }) => ({
  minWidth: '32px',
  minHeight: '32px',
  width: '32px',
  height: '32px',
  border: 'none',
  borderRadius: '50%',
  display: 'flex',
  alignItems: 'center',
  justifyContent: 'center',
  cursor: 'pointer',
  background: 'transparent',
  '&:hover': {
    background: 'rgb(239 239 239)',
  },
}))

export default Workspaces<|MERGE_RESOLUTION|>--- conflicted
+++ resolved
@@ -41,10 +41,7 @@
 import { selectCurrentUser } from 'store/slice/User/UserSelector'
 import { UserDTO } from 'api/users/UsersApiDTO'
 import { isMine } from 'utils/checkRole'
-<<<<<<< HEAD
 import PaginationCustom from "../../components/common/PaginationCustom";
-=======
->>>>>>> 2d0fefbc
 
 type PopupType = {
   open: boolean
@@ -195,11 +192,7 @@
     sortable: false, // todo enable when api complete
     renderCell: (params: GridRenderCellParams<string>) =>
       isMine(user, params.row?.user?.id) ? (
-<<<<<<< HEAD
-      <ButtonCustom onClick={() => handleOpenPopupDel(params.row.id)}>
-=======
       <ButtonCustom onClick={() => handleOpenPopupDel(params.row.id, params.row.name)}>
->>>>>>> 2d0fefbc
         Del
       </ButtonCustom>
       ) : null
@@ -496,19 +489,11 @@
             />
           </Box> : null
       }
-<<<<<<< HEAD
       <PaginationCustom
         data={data}
         handlePage={handlePage}
         handleLimit={handleLimit}
         limit={Number(limit)}
-=======
-      <Pagination
-        sx={{ marginTop: 2 }}
-        count={Math.ceil(data.total / data.limit)}
-        page={Math.ceil(data.offset / data.limit) + 1}
-        onChange={handlePage}
->>>>>>> 2d0fefbc
       />
       {open.share ? (
         <PopupShare
