import { useSelector, useDispatch } from 'react-redux'
import {
  Box,
  styled,
  Button,
  Dialog,
  DialogTitle,
  DialogContent,
  DialogActions,
  Input,
  Pagination,
} from '@mui/material'
import { GridRenderCellParams } from '@mui/x-data-grid'
import {
  DataGridPro,
  GridEventListener,
  GridRowModesModel,
  GridRowModel,
  GridRowModes,
} from '@mui/x-data-grid-pro'
import { Link, useSearchParams } from 'react-router-dom'
import Loading from '../../components/common/Loading'
import {
  selectIsLoadingWorkspaceList,
  selectWorkspaceData,
  selectWorkspaceListUserShare,
} from 'store/slice/Workspace/WorkspaceSelector'
<<<<<<< HEAD
import { ChangeEvent, useCallback, useEffect, useMemo, useState } from 'react'
=======
import SystemUpdateAltIcon from '@mui/icons-material/SystemUpdateAlt'
import { ChangeEvent, useCallback, useEffect, useMemo, useState } from 'react'
import EditIcon from '@mui/icons-material/Edit'
import GroupsIcon from '@mui/icons-material/Groups'

>>>>>>> fc6fd59d
import {
  delWorkspace,
  exportWorkspace,
  getListUserShareWorkSpaces,
  getWorkspaceList,
  importWorkspace,
  postWorkspace,
  putWorkspace,
} from 'store/slice/Workspace/WorkspacesActions'
import moment from 'moment'
<<<<<<< HEAD
import SystemUpdateAltIcon from '@mui/icons-material/SystemUpdateAlt';
import CancelIcon from '@mui/icons-material/Cancel';
import GroupsIcon from '@mui/icons-material/Groups';
import EditIcon from '@mui/icons-material/Edit';
import { selectCurrentUser } from 'store/slice/User/UserSelector'
import { UserDTO } from 'api/users/UsersApiDTO'
import { isMe } from 'utils/checkRole'

type PopupType = {
  open: boolean
  handleClose: () => void
  handleOkDel?: () => void
  setNewWorkSpace?: (name: string) => void
  value?: string
  handleOkNew?: () => void
  handleOkSave?: () => void
  error?: string
}
=======
import PopupShare from 'components/PopupShare'
>>>>>>> fc6fd59d

const columns = (
  handleOpenPopupShare: (id: number) => void,
  handleOpenPopupDel: (id: number) => void,
  handleDownload: (id: number) => void,
  user?: UserDTO,
  onEdit?: (id: number) => void,
) => [
  {
    field: 'id',
    headerName: 'ID',
    minWidth: 160,
    filterable: false, // todo enable when api complete
    sortable: false, // todo enable when api complete
    renderCell: (params: GridRenderCellParams<string>) => (
      <span>{params.value}</span>
    ),
  },
  {
    field: 'name',
    headerName: 'Workspace Name',
    minWidth: 200,
    editable: true,
    filterable: false, // todo enable when api complete
    sortable: false, // todo enable when api complete
    renderCell: (params: GridRenderCellParams<string>) => {
      const { row, value } = params
      return (
        <Box
          sx={{
            width: 180,
            display: 'flex',
            alignItems: 'center',
            gap: 2,
            justifyContent: 'space-between',
          }}
        >
          <span
            style={{
              whiteSpace: 'nowrap',
              overflow: 'hidden',
              textOverflow: 'ellipsis',
            }}
          >
            {value}
          </span>
          {isMe(user, row?.user?.id) ? (
            <ButtonIcon onClick={() => onEdit?.(row.id)}>
              <EditIcon style={{ fontSize: 16 }} />
            </ButtonIcon>
          ) : null}
        </Box>
      )
    },
  },
  {
    field: 'user',
    headerName: 'Owner',
    filterable: false, // todo enable when api complete
    sortable: false, // todo enable when api complete
    minWidth: 200,
    renderCell: (
      params: GridRenderCellParams<{ name: string; id: number }>,
    ) => (
      <Box sx={{ display: 'flex', alignItems: 'center', gap: 2 }}>
        <span>{params.value?.name}</span>
<<<<<<< HEAD
        {!isMe(user, params.value.id) ? <GroupsIcon /> : ''}
=======
        {params.value.id !== user?.id ? <GroupsIcon /> : ''}
>>>>>>> fc6fd59d
      </Box>
    ),
  },
  {
    field: 'created_at',
    headerName: 'Created',
    minWidth: 200,
    filterable: false, // todo enable when api complete
    sortable: false, // todo enable when api complete
    renderCell: (params: GridRenderCellParams<string>) => (
      <span>{moment(params.value).format('YYYY/MM/DD hh:mm')}</span>
    ),
  },
  {
    field: 'workflow',
    headerName: '',
    minWidth: 160,
    filterable: false, // todo enable when api complete
    sortable: false, // todo enable when api complete
    renderCell: (params: GridRenderCellParams<string>) => (
      <LinkCustom to={'#'}>Workflow</LinkCustom>
    ),
  },
  {
    field: 'result',
    headerName: '',
    minWidth: 130,
    filterable: false, // todo enable when api complete
    sortable: false, // todo enable when api complete
    renderCell: (_params: GridRenderCellParams<string>) => (
      <LinkCustom to={'#'}>Result</LinkCustom>
    ),
  },
  {
    field: 'download',
    headerName: '',
    minWidth: 90,
    filterable: false, // todo enable when api complete
    sortable: false, // todo enable when api complete
    renderCell: (params: GridRenderCellParams<string>) => (
      <ButtonCustom onClick={() => handleDownload(params?.row?.id)}>
        <SystemUpdateAltIcon />
      </ButtonCustom>
    ),
  },
  {
    field: 'share',
    headerName: '',
    minWidth: 90,
    filterable: false, // todo enable when api complete
    sortable: false, // todo enable when api complete
    renderCell: (params: GridRenderCellParams<string>) =>
<<<<<<< HEAD
      isMe(user, params.row?.user?.id) ? (
        <ButtonCustom onClick={handleOpenPopupShare}>
=======
      params.row?.user?.id === user?.id && (
        <ButtonCustom onClick={() => handleOpenPopupShare(params.row.id)}>
>>>>>>> fc6fd59d
          <GroupsIcon />
        </ButtonCustom>
      ): null
  },
  {
    field: 'delete',
    headerName: '',
    minWidth: 130,
    filterable: false, // todo enable when api complete
    sortable: false, // todo enable when api complete
    renderCell: (params: GridRenderCellParams<string>) =>
      isMe(user, params.row?.user?.id) ? (
      <ButtonCustom onClick={() => handleOpenPopupDel(params.row.id)}>
        Del
      </ButtonCustom>
      ) : null
  },
]

<<<<<<< HEAD
const columnsShare = (
  handleShareFalse: (parmas: GridRenderCellParams<string>) => void,
) => [
  {
    field: 'name',
    headerName: 'Name',
    minWidth: 140,
    renderCell: (params: GridRenderCellParams<string>) => (
      <span>{params.row.name}</span>
    ),
  },
  {
    field: 'email',
    headerName: 'Email',
    minWidth: 280,
    renderCell: (params: GridRenderCellParams<string>) => (
      <span>{params.row.email}</span>
    ),
  },
  {
    field: 'share',
    headerName: '',
    minWidth: 130,
    renderCell: (params: GridRenderCellParams<string>) => {
      if (!params.row.share) return ''
      return (
        <Button onClick={() => handleShareFalse(params)}>
          <CancelIcon color={'error'} />
        </Button>
      )
    },
  },
]

const dataShare = [
  {
    id: 1,
    name: 'User 1',
    email: 'aaaaa@gmail.com',
    share: false,
  },
  {
    id: 2,
    name: 'User 2',
    email: 'aaaaa@gmail.com',
    share: true,
  },
  {
    id: 3,
    name: 'User 3',
    email: 'aaaaa@gmail.com',
    share: true,
  },
]

const PopupShare = ({ open, handleClose }: PopupType) => {
  const [tableShare, setTableShare] = useState(dataShare)
  const handleShareTrue = (params: GridRowParams) => {
    if (params.row.share) return
    const index = tableShare.findIndex((item) => item.id === params.id)
    setTableShare((pre) => {
      pre[index].share = true
      return pre
    })
  }

  const handleShareFalse = (params: GridRenderCellParams<string>) => {
    const indexSearch = tableShare.findIndex((item) => item.id === params.id)
    const newData = tableShare.map((item, index) => {
      if (index === indexSearch) return { ...item, share: false }
      return item
    })
    setTableShare(newData)
  }

  return (
    <Box>
      <DialogCustom open={open} onClose={handleClose} sx={{ margin: 0 }}>
        <DialogTitle>Share Workspace</DialogTitle>
        <DialogTitle>アクセス許可ユーザー</DialogTitle>
        <DialogContent>
          <DataGrid
            sx={{ minHeight: 500 }}
            onRowClick={handleShareTrue}
            rows={tableShare}
            columns={columnsShare(handleShareFalse)}
          />
        </DialogContent>
        <DialogActions>
          <Button onClick={handleClose}>Cancel</Button>
          <Button onClick={handleClose}>Ok</Button>
        </DialogActions>
      </DialogCustom>
    </Box>
  )
=======
type PopupType = {
  open: boolean
  handleClose: () => void
  handleOkDel?: () => void
  setNewWorkSpace?: (name: string) => void
  value?: string
  handleOkNew?: () => void
  handleOkSave?: () => void
  error?: string
>>>>>>> fc6fd59d
}

const PopupNew = ({
  open,
  handleClose,
  value,
  setNewWorkSpace,
  handleOkNew,
  error,
}: PopupType) => {
  if (!setNewWorkSpace) return null
  const handleName = (event: ChangeEvent<HTMLInputElement>) => {
    setNewWorkSpace(event.target.value)
  }

  return (
    <Box>
      <Dialog open={open} onClose={handleClose} sx={{ margin: 0 }}>
        <DialogTitle>Create New Workspace</DialogTitle>
        <DialogContent sx={{ minWidth: 300 }}>
          <Input
            sx={{ width: '80%' }}
            placeholder={'Workspace Name'}
            value={value || ''}
            onChange={handleName}
          />
          <br />
          {error ? <span style={{ color: 'red' }}>{error}</span> : null}
        </DialogContent>
        <DialogActions>
          <Button onClick={handleClose}>Cancel</Button>
          <Button onClick={handleOkNew}>Ok</Button>
        </DialogActions>
      </Dialog>
    </Box>
  )
}

const PopupDelete = ({open, handleClose, handleOkDel}: PopupType) => {
  if(!open) return null
  return (
    <Box>
      <Dialog open={open} onClose={handleClose} sx={{ margin: 0 }}>
        <DialogTitle>Do you want delete?</DialogTitle>
        <DialogActions>
          <Button onClick={handleClose}>Cancel</Button>
          <Button onClick={handleOkDel}>Ok</Button>
        </DialogActions>
      </Dialog>
    </Box>
  )
}

const Workspaces = () => {
  const dispatch = useDispatch()
  const loading = useSelector(selectIsLoadingWorkspaceList)
  const listUserShare = useSelector(selectWorkspaceListUserShare)
  const data = useSelector(selectWorkspaceData)
  const user = useSelector(selectCurrentUser)
  const [open, setOpen] = useState({
    share: false,
    del: false,
    new: false,
    shareId: 0,
  })
  const [idDel, setIdDel] = useState<number>()
  const [newWorkspace, setNewWorkSpace] = useState<string>()
  const [error, setError] = useState('')
  const [initName, setInitName] = useState('')
  const [rowModesModel, setRowModesModel] = useState<GridRowModesModel>({})
  const [searchParams, setParams] = useSearchParams()

  const offset = searchParams.get('offset')
  const limit = searchParams.get('limit')

  const dataParams = useMemo(() => {
    return {
      offset: Number(offset) || 0,
      limit: Number(limit) || 50,
    }
    //eslint-disable-next-line
  }, [offset, limit])

  useEffect(() => {
    dispatch(getWorkspaceList(dataParams))
    //eslint-disable-next-line
  }, [dataParams])

  const handleOpenPopupShare = (shareId: number) => {
    setOpen({ ...open, share: true, shareId })
  }

  useEffect(() => {
    if (!open.share || !open.shareId) return
    dispatch(getListUserShareWorkSpaces({ id: open.shareId }))
    //eslint-disable-next-line
  }, [open.share, open.shareId])

  const handleClosePopupShare = () => {
    setOpen({ ...open, share: false })
  }

  const handleOpenPopupDel = (id: number) => {
    setIdDel(id)
    setOpen({ ...open, del: true })
  }

  const handleOkDel = async () => {
    if (!idDel) return
    await dispatch(delWorkspace({ id: idDel, params: dataParams }))
    setOpen({ ...open, del: false })
  }

  const handleClosePopupDel = () => {
    setOpen({ ...open, del: false })
  }

  const handleOpenPopupNew = () => {
    setOpen({ ...open, new: true })
  }

  const handleClosePopupNew = () => {
    setOpen({ ...open, new: false })
    setError('')
  }

  const onEditName = (id: number) => {
    setRowModesModel((pre) => ({ ...pre, [id]: { mode: GridRowModes.Edit } }))
  }

  const handleOkNew = async () => {
    if (!newWorkspace) {
      setError('is not empty')
      return
    }
    await dispatch(postWorkspace({ name: newWorkspace }))
    await dispatch(getWorkspaceList(dataParams))
    setOpen({ ...open, new: false })
    setError('')
    setNewWorkSpace('')
  }

  const onProcessRowUpdateError = (newRow: any) => {
    return newRow
  }

  const handleFileUpload = async (event: ChangeEvent<HTMLInputElement>) => {
    dispatch(importWorkspace({}))
  }

  const pagi = useCallback(
    (page?: number) => {
      return `limit=${data.limit}&offset=${page ? page - 1 : data.offset}`
    },
    [data?.limit, data?.offset],
  )

  const handlePage = (e: ChangeEvent<unknown>, page: number) => {
    setParams(`&${pagi(page)}`)
  }

  const handleDownload = async (id: number) => {
    dispatch(exportWorkspace(id))
  }

  const handleRowModesModelChange = (newRowModesModel: GridRowModesModel) => {
    setRowModesModel(newRowModesModel)
  }

  const onRowEditStop: GridEventListener<'rowEditStop'> = (params, event) => {
    setInitName(params.row.name)
  }

  const onCellClick: GridEventListener<'cellClick'> | undefined = (event) => {
    if (event.field === 'name') return
    setRowModesModel((pre) => {
      const object: GridRowModesModel = {}
      Object.keys(pre).forEach(key => {
        object[key] = {
          mode: GridRowModes.View, ignoreModifications: true
        }
      })
      return object
    })
  }

  const processRowUpdate = async (newRow: GridRowModel) => {
    if (!newRow.name) {
      alert("Workspace Name cann't empty")
      return { ...newRow, name: initName }
    }
    if (newRow.name === initName) return newRow
    await dispatch(putWorkspace({ name: newRow.name, id: newRow.id }))
    await dispatch(getWorkspaceList(dataParams))
    return newRow
  }

  return (
    <WorkspacesWrapper>
      <WorkspacesTitle>Workspaces</WorkspacesTitle>
      <Box
        sx={{
          display: 'flex',
          justifyContent: 'flex-end',
          gap: 2,
          marginBottom: 2,
        }}
      >
        <label htmlFor="upload-image">
          <Button
            sx={{
              background: '#000000c4',
              '&:hover': {
                backgroundColor: '#000000fc',
              },
            }}
            variant="contained"
            component="span"
          >
            Import
          </Button>
          <input
            id="upload-image"
            hidden
            accept="*"
            type="file"
            onChange={handleFileUpload}
          />
        </label>
        <ButtonCustom onClick={handleOpenPopupNew}>New</ButtonCustom>
      </Box>
      {
        user ?
          <Box
            sx={{
              minHeight: 500,
              height: 'calc(100vh - 350px)',
            }}
          >
            <DataGridPro
              // todo enable when api complete
              // filterMode={'server'}
              // sortingMode={'server'}
              // onSortModelChange={handleSort}
              // onFilterModelChange={handleFilter as any}
              onCellClick={onCellClick}
              rows={data?.items}
              editMode="row"
              rowModesModel={rowModesModel}
              columns={
                columns(
                  handleOpenPopupShare,
                  handleOpenPopupDel,
                  handleDownload,
                  user,
                  onEditName,
                ).filter(Boolean) as any
              }
              onRowModesModelChange={handleRowModesModelChange}
              isCellEditable={(params) => isMe(user, params.row.user?.id)}
              onProcessRowUpdateError={onProcessRowUpdateError}
              onRowEditStop={onRowEditStop}
              processRowUpdate={processRowUpdate as any}
              hideFooter={true}
            />
          </Box> : null
      }
      <Pagination
        sx={{ marginTop: 2 }}
        count={data.total}
        page={data.offset + 1}
        onChange={handlePage}
      />
      {open.share ? (
        <PopupShare
          isWorkspace
          title="Share Workspace"
          usersShare={listUserShare}
          open={open.share}
          handleClose={(_isSubmit: boolean) => {
            if (_isSubmit) {
              dispatch(getWorkspaceList(dataParams))
            }
            handleClosePopupShare()
          }}
          id={open.shareId}
          data={{ expId: '', shareType: 0 }}
        />
      ) : null}
      <PopupDelete
        open={open.del}
        handleClose={handleClosePopupDel}
        handleOkDel={handleOkDel}
      />
      <PopupNew
        open={open.new}
        handleClose={handleClosePopupNew}
        setNewWorkSpace={setNewWorkSpace}
        value={newWorkspace}
        error={error}
        handleOkNew={handleOkNew}
      />
      {loading ? <Loading /> : null}
    </WorkspacesWrapper>
  )
}

const WorkspacesWrapper = styled(Box)(({ theme }) => ({
  margin: 'auto',
  width: '90vw',
  padding: theme.spacing(2),
  overflow: 'auto',
}))

const WorkspacesTitle = styled('h1')(({ theme }) => ({}))

const ButtonCustom = styled(Button)(({ theme }) => ({
  backgroundColor: '#000000c4',
  color: '#FFF',
  fontSize: 16,
  padding: theme.spacing(0.5, 1.25),
  textTransform: 'unset',
  '&:hover': {
    backgroundColor: '#000000fc',
  },
}))

const LinkCustom = styled(Link)(({ theme }) => ({
  backgroundColor: '#000000c4',
  color: '#FFF',
  fontSize: 16,
  padding: theme.spacing(0.5, 1.5),
  textTransform: 'unset',
  textDecoration: 'unset',
  borderRadius: 5,
  '&:hover': {
    backgroundColor: '#000000fc',
  },
}))

const ButtonIcon = styled('button')(({ theme }) => ({
  minWidth: '32px',
  minHeight: '32px',
  width: '32px',
  height: '32px',
  border: 'none',
  borderRadius: '50%',
  display: 'flex',
  alignItems: 'center',
  justifyContent: 'center',
  cursor: 'pointer',
  background: 'transparent',
  '&:hover': {
    background: 'rgb(239 239 239)',
  },
}))

export default Workspaces<|MERGE_RESOLUTION|>--- conflicted
+++ resolved
@@ -25,15 +25,7 @@
   selectWorkspaceData,
   selectWorkspaceListUserShare,
 } from 'store/slice/Workspace/WorkspaceSelector'
-<<<<<<< HEAD
 import { ChangeEvent, useCallback, useEffect, useMemo, useState } from 'react'
-=======
-import SystemUpdateAltIcon from '@mui/icons-material/SystemUpdateAlt'
-import { ChangeEvent, useCallback, useEffect, useMemo, useState } from 'react'
-import EditIcon from '@mui/icons-material/Edit'
-import GroupsIcon from '@mui/icons-material/Groups'
-
->>>>>>> fc6fd59d
 import {
   delWorkspace,
   exportWorkspace,
@@ -43,8 +35,8 @@
   postWorkspace,
   putWorkspace,
 } from 'store/slice/Workspace/WorkspacesActions'
+import PopupShare from 'components/PopupShare'
 import moment from 'moment'
-<<<<<<< HEAD
 import SystemUpdateAltIcon from '@mui/icons-material/SystemUpdateAlt';
 import CancelIcon from '@mui/icons-material/Cancel';
 import GroupsIcon from '@mui/icons-material/Groups';
@@ -63,9 +55,7 @@
   handleOkSave?: () => void
   error?: string
 }
-=======
-import PopupShare from 'components/PopupShare'
->>>>>>> fc6fd59d
+
 
 const columns = (
   handleOpenPopupShare: (id: number) => void,
@@ -132,11 +122,7 @@
     ) => (
       <Box sx={{ display: 'flex', alignItems: 'center', gap: 2 }}>
         <span>{params.value?.name}</span>
-<<<<<<< HEAD
         {!isMe(user, params.value.id) ? <GroupsIcon /> : ''}
-=======
-        {params.value.id !== user?.id ? <GroupsIcon /> : ''}
->>>>>>> fc6fd59d
       </Box>
     ),
   },
@@ -189,13 +175,8 @@
     filterable: false, // todo enable when api complete
     sortable: false, // todo enable when api complete
     renderCell: (params: GridRenderCellParams<string>) =>
-<<<<<<< HEAD
       isMe(user, params.row?.user?.id) ? (
-        <ButtonCustom onClick={handleOpenPopupShare}>
-=======
-      params.row?.user?.id === user?.id && (
         <ButtonCustom onClick={() => handleOpenPopupShare(params.row.id)}>
->>>>>>> fc6fd59d
           <GroupsIcon />
         </ButtonCustom>
       ): null
@@ -215,7 +196,6 @@
   },
 ]
 
-<<<<<<< HEAD
 const columnsShare = (
   handleShareFalse: (parmas: GridRenderCellParams<string>) => void,
 ) => [
@@ -249,80 +229,6 @@
     },
   },
 ]
-
-const dataShare = [
-  {
-    id: 1,
-    name: 'User 1',
-    email: 'aaaaa@gmail.com',
-    share: false,
-  },
-  {
-    id: 2,
-    name: 'User 2',
-    email: 'aaaaa@gmail.com',
-    share: true,
-  },
-  {
-    id: 3,
-    name: 'User 3',
-    email: 'aaaaa@gmail.com',
-    share: true,
-  },
-]
-
-const PopupShare = ({ open, handleClose }: PopupType) => {
-  const [tableShare, setTableShare] = useState(dataShare)
-  const handleShareTrue = (params: GridRowParams) => {
-    if (params.row.share) return
-    const index = tableShare.findIndex((item) => item.id === params.id)
-    setTableShare((pre) => {
-      pre[index].share = true
-      return pre
-    })
-  }
-
-  const handleShareFalse = (params: GridRenderCellParams<string>) => {
-    const indexSearch = tableShare.findIndex((item) => item.id === params.id)
-    const newData = tableShare.map((item, index) => {
-      if (index === indexSearch) return { ...item, share: false }
-      return item
-    })
-    setTableShare(newData)
-  }
-
-  return (
-    <Box>
-      <DialogCustom open={open} onClose={handleClose} sx={{ margin: 0 }}>
-        <DialogTitle>Share Workspace</DialogTitle>
-        <DialogTitle>アクセス許可ユーザー</DialogTitle>
-        <DialogContent>
-          <DataGrid
-            sx={{ minHeight: 500 }}
-            onRowClick={handleShareTrue}
-            rows={tableShare}
-            columns={columnsShare(handleShareFalse)}
-          />
-        </DialogContent>
-        <DialogActions>
-          <Button onClick={handleClose}>Cancel</Button>
-          <Button onClick={handleClose}>Ok</Button>
-        </DialogActions>
-      </DialogCustom>
-    </Box>
-  )
-=======
-type PopupType = {
-  open: boolean
-  handleClose: () => void
-  handleOkDel?: () => void
-  setNewWorkSpace?: (name: string) => void
-  value?: string
-  handleOkNew?: () => void
-  handleOkSave?: () => void
-  error?: string
->>>>>>> fc6fd59d
-}
 
 const PopupNew = ({
   open,
