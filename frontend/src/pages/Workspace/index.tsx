import { useSelector, useDispatch } from 'react-redux'
import {
<<<<<<< HEAD
  DataGrid,
  GridRenderCellParams,
  GridRowParams,
} from '@mui/x-data-grid'
import { Link } from 'react-router-dom'
=======
  Box,
  styled,
  Button,
  Dialog,
  DialogTitle,
  DialogContent,
  DialogActions,
  Input,
  Pagination,
  IconButton,
} from '@mui/material'
import { GridRenderCellParams, GridRowParams, DataGrid } from '@mui/x-data-grid'
import {
  DataGridPro,
  GridRowEditStopReasons,
  GridEventListener,
  GridRowModesModel,
  GridRowModel,
  GridRowModes,
} from '@mui/x-data-grid-pro'
import { Link, useSearchParams } from 'react-router-dom'
import { selectCurrentUser } from 'store/slice/User/UserSelector'
>>>>>>> 5a5e573d
import Loading from '../../components/common/Loading'
import {
  selectIsLoadingWorkspaceList,
  selectWorkspaceData,
} from 'store/slice/Workspace/WorkspaceSelector'
import SystemUpdateAltIcon from '@mui/icons-material/SystemUpdateAlt'
import CancelIcon from '@mui/icons-material/Cancel'
import { ChangeEvent, useCallback, useEffect, useMemo, useState } from 'react'
import EditIcon from '@mui/icons-material/Edit'
import PeopleOutlineIcon from '@mui/icons-material/PeopleOutline'
import {
  delWorkspace,
  exportWorkspace,
  getWorkspaceList,
  importWorkspace,
  postWorkspace,
  putWorkspace,
} from 'store/slice/Workspace/WorkspacesActions'
import moment from 'moment'

type PopupType = {
  open: boolean
  handleClose: () => void
  handleOkDel?: () => void
  setNewWorkSpace?: (name: string) => void
  value?: string
  handleOkNew?: () => void
  handleOkSave?: () => void
  error?: string
}

const columns = (
  handleOpenPopupShare: () => void,
  handleOpenPopupDel: (id: number) => void,
  handleDownload: (id: number) => void,
  user?: { id: number },
  onEdit?: (id: number) => void,
) => [
  {
    field: 'id',
    headerName: 'ID',
    minWidth: 160,
    filterable: false, // todo enable when api complete
    sortable: false, // todo enable when api complete
    renderCell: (params: GridRenderCellParams<string>) => (
      <span>{params.value}</span>
    ),
  },
  {
    field: 'name',
    headerName: 'Workspace Name',
    minWidth: 200,
    editable: true,
    filterable: false, // todo enable when api complete
    sortable: false, // todo enable when api complete
    renderCell: (params: GridRenderCellParams<string>) => {
      const { row, value } = params
      return (
        <Box
          sx={{
            width: 180,
            display: 'flex',
            alignItems: 'center',
            gap: 2,
            justifyContent: 'space-between',
          }}
        >
          <span
            style={{
              whiteSpace: 'nowrap',
              overflow: 'hidden',
              textOverflow: 'ellipsis',
            }}
          >
            {value}
          </span>
          {row.user?.id === user?.id && (
            <IconButton onClick={() => onEdit?.(row.id)}>
              <EditIcon style={{ fontSize: 18 }} />
            </IconButton>
          )}
        </Box>
      )
    },
  },
  {
    field: 'user',
    headerName: 'Owner',
    filterable: false, // todo enable when api complete
    sortable: false, // todo enable when api complete
    minWidth: 200,
    renderCell: (
      params: GridRenderCellParams<{ name: string; id: number }>,
    ) => (
      <Box sx={{ display: 'flex', alignItems: 'center', gap: 2 }}>
        <span>{params.value?.name}</span>
        {params.value.id !== user?.id ? <PeopleOutlineIcon /> : ''}
      </Box>
    ),
  },
  {
    field: 'created_at',
    headerName: 'Created',
    minWidth: 200,
    filterable: false, // todo enable when api complete
    sortable: false, // todo enable when api complete
    renderCell: (params: GridRenderCellParams<string>) => (
      <span>{moment(params.value).format('YYYY/MM/DD hh:mm')}</span>
    ),
  },
  {
    field: 'workflow',
    headerName: '',
    minWidth: 160,
    filterable: false, // todo enable when api complete
    sortable: false, // todo enable when api complete
    renderCell: (params: GridRenderCellParams<string>) => (
      <LinkCustom to={'#'}>Workflow</LinkCustom>
    ),
  },
  {
    field: 'result',
    headerName: '',
    minWidth: 130,
    filterable: false, // todo enable when api complete
    sortable: false, // todo enable when api complete
    renderCell: (_params: GridRenderCellParams<string>) => (
      <LinkCustom to={'#'}>Result</LinkCustom>
    ),
  },
  {
    field: 'download',
    headerName: '',
    minWidth: 90,
    filterable: false, // todo enable when api complete
    sortable: false, // todo enable when api complete
    renderCell: (params: GridRenderCellParams<string>) => (
      <ButtonCustom onClick={() => handleDownload(params?.row?.id)}>
        <SystemUpdateAltIcon />
      </ButtonCustom>
    ),
  },
  {
    field: 'share',
    headerName: '',
    minWidth: 90,
    filterable: false, // todo enable when api complete
    sortable: false, // todo enable when api complete
    renderCell: (params: GridRenderCellParams<string>) =>
      params.row?.user?.id === user?.id && (
        <ButtonCustom onClick={handleOpenPopupShare}>
          <PeopleOutlineIcon />
        </ButtonCustom>
      ),
  },
  {
    field: 'delete',
    headerName: '',
    minWidth: 130,
    filterable: false, // todo enable when api complete
    sortable: false, // todo enable when api complete
    renderCell: (params: GridRenderCellParams<string>) =>
      params.row?.user_id === user?.id && (
        <ButtonCustom onClick={() => handleOpenPopupDel(params.row.id)}>
          Del
        </ButtonCustom>
      ),
  },
]

const columnsShare = (
  handleShareFalse: (parmas: GridRenderCellParams<string>) => void,
) => [
  {
    field: 'name',
    headerName: 'Name',
    minWidth: 140,
    renderCell: (params: GridRenderCellParams<string>) => (
      <span>{params.row.name}</span>
    ),
  },
  {
    field: 'lab',
    headerName: 'Lab',
    minWidth: 280,
    renderCell: (params: GridRenderCellParams<string>) => (
      <span>{params.row.email}</span>
    ),
  },
  {
    field: 'email',
    headerName: 'Email',
    minWidth: 280,
    renderCell: (params: GridRenderCellParams<string>) => (
      <span>{params.row.email}</span>
    ),
  },
  {
    field: 'share',
    headerName: '',
    minWidth: 130,
    renderCell: (params: GridRenderCellParams<string>) => {
      if (!params.row.share) return ''
      return (
        <Button onClick={() => handleShareFalse(params)}>
          <CancelIcon color={'error'} />
        </Button>
      )
    },
  },
]

const dataShare = [
  {
    id: 1,
    name: 'User 1',
    lab: 'Labxxxx',
    email: 'aaaaa@gmail.com',
    share: false,
  },
  {
    id: 2,
    name: 'User 2',
    lab: 'Labxxxx',
    email: 'aaaaa@gmail.com',
    share: true,
  },
  {
    id: 3,
    name: 'User 3',
    lab: 'Labxxxx',
    email: 'aaaaa@gmail.com',
    share: true,
  },
]

const PopupShare = ({ open, handleClose }: PopupType) => {
  const [tableShare, setTableShare] = useState(dataShare)
  const handleShareTrue = (params: GridRowParams) => {
    if (params.row.share) return
    const index = tableShare.findIndex((item) => item.id === params.id)
    setTableShare((pre) => {
      pre[index].share = true
      return pre
    })
  }

  const handleShareFalse = (params: GridRenderCellParams<string>) => {
    const indexSearch = tableShare.findIndex((item) => item.id === params.id)
    const newData = tableShare.map((item, index) => {
      if (index === indexSearch) return { ...item, share: false }
      return item
    })
    setTableShare(newData)
  }

  return (
    <Box>
      <DialogCustom open={open} onClose={handleClose} sx={{ margin: 0 }}>
        <DialogTitle>Share Workspace</DialogTitle>
        <DialogTitle>Permitted users</DialogTitle>
        <DialogContent>
          <DataGrid
            sx={{ minHeight: 500 }}
            onRowClick={handleShareTrue}
            rows={tableShare}
            columns={columnsShare(handleShareFalse)}
          />
        </DialogContent>
        <DialogActions>
          <Button onClick={handleClose}>Cancel</Button>
          <Button onClick={handleClose}>Ok</Button>
        </DialogActions>
      </DialogCustom>
    </Box>
  )
}

const PopupNew = ({
  open,
  handleClose,
  value,
  setNewWorkSpace,
  handleOkNew,
  error,
}: PopupType) => {
  if (!setNewWorkSpace) return null
  const handleName = (event: ChangeEvent<HTMLInputElement>) => {
    setNewWorkSpace(event.target.value)
  }

  return (
    <Box>
      <Dialog open={open} onClose={handleClose} sx={{ margin: 0 }}>
        <DialogTitle>Create New Workspace</DialogTitle>
        <DialogContent sx={{ minWidth: 300 }}>
          <Input
            sx={{ width: '80%' }}
            placeholder={'Workspace Name'}
            value={value || ''}
            onChange={handleName}
          />
          <br />
          {error ? <span style={{ color: 'red' }}>{error}</span> : null}
        </DialogContent>
        <DialogActions>
          <Button onClick={handleClose}>Cancel</Button>
          <Button onClick={handleOkNew}>Ok</Button>
        </DialogActions>
      </Dialog>
    </Box>
  )
}

const PopupDelete = ({ open, handleClose, handleOkDel }: PopupType) => {
  if (!handleOkDel) return null
  return (
    <Box>
      <Dialog open={open} onClose={handleClose} sx={{ margin: 0 }}>
        <DialogTitle>Do you want delete?</DialogTitle>
        <DialogActions>
          <Button onClick={handleClose}>Cancel</Button>
          <Button onClick={handleOkDel}>Ok</Button>
        </DialogActions>
      </Dialog>
    </Box>
  )
}

const Workspaces = () => {
  const dispatch = useDispatch()
  const loading = useSelector(selectIsLoadingWorkspaceList)
  const data = useSelector(selectWorkspaceData)
  const user = useSelector(selectCurrentUser)
  const [open, setOpen] = useState({ share: false, del: false, new: false })
  const [idDel, setIdDel] = useState<number>()
  const [newWorkspace, setNewWorkSpace] = useState<string>()
  const [error, setError] = useState('')
  const [rowModesModel, setRowModesModel] = useState<GridRowModesModel>({})
  const [searchParams, setParams] = useSearchParams()

  const offset = searchParams.get('offset')
  const limit = searchParams.get('limit')

  const dataParams = useMemo(() => {
    return {
      offset: Number(offset) || 0,
      limit: Number(limit) || 50,
    }
    //eslint-disable-next-line
  }, [offset, limit])

  useEffect(() => {
    dispatch(getWorkspaceList(dataParams))
    //eslint-disable-next-line
  }, [dataParams])

  const handleOpenPopupShare = () => {
<<<<<<< HEAD
    setOpenShare(true)
=======
    setOpen({ ...open, share: true })
>>>>>>> 5a5e573d
  }

  const handleClosePopupShare = () => {
    setOpen({ ...open, share: false })
  }

  const handleOpenPopupDel = (id: number) => {
    setIdDel(id)
    setOpen({ ...open, del: true })
  }

  const handleOkDel = async () => {
    if (!idDel) return
    await dispatch(delWorkspace({ id: idDel, params: dataParams }))
    setOpen({ ...open, del: false })
  }

  const handleClosePopupDel = () => {
    setOpen({ ...open, del: false })
  }

  const handleOpenPopupNew = () => {
    setOpen({ ...open, new: true })
  }

  const handleClosePopupNew = () => {
    setOpen({ ...open, new: false })
    setError('')
  }

  const onEditName = (id: number) => {
    setRowModesModel((pre) => ({ ...pre, [id]: { mode: GridRowModes.Edit } }))
  }

  const handleOkNew = async () => {
    if (!newWorkspace) {
      setError('is not empty')
      return
    }
    await dispatch(postWorkspace({ name: newWorkspace }))
    await dispatch(getWorkspaceList(dataParams))
    setOpen({ ...open, new: false })
    setError('')
    setNewWorkSpace('')
  }

  const onProcessRowUpdateError = (newRow: any) => {
    return newRow
  }

  const handleFileUpload = async (event: ChangeEvent<HTMLInputElement>) => {
    dispatch(importWorkspace({}))
  }

  const pagi = useCallback(
    (page?: number) => {
      return `limit=${data.limit}&offset=${page ? page - 1 : data.offset}`
    },
    [data?.limit, data?.offset],
  )

  const handlePage = (e: ChangeEvent<unknown>, page: number) => {
    setParams(`&${pagi(page)}`)
  }

  const handleDownload = async (id: number) => {
    dispatch(exportWorkspace(id))
  }

  const handleRowModesModelChange = (newRowModesModel: GridRowModesModel) => {
    setRowModesModel(newRowModesModel)
  }

  const onRowEditStop: GridEventListener<'rowEditStop'> = (params, event) => {
    if (params.reason === GridRowEditStopReasons.rowFocusOut) {
      event.defaultMuiPrevented = true
    }
  }

  const processRowUpdate = async (newRow: GridRowModel) => {
    await dispatch(putWorkspace({ name: newRow.name, id: newRow.id }))
    await dispatch(getWorkspaceList(dataParams))
    return newRow
  }

  return (
    <WorkspacesWrapper>
      <WorkspacesTitle>Workspaces</WorkspacesTitle>
      <Box
        sx={{
          display: 'flex',
          justifyContent: 'flex-end',
          gap: 2,
          marginBottom: 2,
        }}
      >
        <label htmlFor="upload-image">
          <Button
            sx={{
              background: '#000000c4',
              '&:hover': {
                backgroundColor: '#000000fc',
              },
            }}
            variant="contained"
            component="span"
          >
            Import
          </Button>
          <input
            id="upload-image"
            hidden
            accept="*"
            type="file"
            onChange={handleFileUpload}
          />
        </label>
        <ButtonCustom onClick={handleOpenPopupNew}>New</ButtonCustom>
      </Box>
      <Box
        sx={{
          minHeight: 500,
          height: 'calc(100vh - 350px)',
        }}
      >
        <DataGridPro
          // todo enable when api complete
          // filterMode={'server'}
          // sortingMode={'server'}
          // onSortModelChange={handleSort}
          // onFilterModelChange={handleFilter as any}
          rows={data?.items}
          editMode="row"
          rowModesModel={rowModesModel}
          columns={
            columns(
              handleOpenPopupShare,
              handleOpenPopupDel,
              handleDownload,
              user,
              onEditName,
            ) as any
          }
          onRowModesModelChange={handleRowModesModelChange}
          isCellEditable={(params) => params.row.user?.id === user?.id}
          onProcessRowUpdateError={onProcessRowUpdateError}
          onRowEditStop={onRowEditStop}
          processRowUpdate={processRowUpdate as any}
          hideFooter={true}
        />
      </Box>
      <Pagination
        sx={{ marginTop: 2 }}
        count={data.total}
        page={data.offset + 1}
        onChange={handlePage}
      />
      <PopupShare open={open.share} handleClose={handleClosePopupShare} />
      <PopupDelete
        open={open.del}
        handleClose={handleClosePopupDel}
        handleOkDel={handleOkDel}
      />
      <PopupNew
        open={open.new}
        handleClose={handleClosePopupNew}
        setNewWorkSpace={setNewWorkSpace}
        value={newWorkspace}
        error={error}
        handleOkNew={handleOkNew}
      />
      {loading ? <Loading /> : null}
    </WorkspacesWrapper>
  )
}

const WorkspacesWrapper = styled(Box)(({ theme }) => ({
  margin: 'auto',
  width: '90vw',
  padding: theme.spacing(2),
  overflow: 'auto',
}))

const WorkspacesTitle = styled('h1')(({ theme }) => ({}))

const ButtonCustom = styled(Button)(({ theme }) => ({
  backgroundColor: '#000000c4',
  color: '#FFF',
  fontSize: 16,
  padding: theme.spacing(0.5, 1.25),
  textTransform: 'unset',
  '&:hover': {
    backgroundColor: '#000000fc',
  },
}))

const LinkCustom = styled(Link)(({ theme }) => ({
  backgroundColor: '#000000c4',
  color: '#FFF',
  fontSize: 16,
  padding: theme.spacing(0.5, 1.5),
  textTransform: 'unset',
  textDecoration: 'unset',
  borderRadius: 5,
  '&:hover': {
    backgroundColor: '#000000fc',
  },
}))

const DialogCustom = styled(Dialog)(({ theme }) => ({
  '& .MuiDialog-container': {
    '& .MuiPaper-root': {
      width: '70%',
      maxWidth: '890px',
    },
  },
}))

export default Workspaces<|MERGE_RESOLUTION|>--- conflicted
+++ resolved
@@ -1,12 +1,5 @@
 import { useSelector, useDispatch } from 'react-redux'
 import {
-<<<<<<< HEAD
-  DataGrid,
-  GridRenderCellParams,
-  GridRowParams,
-} from '@mui/x-data-grid'
-import { Link } from 'react-router-dom'
-=======
   Box,
   styled,
   Button,
@@ -29,7 +22,6 @@
 } from '@mui/x-data-grid-pro'
 import { Link, useSearchParams } from 'react-router-dom'
 import { selectCurrentUser } from 'store/slice/User/UserSelector'
->>>>>>> 5a5e573d
 import Loading from '../../components/common/Loading'
 import {
   selectIsLoadingWorkspaceList,
@@ -388,11 +380,7 @@
   }, [dataParams])
 
   const handleOpenPopupShare = () => {
-<<<<<<< HEAD
-    setOpenShare(true)
-=======
     setOpen({ ...open, share: true })
->>>>>>> 5a5e573d
   }
 
   const handleClosePopupShare = () => {
