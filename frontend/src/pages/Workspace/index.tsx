--- conflicted
+++ resolved
@@ -142,13 +142,8 @@
     minWidth: 160,
     filterable: false, // todo enable when api complete
     sortable: false, // todo enable when api complete
-<<<<<<< HEAD
-    renderCell: (_params: GridRenderCellParams<string>) => (
-      <LinkCustom to={'#'}>Workflow</LinkCustom>
-=======
     renderCell: (params: GridRenderCellParams<number>) => (
       <ButtonCustom onClick={() => handleNavWorkflow(params.row.id)}>Workflow</ButtonCustom>
->>>>>>> ad825e71
     ),
   },
   {
