--- conflicted
+++ resolved
@@ -3,6 +3,7 @@
 import { Box, styled, Button, Dialog, DialogTitle, DialogContent, DialogActions } from '@mui/material'
 import {
   DataGrid,
+  GridColDef,
   GridRenderCellParams,
   GridRowParams,
 } from '@mui/x-data-grid'
@@ -18,6 +19,13 @@
 import GroupsIcon from '@mui/icons-material/Groups';
 import EditIcon from '@mui/icons-material/Edit';
 
+const columns: GridColDef[] = [
+  {
+    field: 'workspace_id',
+    headerName: 'ID',
+    renderCell: (params: GridRenderCellParams<string>) => (
+      <Link to={`/console/workspaces/${params.value}`}>{params.value}</Link>
+    ),
 type PopupType = {
   open: boolean
   handleClose: () => void
@@ -171,19 +179,11 @@
 
 const data = [
   {
-<<<<<<< HEAD
     id: 1,
     owner: "User 1",
     name: "Name 1",
     created: "YYYY/MM/DD HH:MI",
     share: false
-=======
-    field: 'workspace_id',
-    headerName: 'ID',
-    renderCell: (params: GridRenderCellParams<string>) => (
-      <Link to={`/console/workspaces/${params.value}`}>{params.value}</Link>
-    ),
->>>>>>> 68ef7880
   },
   {
     id: 2,
