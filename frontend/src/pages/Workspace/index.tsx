--- conflicted
+++ resolved
@@ -10,8 +10,11 @@
   Input,
   Pagination,
 } from '@mui/material'
-import {GridEventListener, GridRenderCellParams, GridRowModes, GridValidRowModel} from '@mui/x-data-grid'
 import {
+  GridEventListener,
+  GridRenderCellParams,
+  GridRowModes,
+  GridValidRowModel,
   DataGrid
 } from '@mui/x-data-grid'
 import { useNavigate, useSearchParams } from 'react-router-dom'
@@ -143,11 +146,7 @@
     minWidth: 160,
     filterable: false, // todo enable when api complete
     sortable: false, // todo enable when api complete
-<<<<<<< HEAD
     renderCell: (params: GridRenderCellParams<GridValidRowModel>) => (
-=======
-    renderCell: (params: GridRenderCellParams<string>) => (
->>>>>>> 710c5b53
       <ButtonCustom onClick={() => handleNavWorkflow(params.row.id)}>Workflow</ButtonCustom>
     ),
   },
