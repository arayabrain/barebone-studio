import { useSelector, useDispatch } from 'react-redux'
import {
<<<<<<< HEAD
  DataGrid,
  GridRenderCellParams,
  GridRowParams,
} from '@mui/x-data-grid'
import { Link } from 'react-router-dom'
=======
  Box,
  styled,
  Button,
  Dialog,
  DialogTitle,
  DialogContent,
  DialogActions,
  Input,
  Pagination,
} from '@mui/material'
import { GridRenderCellParams, GridRowParams, DataGrid } from '@mui/x-data-grid'
import {
  DataGridPro,
  GridEventListener,
  GridRowModesModel,
  GridRowModel,
  GridRowModes,
} from '@mui/x-data-grid-pro'
import { Link, useSearchParams } from 'react-router-dom'
import { selectCurrentUser } from 'store/slice/User/UserSelector'
>>>>>>> bab6ee0b
import Loading from '../../components/common/Loading'
import {
  selectIsLoadingWorkspaceList,
  selectWorkspaceData,
} from 'store/slice/Workspace/WorkspaceSelector'
import SystemUpdateAltIcon from '@mui/icons-material/SystemUpdateAlt'
import CancelIcon from '@mui/icons-material/Cancel'
import { ChangeEvent, useCallback, useEffect, useMemo, useState } from 'react'
import EditIcon from '@mui/icons-material/Edit'
import PeopleOutlineIcon from '@mui/icons-material/PeopleOutline'
import {
  delWorkspace,
  exportWorkspace,
  getWorkspaceList,
  importWorkspace,
  postWorkspace,
  putWorkspace,
} from 'store/slice/Workspace/WorkspacesActions'
import moment from 'moment'

type PopupType = {
  open: boolean
  handleClose: () => void
  handleOkDel?: () => void
  setNewWorkSpace?: (name: string) => void
  value?: string
  handleOkNew?: () => void
  handleOkSave?: () => void
  error?: string
}

const columns = (
  handleOpenPopupShare: () => void,
  handleOpenPopupDel: (id: number) => void,
  handleDownload: (id: number) => void,
  user?: { id: number },
  onEdit?: (id: number) => void,
) => [
  {
    field: 'id',
    headerName: 'ID',
    minWidth: 160,
    filterable: false, // todo enable when api complete
    sortable: false, // todo enable when api complete
    renderCell: (params: GridRenderCellParams<string>) => (
      <span>{params.value}</span>
    ),
  },
  {
    field: 'name',
    headerName: 'Workspace Name',
    minWidth: 200,
    editable: true,
    filterable: false, // todo enable when api complete
    sortable: false, // todo enable when api complete
    renderCell: (params: GridRenderCellParams<string>) => {
      const { row, value } = params
      return (
        <Box
          sx={{
            width: 180,
            display: 'flex',
            alignItems: 'center',
            gap: 2,
            justifyContent: 'space-between',
          }}
        >
          <span
            style={{
              whiteSpace: 'nowrap',
              overflow: 'hidden',
              textOverflow: 'ellipsis',
            }}
          >
            {value}
          </span>
          {row.user?.id === user?.id && (
            <ButtonIcon onClick={() => onEdit?.(row.id)}>
              <EditIcon style={{ fontSize: 16 }} />
            </ButtonIcon>
          )}
        </Box>
      )
    },
  },
  {
    field: 'user',
    headerName: 'Owner',
    filterable: false, // todo enable when api complete
    sortable: false, // todo enable when api complete
    minWidth: 200,
    renderCell: (
      params: GridRenderCellParams<{ name: string; id: number }>,
    ) => (
      <Box sx={{ display: 'flex', alignItems: 'center', gap: 2 }}>
        <span>{params.value?.name}</span>
        {params.value.id !== user?.id ? <PeopleOutlineIcon /> : ''}
      </Box>
    ),
  },
  {
    field: 'created_at',
    headerName: 'Created',
    minWidth: 200,
    filterable: false, // todo enable when api complete
    sortable: false, // todo enable when api complete
    renderCell: (params: GridRenderCellParams<string>) => (
      <span>{moment(params.value).format('YYYY/MM/DD hh:mm')}</span>
    ),
  },
  {
    field: 'workflow',
    headerName: '',
    minWidth: 160,
    filterable: false, // todo enable when api complete
    sortable: false, // todo enable when api complete
    renderCell: (params: GridRenderCellParams<string>) => (
      <LinkCustom to={'#'}>Workflow</LinkCustom>
    ),
  },
  {
    field: 'result',
    headerName: '',
    minWidth: 130,
    filterable: false, // todo enable when api complete
    sortable: false, // todo enable when api complete
    renderCell: (_params: GridRenderCellParams<string>) => (
      <LinkCustom to={'#'}>Result</LinkCustom>
    ),
  },
  {
    field: 'download',
    headerName: '',
    minWidth: 90,
    filterable: false, // todo enable when api complete
    sortable: false, // todo enable when api complete
    renderCell: (params: GridRenderCellParams<string>) => (
      <ButtonCustom onClick={() => handleDownload(params?.row?.id)}>
        <SystemUpdateAltIcon />
      </ButtonCustom>
    ),
  },
  {
    field: 'share',
    headerName: '',
    minWidth: 90,
    filterable: false, // todo enable when api complete
    sortable: false, // todo enable when api complete
    renderCell: (params: GridRenderCellParams<string>) =>
      params.row?.user?.id === user?.id && (
        <ButtonCustom onClick={handleOpenPopupShare}>
          <PeopleOutlineIcon />
        </ButtonCustom>
      ),
  },
  {
    field: 'delete',
    headerName: '',
    minWidth: 130,
    filterable: false, // todo enable when api complete
    sortable: false, // todo enable when api complete
    renderCell: (params: GridRenderCellParams<string>) =>
      params.row?.user_id === user?.id && (
        <ButtonCustom onClick={() => handleOpenPopupDel(params.row.id)}>
          Del
        </ButtonCustom>
      ),
  },
]

const columnsShare = (
  handleShareFalse: (parmas: GridRenderCellParams<string>) => void,
) => [
  {
    field: 'name',
    headerName: 'Name',
    minWidth: 140,
    renderCell: (params: GridRenderCellParams<string>) => (
      <span>{params.row.name}</span>
    ),
  },
  {
    field: 'lab',
    headerName: 'Lab',
    minWidth: 280,
    renderCell: (params: GridRenderCellParams<string>) => (
      <span>{params.row.email}</span>
    ),
  },
  {
    field: 'email',
    headerName: 'Email',
    minWidth: 280,
    renderCell: (params: GridRenderCellParams<string>) => (
      <span>{params.row.email}</span>
    ),
  },
  {
    field: 'share',
    headerName: '',
    minWidth: 130,
    renderCell: (params: GridRenderCellParams<string>) => {
      if (!params.row.share) return ''
      return (
        <Button onClick={() => handleShareFalse(params)}>
          <CancelIcon color={'error'} />
        </Button>
      )
    },
  },
]

const dataShare = [
  {
    id: 1,
    name: 'User 1',
    lab: 'Labxxxx',
    email: 'aaaaa@gmail.com',
    share: false,
  },
  {
    id: 2,
    name: 'User 2',
    lab: 'Labxxxx',
    email: 'aaaaa@gmail.com',
    share: true,
  },
  {
    id: 3,
    name: 'User 3',
    lab: 'Labxxxx',
    email: 'aaaaa@gmail.com',
    share: true,
  },
]

const PopupShare = ({ open, handleClose }: PopupType) => {
  const [tableShare, setTableShare] = useState(dataShare)
  const handleShareTrue = (params: GridRowParams) => {
    if (params.row.share) return
    const index = tableShare.findIndex((item) => item.id === params.id)
    setTableShare((pre) => {
      pre[index].share = true
      return pre
    })
  }

  const handleShareFalse = (params: GridRenderCellParams<string>) => {
    const indexSearch = tableShare.findIndex((item) => item.id === params.id)
    const newData = tableShare.map((item, index) => {
      if (index === indexSearch) return { ...item, share: false }
      return item
    })
    setTableShare(newData)
  }

  return (
    <Box>
      <DialogCustom open={open} onClose={handleClose} sx={{ margin: 0 }}>
        <DialogTitle>Share Workspace</DialogTitle>
        <DialogTitle>Permitted users</DialogTitle>
        <DialogContent>
          <DataGrid
            sx={{ minHeight: 500 }}
            onRowClick={handleShareTrue}
            rows={tableShare}
            columns={columnsShare(handleShareFalse)}
          />
        </DialogContent>
        <DialogActions>
          <Button onClick={handleClose}>Cancel</Button>
          <Button onClick={handleClose}>Ok</Button>
        </DialogActions>
      </DialogCustom>
    </Box>
  )
}

const PopupNew = ({
  open,
  handleClose,
  value,
  setNewWorkSpace,
  handleOkNew,
  error,
}: PopupType) => {
  if (!setNewWorkSpace) return null
  const handleName = (event: ChangeEvent<HTMLInputElement>) => {
    setNewWorkSpace(event.target.value)
  }

  return (
    <Box>
      <Dialog open={open} onClose={handleClose} sx={{ margin: 0 }}>
        <DialogTitle>Create New Workspace</DialogTitle>
        <DialogContent sx={{ minWidth: 300 }}>
          <Input
            sx={{ width: '80%' }}
            placeholder={'Workspace Name'}
            value={value || ''}
            onChange={handleName}
          />
          <br />
          {error ? <span style={{ color: 'red' }}>{error}</span> : null}
        </DialogContent>
        <DialogActions>
          <Button onClick={handleClose}>Cancel</Button>
          <Button onClick={handleOkNew}>Ok</Button>
        </DialogActions>
      </Dialog>
    </Box>
  )
}

const PopupDelete = ({ open, handleClose, handleOkDel }: PopupType) => {
  if (!handleOkDel) return null
  return (
    <Box>
      <Dialog open={open} onClose={handleClose} sx={{ margin: 0 }}>
        <DialogTitle>Do you want delete?</DialogTitle>
        <DialogActions>
          <Button onClick={handleClose}>Cancel</Button>
          <Button onClick={handleOkDel}>Ok</Button>
        </DialogActions>
      </Dialog>
    </Box>
  )
}

const Workspaces = () => {
  const dispatch = useDispatch()
  const loading = useSelector(selectIsLoadingWorkspaceList)
  const data = useSelector(selectWorkspaceData)
  const user = useSelector(selectCurrentUser)
  const [open, setOpen] = useState({ share: false, del: false, new: false })
  const [idDel, setIdDel] = useState<number>()
  const [newWorkspace, setNewWorkSpace] = useState<string>()
  const [error, setError] = useState('')
  const [initName, setInitName] = useState('')
  const [rowModesModel, setRowModesModel] = useState<GridRowModesModel>({})
  const [searchParams, setParams] = useSearchParams()

  const offset = searchParams.get('offset')
  const limit = searchParams.get('limit')

  const dataParams = useMemo(() => {
    return {
      offset: Number(offset) || 0,
      limit: Number(limit) || 50,
    }
    //eslint-disable-next-line
  }, [offset, limit])

  useEffect(() => {
    dispatch(getWorkspaceList(dataParams))
    //eslint-disable-next-line
  }, [dataParams])

  const handleOpenPopupShare = () => {
<<<<<<< HEAD
    setOpenShare(true)
=======
    setOpen({ ...open, share: true })
>>>>>>> bab6ee0b
  }

  const handleClosePopupShare = () => {
    setOpen({ ...open, share: false })
  }

  const handleOpenPopupDel = (id: number) => {
    setIdDel(id)
    setOpen({ ...open, del: true })
  }

  const handleOkDel = async () => {
    if (!idDel) return
    await dispatch(delWorkspace({ id: idDel, params: dataParams }))
    setOpen({ ...open, del: false })
  }

  const handleClosePopupDel = () => {
    setOpen({ ...open, del: false })
  }

  const handleOpenPopupNew = () => {
    setOpen({ ...open, new: true })
  }

  const handleClosePopupNew = () => {
    setOpen({ ...open, new: false })
    setError('')
  }

  const onEditName = (id: number) => {
    setRowModesModel((pre) => ({ ...pre, [id]: { mode: GridRowModes.Edit } }))
  }

  const handleOkNew = async () => {
    if (!newWorkspace) {
      setError('is not empty')
      return
    }
    await dispatch(postWorkspace({ name: newWorkspace }))
    await dispatch(getWorkspaceList(dataParams))
    setOpen({ ...open, new: false })
    setError('')
    setNewWorkSpace('')
  }

  const onProcessRowUpdateError = (newRow: any) => {
    return newRow
  }

  const handleFileUpload = async (event: ChangeEvent<HTMLInputElement>) => {
    dispatch(importWorkspace({}))
  }

  const pagi = useCallback(
    (page?: number) => {
      return `limit=${data.limit}&offset=${page ? page - 1 : data.offset}`
    },
    [data?.limit, data?.offset],
  )

  const handlePage = (e: ChangeEvent<unknown>, page: number) => {
    setParams(`&${pagi(page)}`)
  }

  const handleDownload = async (id: number) => {
    dispatch(exportWorkspace(id))
  }

  const handleRowModesModelChange = (newRowModesModel: GridRowModesModel) => {
    setRowModesModel(newRowModesModel)
  }

  const onRowEditStop: GridEventListener<'rowEditStop'> = (params, event) => {
    setInitName(params.row.name)
  }

  const onCellClick: GridEventListener<'cellClick'> | undefined = (event) => {
    if (event.field === 'name') return
    setRowModesModel((pre) => {
      const object: GridRowModesModel = {}
      Object.keys(pre).forEach(key => {
        object[key] = {
          mode: GridRowModes.View, ignoreModifications: true
        }
      })
      return object
    })
  }

  const processRowUpdate = async (newRow: GridRowModel) => {
    if (!newRow.name) {
      alert("Workspace Name cann't empty")
      return { ...newRow, name: initName }
    }
    if (newRow.name === initName) return newRow
    await dispatch(putWorkspace({ name: newRow.name, id: newRow.id }))
    await dispatch(getWorkspaceList(dataParams))
    return newRow
  }

  return (
    <WorkspacesWrapper>
      <WorkspacesTitle>Workspaces</WorkspacesTitle>
      <Box
        sx={{
          display: 'flex',
          justifyContent: 'flex-end',
          gap: 2,
          marginBottom: 2,
        }}
      >
        <label htmlFor="upload-image">
          <Button
            sx={{
              background: '#000000c4',
              '&:hover': {
                backgroundColor: '#000000fc',
              },
            }}
            variant="contained"
            component="span"
          >
            Import
          </Button>
          <input
            id="upload-image"
            hidden
            accept="*"
            type="file"
            onChange={handleFileUpload}
          />
        </label>
        <ButtonCustom onClick={handleOpenPopupNew}>New</ButtonCustom>
      </Box>
      <Box
        sx={{
          minHeight: 500,
          height: 'calc(100vh - 350px)',
        }}
      >
        <DataGridPro
          // todo enable when api complete
          // filterMode={'server'}
          // sortingMode={'server'}
          // onSortModelChange={handleSort}
          // onFilterModelChange={handleFilter as any}
          onCellClick={onCellClick}
          rows={data?.items}
          editMode="row"
          rowModesModel={rowModesModel}
          columns={
            columns(
              handleOpenPopupShare,
              handleOpenPopupDel,
              handleDownload,
              user,
              onEditName,
            ) as any
          }
          onRowModesModelChange={handleRowModesModelChange}
          isCellEditable={(params) => params.row.user?.id === user?.id}
          onProcessRowUpdateError={onProcessRowUpdateError}
          onRowEditStop={onRowEditStop}
          processRowUpdate={processRowUpdate as any}
          hideFooter={true}
        />
      </Box>
      <Pagination
        sx={{ marginTop: 2 }}
        count={data.total}
        page={data.offset + 1}
        onChange={handlePage}
      />
      <PopupShare open={open.share} handleClose={handleClosePopupShare} />
      <PopupDelete
        open={open.del}
        handleClose={handleClosePopupDel}
        handleOkDel={handleOkDel}
      />
      <PopupNew
        open={open.new}
        handleClose={handleClosePopupNew}
        setNewWorkSpace={setNewWorkSpace}
        value={newWorkspace}
        error={error}
        handleOkNew={handleOkNew}
      />
      {loading ? <Loading /> : null}
    </WorkspacesWrapper>
  )
}

const WorkspacesWrapper = styled(Box)(({ theme }) => ({
  margin: 'auto',
  width: '90vw',
  padding: theme.spacing(2),
  overflow: 'auto',
}))

const WorkspacesTitle = styled('h1')(({ theme }) => ({}))

const ButtonCustom = styled(Button)(({ theme }) => ({
  backgroundColor: '#000000c4',
  color: '#FFF',
  fontSize: 16,
  padding: theme.spacing(0.5, 1.25),
  textTransform: 'unset',
  '&:hover': {
    backgroundColor: '#000000fc',
  },
}))

const LinkCustom = styled(Link)(({ theme }) => ({
  backgroundColor: '#000000c4',
  color: '#FFF',
  fontSize: 16,
  padding: theme.spacing(0.5, 1.5),
  textTransform: 'unset',
  textDecoration: 'unset',
  borderRadius: 5,
  '&:hover': {
    backgroundColor: '#000000fc',
  },
}))

const DialogCustom = styled(Dialog)(({ theme }) => ({
  '& .MuiDialog-container': {
    '& .MuiPaper-root': {
      width: '70%',
      maxWidth: '890px',
    },
  },
}))

const ButtonIcon = styled('button')(({ theme }) => ({
  minWidth: '32px',
  minHeight: '32px',
  width: '32px',
  height: '32px',
  border: 'none',
  borderRadius: '50%',
  display: 'flex',
  alignItems: 'center',
  justifyContent: 'center',
  cursor: 'pointer',
  background: 'transparent',
  '&:hover': {
    background: 'rgb(239 239 239)',
  },
}))

export default Workspaces<|MERGE_RESOLUTION|>--- conflicted
+++ resolved
@@ -1,12 +1,5 @@
 import { useSelector, useDispatch } from 'react-redux'
 import {
-<<<<<<< HEAD
-  DataGrid,
-  GridRenderCellParams,
-  GridRowParams,
-} from '@mui/x-data-grid'
-import { Link } from 'react-router-dom'
-=======
   Box,
   styled,
   Button,
@@ -27,7 +20,6 @@
 } from '@mui/x-data-grid-pro'
 import { Link, useSearchParams } from 'react-router-dom'
 import { selectCurrentUser } from 'store/slice/User/UserSelector'
->>>>>>> bab6ee0b
 import Loading from '../../components/common/Loading'
 import {
   selectIsLoadingWorkspaceList,
@@ -387,11 +379,7 @@
   }, [dataParams])
 
   const handleOpenPopupShare = () => {
-<<<<<<< HEAD
-    setOpenShare(true)
-=======
     setOpen({ ...open, share: true })
->>>>>>> bab6ee0b
   }
 
   const handleClosePopupShare = () => {
