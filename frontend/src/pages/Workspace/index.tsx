--- conflicted
+++ resolved
@@ -23,7 +23,6 @@
 import {
   selectIsLoadingWorkspaceList,
   selectWorkspaceData,
-  selectWorkspaceListUserShare,
 } from 'store/slice/Workspace/WorkspaceSelector'
 import { ChangeEvent, useCallback, useEffect, useMemo, useState } from 'react'
 import {
@@ -37,16 +36,12 @@
 } from 'store/slice/Workspace/WorkspacesActions'
 import PopupShare from 'components/PopupShare'
 import moment from 'moment'
-<<<<<<< HEAD
-import { UserDTO } from "../../api/users/UsersApiDTO";
-=======
 import SystemUpdateAltIcon from '@mui/icons-material/SystemUpdateAlt';
 import GroupsIcon from '@mui/icons-material/Groups';
 import EditIcon from '@mui/icons-material/Edit';
 import { selectCurrentUser } from 'store/slice/User/UserSelector'
 import { UserDTO } from 'api/users/UsersApiDTO'
 import { isMe } from 'utils/checkRole'
->>>>>>> fc3b507c
 
 type PopupType = {
   open: boolean
