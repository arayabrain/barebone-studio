--- conflicted
+++ resolved
@@ -55,10 +55,6 @@
     setErrors({ ...errors, [name]: !value ? 'This field is required' : '' })
   }
 
-  const onClickResetPass = () => {
-    navigate('/reset-password')
-  }
-
   return (
     <LoginWrapper>
       <LoginContent>
@@ -95,11 +91,7 @@
           </Box>
           <Description>
             Forgot your password?
-<<<<<<< HEAD
-            <LinkWrappperText onClick={onClickResetPass}>Reset password</LinkWrappperText>
-=======
-            <LinkWrappper to="/reset-password">Reset password</LinkWrappper>
->>>>>>> d21ef6d8
+            <LinkWrappper to="/reset-password" >Reset password</LinkWrappper>
           </Description>
           <Stack
             flexDirection="row"
