import { Box, Stack, styled, Typography } from '@mui/material'
import { getMe, login } from 'api/auth'
import { useUser } from 'providers'
import { ChangeEvent, FormEvent, useState } from 'react'
import { Link, useNavigate } from 'react-router-dom'
<<<<<<< HEAD
import { saveExToken, saveToken } from 'utils/auth'
import Loading from 'components/common/Loading'
=======
import { saveExToken, saveRefreshToken, saveToken } from 'utils/auth'
import Loading from '../../components/common/Loading'
>>>>>>> 89b5cd42

const Login = () => {
  const { setUser } = useUser()
  const navigate = useNavigate()

  const [isLoading, setIsLoading] = useState(false)
  const [errors, setErrors] = useState<{ [key: string]: string }>({
    email: '',
    password: '',
  })
  const [values, setValues] = useState<{ email: string; password: string }>({
    email: '',
    password: '',
  })

  const onSubmit = async (event: FormEvent<HTMLFormElement>) => {
    event.preventDefault()
    const errorCheck = validateSubmit()
    if (errorCheck) return
    setIsLoading(true)
    try {
      const { access_token, ex_token, refresh_token } = await login(values)
      saveToken(access_token)
      saveRefreshToken(refresh_token)
      saveExToken(ex_token)
      getUser()
    } catch (e) {
      setErrors({ email: 'Email or password is wrong', password: '' })
    } finally {
      setIsLoading(false)
    }
  }

  const getUser = async () => {
    const data = await getMe()
    setUser(data)
    navigate('/')
  }
  const validateSubmit = () => {
    let errors = { email: '', password: '' }
    if (!values.email) {
      errors.email = 'This field is required'
    }
    if (!values.password) {
      errors.password = 'This field is required'
    }
    setErrors(errors)
    return errors.password || errors.email
  }

  const onChangeValue = (event: ChangeEvent<HTMLInputElement>) => {
    const { name, value } = event.target
    setValues({ ...values, [name]: value })
    setErrors({ ...errors, [name]: !value ? 'This field is required' : '' })
  }

  return (
    <LoginWrapper>
      <LoginContent>
        <Title data-testid="title">Sign in to your account</Title>
        <FormSignUp autoComplete="off" onSubmit={onSubmit}>
          <Box sx={{ position: 'relative' }}>
            <LabelField>
              Email<LableRequired>*</LableRequired>
            </LabelField>
            <Input
              data-testid="email"
              autoComplete="off"
              error={!!errors.email}
              name="email"
              onChange={onChangeValue}
              value={values.email}
              placeholder="Enter your email"
            />
            <TextError data-testid="error-email">{errors.email}</TextError>
          </Box>
          <Box sx={{ position: 'relative' }}>
            <LabelField>
              Password<LableRequired>*</LableRequired>
            </LabelField>
            <Input
              data-testid="password"
              autoComplete="off"
              error={!!errors.password}
              onChange={onChangeValue}
              name="password"
              type="password"
              value={values.password}
              placeholder="Enter your password"
            />
            <TextError data-testid="error-password">
              {errors.password}
            </TextError>
          </Box>
          <Description>
            Forgot your password?
            <LinkWrappper to="/reset-password">Reset password</LinkWrappper>
          </Description>
          <Stack
            flexDirection="row"
            gap={2}
            mt={3}
            alignItems="center"
            justifyContent="flex-end"
          >
            <ButtonLogin data-testid="button-submit" type="submit">
              SIGN IN
            </ButtonLogin>
          </Stack>
        </FormSignUp>
      </LoginContent>
      {isLoading && <Loading />}
    </LoginWrapper>
  )
}

const LoginWrapper = styled(Box)({
  width: '100%',
  height: '100%',
  display: 'flex',
  alignItems: 'center',
  justifyContent: 'center',
})

const LoginContent = styled(Box)({
  padding: 30,
  boxShadow: '2px 1px 3px 1px rgba(0,0,0,0.1)',
  borderRadius: 4,
})

const Title = styled(Typography)({
  fontSize: 15,
  fontWeight: 600,
  marginBottom: 24,
})

const FormSignUp = styled('form')({})

const LabelField = styled(Typography)({
  fontSize: 14,
})

const LableRequired = styled('span')({
  color: 'red',
  fontSize: 14,
  marginLeft: 2,
})

const Input = styled('input', {
  shouldForwardProp: (props) => props !== 'error',
})<{ error: boolean }>(({ error }) => {
  return {
    width: 250,
    height: 24,
    borderRadius: 4,
    border: '1px solid',
    borderColor: error ? 'red' : '#d9d9d9',
    padding: '5px 10px',
    marginBottom: 22,
    transition: 'all 0.3s',
    outline: 'none',
    ':focus, :hover': {
      borderColor: '#1677ff',
    },
  }
})

const Description = styled(Typography)(({ theme }) => ({
  fontSize: 12,
  color: 'rgba(0, 0, 0, 0.65)',
  marginTop: theme.spacing(1),
}))

const LinkWrappper = styled(Link)({
  marginLeft: 6,
  color: '#1892d1',
})

const ButtonLogin = styled('button')({
  backgroundColor: '#283237',
  color: '#ffffff',
  borderRadius: 4,
  border: 'none',
  outline: 'none',
  padding: '10px 20px',
  cursor: 'pointer',
})

const TextError = styled(Typography)({
  fontSize: 12,
  color: 'red',
  position: 'absolute',
  bottom: 4,
})

export default Login<|MERGE_RESOLUTION|>--- conflicted
+++ resolved
@@ -3,13 +3,8 @@
 import { useUser } from 'providers'
 import { ChangeEvent, FormEvent, useState } from 'react'
 import { Link, useNavigate } from 'react-router-dom'
-<<<<<<< HEAD
-import { saveExToken, saveToken } from 'utils/auth'
-import Loading from 'components/common/Loading'
-=======
 import { saveExToken, saveRefreshToken, saveToken } from 'utils/auth'
 import Loading from '../../components/common/Loading'
->>>>>>> 89b5cd42
 
 const Login = () => {
   const { setUser } = useUser()
