--- conflicted
+++ resolved
@@ -217,11 +217,7 @@
 ): Column[] => [
   { title: 'Lab', name: 'lab_name', filter: true, width: 100 },
   { title: 'User', name: 'user_name', filter: true },
-<<<<<<< HEAD
   { title: 'Date', name: 'recording_time', filter: true, width: 110 },
-=======
-  { title: 'Date', name: 'recording_time', filter: true, width: 60 },
->>>>>>> b57bb784
   {
     title: 'Subject',
     name: type === 'tree' ? 'subject' : 'subject_label',
