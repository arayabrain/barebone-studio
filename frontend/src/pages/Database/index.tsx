--- conflicted
+++ resolved
@@ -217,11 +217,7 @@
 ): Column[] => [
   { title: 'Lab', name: 'lab_name', filter: true, width: 100 },
   { title: 'User', name: 'user_name', filter: true },
-<<<<<<< HEAD
   { title: 'Date', name: 'recording_time', filter: true, width: 110 },
-=======
-  { title: 'Date', name: 'recording_time', filter: true, width: 60 },
->>>>>>> c7dc52c0
   {
     title: 'Subject',
     name: type === 'tree' ? 'subject' : 'subject_label',
@@ -245,11 +241,7 @@
     name:
       type === 'tree' ? 'image_attributes.image_type' : 'image_attributes.type',
     filter: true,
-<<<<<<< HEAD
     width: 70,
-=======
-    width: 100,
->>>>>>> c7dc52c0
   },
   {
     title: 'Protocol',
