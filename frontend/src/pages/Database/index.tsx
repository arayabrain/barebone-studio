import { Box, Button, IconButton, styled, TextField } from '@mui/material'
import {ChangeEvent, useCallback, useEffect, useMemo, useState} from 'react'
import DatabaseTableComponent, { Column } from 'components/DatabaseTable'
import EditIcon from '@mui/icons-material/Edit'
import DeleteIcon from '@mui/icons-material/Delete'
import CloseIcon from '@mui/icons-material/Close'
import ImageView from 'components/ImageView'
import ModalDeleteAccount from 'components/ModalDeleteAccount'
import {
  onFilterValue,
  onGet,
  onRowClick,
  onSort,
  OrderKey,
} from 'utils/database'
import { User, useUser } from 'providers'
import { isReseacher } from 'utils/auth'
import { getDataBaseList, getDataBaseTree } from 'api/rawdb'
import { DATABASE_URL_HOST } from 'const/API'
import Loading from 'components/common/Loading'
import { useSearchParams } from 'react-router-dom'

type PopupSearchProps = {
  onClose?: () => any
  onFilter?: (values: { [key: string]: string }) => any
  defaultValue?: { [key: string]: string }
}

export const PopupSearch = ({
  onClose,
  defaultValue = {},
  onFilter,
}: PopupSearchProps) => {
  const [values, setValues] = useState(defaultValue)

  const handleFilter = () => {
    onFilter?.(values)
    onClose?.()
  }

  const onChange = (
    event: ChangeEvent<HTMLTextAreaElement | HTMLInputElement>,
  ) => {
    setValues({ ...values, [event.target.name]: event.target.value })
  }

  return (
    <Popup>
      <PopupInner>
        <HeaderTitle>
          <span>Filter</span>
          <ButtonControl onClick={onClose}>
            <CloseIcon />
          </ButtonControl>
        </HeaderTitle>
        <InputSearch
          onChange={onChange}
          name={'session_label'}
          label="Session"
          variant="outlined"
          value={values.session_label}
        />
        <InputSearch
          onChange={onChange}
          name={'datatypes_label'}
          label="Datatype"
          variant="outlined"
          value={values.datatypes_label}
        />
        <InputSearch
          onChange={onChange}
          name={'type'}
          label="Type"
          variant="outlined"
          value={values.type}
        />
        <InputSearch
          onChange={onChange}
          name={'protocol'}
          label="Protocol"
          variant="outlined"
          value={values.protocol}
        />
        <Button variant="contained" onClick={handleFilter}>
          Filter
        </Button>
      </PopupInner>
    </Popup>
  )
}

export type ObjectType = {
  [key: string]: ObjectType | string | number | number[]
}

export type Image = {
  id: number
  parent_id: number
  session_id: number
  label: string
  image: {
    id: number
    parent_id: number
    image_url: string
    image_attributes: ObjectType
  }
}

export type Viewer = {
  open: boolean
  url: string
  jsonData?: ObjectType
  id?: number | string
  session_id?: number
  parent_id?: string
  image?: ImagesDatabase | RecordList
}

export type ImagesDatabase = {
  id: number
  parent_id: string
  image_url: string
  datatype_label?: string
  type?: string
  image_attributes: ObjectType
  session_id?: number
  record_index?: number
  subject_index?: number
  session_index?: number
  datatype_index?: number
  image_index?: number
}

export type DatatypesDatabase = {
  id: string
  parent_id: string
  label: string
  images: ImagesDatabase[]
}

export type SessionsDatabase = {
  id: string
  parent_id: string
  session_index?: number
  label: string
  datatypes: DatatypesDatabase[]
  subject_index?: number
}

export type SubjectDatabase = {
  id: string
  parent_id: string
  label: string
  sessions: SessionsDatabase[]
  subject_index?: number
}

export type RecordDatabase = {
  id: number
  lab_name: string
  user_name: string
  recording_time: string
  created_time: string
  updated_time: string
  subjects: SubjectDatabase[]
}

export type DatabaseData = {
  pagenation: {
    page: number
    limit: number
    total: number
    total_pages: number
  }
  records: RecordDatabase[]
}

export type RecordList = {
  id: number
  lab_name: string
  user_name: string
  recording_time: string
  subject_label: string
  session_label: string
  datatypes_label: string
  image_id: number
  image_url: string
  image_attributes: {
    size: number[]
    type: string
    protocol: string
    voxel_size: number[]
  }
  created_time: string
  updated_time: string
}

export type DatabaseListData = {
  pagenation: {
    page: number
    limit: number
    total: number
    total_pages: number
  }
  records: RecordList[]
}

export const defaultDatabase: DatabaseData = {
  pagenation: {
    page: 0,
    limit: 0,
    total: 0,
    total_pages: 0,
  },
  records: [],
}

export const columns = (
  rowClick: Function,
  setOpenDelete: Function,
  type: 'tree' | 'list' = 'tree',
  user?: User,
): Column[] => [
  { title: 'Lab', name: 'lab_name', filter: true, width: 100 },
  { title: 'User', name: 'user_name', filter: true },
  { title: 'Date', name: 'recording_time', filter: true, width: 110 },
  {
    title: 'Subject',
    name: type === 'tree' ? 'subject' : 'subject_label',
    filter: true,
  },
  {
    title: 'Session',
    name: type === 'tree' ? 'session' : 'session_label',
    child: 'label',
    filter: true,
    width: 100,
  },
  {
    title: 'Datatype',
    name: type === 'tree' ? 'datatype' : 'datatypes_label',
    filter: true,
    width: 100,
  },
  {
    title: 'Image ID',
    name: 'id',
    width: 100,
    render: (record) => {
      if (!(record as ImagesDatabase).image_attributes) return
      return (
        <div style={{ textAlign: 'center' }}>
          {(record as ImagesDatabase).id}
        </div>
      )
    },
  },
  {
    title: 'Type',
    name: 'image_attributes.image_type',
    filter: true,
    width: 70,
  },
  {
    title: 'Protocol',
    name: 'image_attributes.protocol',
    filter: true,
  },
  {
    title: 'Size',
    name: 'image_attributes.scale',
    filter: true,
    render: (_, v) => JSON.stringify(v),
  },
  {
    title: 'Voxel size',
    name: 'image_attributes.voxel',
    filter: true,
    width: 130,
    render: (_, v) => JSON.stringify(v),
  },
  {
    title: '',
    name: 'action',
    render: (data) => {
      if (isReseacher(user?.role)) return null
      return (
        <BoxButton>
          <ButtonControl
            aria-label="Example"
            onClick={(event) => {
              event.preventDefault()
              event.stopPropagation()
              rowClick?.(data)
            }}
          >
            <EditIcon fontSize="small" color={'inherit'} />
          </ButtonControl>
          <ButtonControl
            aria-label="Example"
            onClick={(event) => {
              event.preventDefault()
              event.stopPropagation()
              setOpenDelete?.(true)
            }}
          >
            <DeleteIcon fontSize="small" sx={{ color: 'red' }} />
          </ButtonControl>
        </BoxButton>
      )
    },
  },
]

const Database = () => {
  const [openPopup, setOpenPopup] = useState(false)
  const [viewer, setViewer] = useState<Viewer>({ open: false, url: '', id: '' })
  const [databases, setDatabases] = useState<DatabaseData | DatabaseListData>()
  const [openDelete, setOpenDelete] = useState(false)
  const [{ orderBy, type, columnSort }, setOrderByAndTypeAndSort] = useState<{
    orderBy: 'ASC' | 'DESC' | ''
    type: 'tree' | 'list'
    columnSort: string
  }>({ orderBy: '', type: 'tree', columnSort: '' })

  // const [columnSort, setColumnSort] = useState<string>('')
  const [initDatabases, setInitDatabases] =
    useState<DatabaseData>(defaultDatabase)
  const [disabled, setDisabled] = useState({ left: false, right: false })
  const [isLoading, setIsLoading] = useState(false)
  const { user } = useUser()
  const [searchParams, setParams] = useSearchParams()
<<<<<<< HEAD
=======
  const onCloseImageView = () => {
    setViewer({ open: false, url: '', id: '' })
  }
>>>>>>> 65d58cda

  const queryFilter: {[key: string]: string } = useMemo(() => {
    return {
      session_label: searchParams.get('session_label') || '',
      datatypes_label: searchParams.get('datatypes_label') || '',
      type: searchParams.get('type') || '',
      protocol: searchParams.get('protocol') || '',
    }
  }, [searchParams])

  const onCloseImageView = () => {
    setViewer({ open: false, url: '' })
  }

  const fetchData = useCallback(async () => {
    setIsLoading(true)
    let data
    try {
      let api = getDataBaseList;
      if(type === 'tree') {
        api = getDataBaseTree
      }
      data = await api()
      const records = onFilterValue(queryFilter, data, type)
      setDatabases({...data, records})
      setInitDatabases(data)
    } finally {
      setIsLoading(false)
    }
    //eslint-disable-next-line
  }, [type])

  useEffect(() => {
    fetchData()
  }, [fetchData])

  const rowClick = async (row: ImagesDatabase | RecordList) => {
    if (!databases) return
    const { view, checkNext, checkPre } = await onRowClick(databases, row, type)
    setViewer(view)
    setDisabled({
      left: type === 'list' || !checkPre,
      right: type === 'list' || !checkNext,
    })
  }

  const handleCloseDelete = () => {
    setOpenDelete(false)
  }

  const onDelete = () => {
    setOpenDelete(false)
  }

  const handleSort = (orderKey: string, orderByValue: 'DESC' | 'ASC' | '') => {
    if (!initDatabases) return
    const records = onFilterValue(queryFilter, initDatabases, type)
    const data = onSort(
        JSON.parse(JSON.stringify(records)),
        orderByValue,
        orderKey as OrderKey,
        type,
    )
    setDatabases({ ...initDatabases, records: data as RecordDatabase[] })
    setOrderByAndTypeAndSort((pre) => ({
      ...pre,
      orderBy: orderByValue,
      columnSort: orderKey,
    }))
  }

  const onNext = async () => {
    if (!viewer.image) return
    const imageNext = onGet(databases as any, viewer.image, false, type)
    if (imageNext) await rowClick(imageNext)
  }

  const onPrevious = async () => {
    if (!viewer.image || !databases) return
    const imagePre = onGet(databases, viewer.image, true, type)
    if (imagePre) await rowClick(imagePre)
  }

  const onFilter = (value: { [key: string]: string }) => {
    if (!databases) return
    if (!Object.keys(value).length) return
    const records = onFilterValue(value, initDatabases, type)
    const data = onSort(
        JSON.parse(JSON.stringify(records)),
        orderBy,
        columnSort as OrderKey,
        type,
    )
    setDatabases({...databases, records: data as RecordDatabase[]})
    const newParams = Object.keys(value)
      .map((key) => value[key] && `${key}=${value[key]}`)
      .join('&')
    setParams(newParams)
  }

  const setType = (type: 'tree' | 'list') => {
    setOrderByAndTypeAndSort({ type, orderBy: '', columnSort: '' })
  }

  const handleClear = () => {
    setParams('')
    const data = onSort(
        JSON.parse(JSON.stringify(initDatabases.records)),
        orderBy,
        columnSort as OrderKey,
        type,
    )
    setDatabases({...initDatabases, records: data as RecordDatabase[]})
  }

  return (
    <DatabaseWrapper>
      <ModalDeleteAccount
        titleSubmit="Delete Image"
        description={`Are you sure delete?\n`}
        onClose={handleCloseDelete}
        open={openDelete}
        onSubmit={onDelete}
      />
      <ProjectsTitle>
        <span>Database</span>
        <Box sx={{display: 'flex', gap: 5}}>
          {
            Object.keys(queryFilter).some((key) => !!queryFilter[key]) &&
              <Button variant="contained" onClick={handleClear}>
                  Clear Filter
              </Button>
          }
          <ButtonFilter
            onClick={() => setOpenPopup(true)}
            style={{ margin: '0 26px 0 0' }}
          >
            Filter
          </ButtonFilter>
       </Box>
      </ProjectsTitle>
      <BoxSelectTypeView>
        <Box
            onClick={() => {
              if(type === 'tree') return
              setType('tree')
              setParams('')
            }}
          style={{
            marginRight: 4,
            fontWeight: type === 'tree' ? 700 : 500,
            cursor: 'pointer',
            color: type === 'tree' ? '' : '#4687f4',
          }}
        >
          Tree
        </Box>
        /
        <Box
          onClick={() => {
            if(type === 'list') return
            setType('list')
            setParams('')
    }}
          style={{
            marginLeft: 4,
            fontWeight: type === 'list' ? 700 : 500,
            cursor: 'pointer',
            color: type === 'list' ? '' : '#4687f4',
          }}
        >
          List
        </Box>
      </BoxSelectTypeView>
      {openPopup && (
        <PopupSearch
          onClose={() => setOpenPopup(false)}
          defaultValue={queryFilter}
          onFilter={onFilter}
        />
      )}
      <DatabaseTableComponent
        addProject={false}
        defaultExpand
        onSort={handleSort}
        rowClick={rowClick}
        orderKey={columnSort}
        orderBy={orderBy}
        data={databases && databases.records}
        columns={columns(rowClick, setOpenDelete, type, user)}
      />
      {viewer.url && viewer.open && (
        <ImageView
          disabled={disabled}
          url={`${DATABASE_URL_HOST}${viewer.url}`}
          open={viewer.open}
          jsonData={viewer.jsonData}
          onClose={onCloseImageView}
          onNext={onNext}
          onPrevious={onPrevious}
          id={Number(viewer.id)}
        />
      )}
      {isLoading && <Loading />}
    </DatabaseWrapper>
  )
}

const DatabaseWrapper = styled(Box)(({ theme }) => ({
  width: '100%',
  padding: theme.spacing(2),
  overflow: 'auto',
}))

const HeaderTitle = styled('h1')(() => ({
  width: '100%',
  display: 'flex',
  justifyContent: 'space-between',
}))

const Popup = styled(Box)(() => ({
  position: 'fixed',
  top: 0,
  left: 0,
  width: '100%',
  height: '100vh',
  display: 'flex',
  justifyContent: 'center',
  alignItems: 'center',
  backgroundColor: '#cccccc80',
  zIndex: 9999,
}))

const PopupInner = styled(Box)(({ theme }) => ({
  padding: theme.spacing(2, 3),
  backgroundColor: '#fff',
  borderRadius: theme.spacing(1),
  display: 'flex',
  flexDirection: 'column',
  gap: theme.spacing(2),
}))

const InputSearch = styled(TextField)(() => ({
  minWidth: 250,
}))

const BoxButton = styled(Box)(({ theme }) => ({
  display: 'flex',
  justifyContent: 'flex-end',
  gap: theme.spacing(1),
}))

const ButtonFilter = styled(Button)(({ theme }) => ({
  margin: theme.spacing(2, 0),
  minWidth: 80,
  paddingLeft: theme.spacing(2),
  paddingRight: theme.spacing(2),
  backgroundColor: '#283237 !important',
  color: '#ffffff',
}))

const ButtonControl = styled(IconButton)(({ theme }) => ({
  padding: theme.spacing(0, 1),
  width: 30,
  height: 30,
  display: 'flex',
  alignItems: 'center',
  justifyContent: 'center',
}))

const ProjectsTitle = styled('h1')(() => ({
  width: '100%',
  display: 'flex',
  justifyContent: 'space-between',
}))

const BoxSelectTypeView = styled(Box)({
  display: 'flex',
  alignItems: 'center',
  marginBottom: 16,
})

export default Database<|MERGE_RESOLUTION|>--- conflicted
+++ resolved
@@ -1,5 +1,5 @@
 import { Box, Button, IconButton, styled, TextField } from '@mui/material'
-import {ChangeEvent, useCallback, useEffect, useMemo, useState} from 'react'
+import { ChangeEvent, useCallback, useEffect, useMemo, useState } from 'react'
 import DatabaseTableComponent, { Column } from 'components/DatabaseTable'
 import EditIcon from '@mui/icons-material/Edit'
 import DeleteIcon from '@mui/icons-material/Delete'
@@ -330,12 +330,9 @@
   const [isLoading, setIsLoading] = useState(false)
   const { user } = useUser()
   const [searchParams, setParams] = useSearchParams()
-<<<<<<< HEAD
-=======
   const onCloseImageView = () => {
     setViewer({ open: false, url: '', id: '' })
   }
->>>>>>> 65d58cda
 
   const queryFilter: {[key: string]: string } = useMemo(() => {
     return {
@@ -345,10 +342,6 @@
       protocol: searchParams.get('protocol') || '',
     }
   }, [searchParams])
-
-  const onCloseImageView = () => {
-    setViewer({ open: false, url: '' })
-  }
 
   const fetchData = useCallback(async () => {
     setIsLoading(true)
