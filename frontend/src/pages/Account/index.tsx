--- conflicted
+++ resolved
@@ -3,32 +3,18 @@
 import Loading from "components/common/Loading"
 import ChangePasswordModal from 'components/Account/ChangePasswordModal'
 import DeleteConfirmModal from 'components/common/DeleteConfirmModal'
-<<<<<<< HEAD
 import { ChangeEvent, useEffect, useRef, useState } from 'react'
 import { useNavigate } from "react-router-dom";
-import { updateMePasswordApi } from 'api/users/UsersMe'
-import { deleteMe, updateMe } from 'store/slice/User/UserActions'
+import { deleteMe, updateMe, updateMePassword} from 'store/slice/User/UserActions'
 import { selectCurrentUser, selectLoading } from 'store/slice/User/UserSelector'
 import { ROLE } from "../../@types";
 const Account = () => {
   const user = useSelector(selectCurrentUser)
-=======
-import { useState } from 'react'
-// import { useNavigate } from "react-router-dom";
-import {
-  // deleteMe
-  updateMePassword } from 'store/slice/User/UserActions'
-import {isAdmin, selectCurrentUser, selectLoading} from 'store/slice/User/UserSelector'
-const Account = () => {
-  const user = useSelector(selectCurrentUser)
-  const admin = useSelector(isAdmin)
->>>>>>> 12cf8527
   const loading = useSelector(selectLoading)
   const dispatch = useDispatch()
-  // const navigate = useNavigate()
+  const navigate = useNavigate()
   const [isDeleteConfirmModalOpen, setIsDeleteConfirmModalOpen] = useState(false)
   const [isChangePwModalOpen, setIsChangePwModalOpen] = useState(false)
-<<<<<<< HEAD
   const [isEditName, setIsEditName] = useState(false)
   const [isName, setIsName] = useState<string>()
 
@@ -39,8 +25,6 @@
     setIsName(user.name)
     //eslint-disable-next-line
   }, [])
-=======
->>>>>>> 12cf8527
 
   const handleCloseDeleteComfirmModal = () => {
     setIsDeleteConfirmModalOpen(false)
@@ -51,7 +35,6 @@
   }
 
   const onConfirmDelete = async () => {
-<<<<<<< HEAD
     if(!user) return
     const data = await dispatch(deleteMe())
     if((data as any).error) {
@@ -60,9 +43,6 @@
     else {
       navigate('/login')
     }
-=======
-    //todo call api delete me
->>>>>>> 12cf8527
     handleCloseDeleteComfirmModal()
   }
 
@@ -75,23 +55,13 @@
   }
 
   const onConfirmChangePw = async (oldPass: string, newPass: string) => {
-<<<<<<< HEAD
-    try {
-      await updateMePasswordApi({old_password: oldPass, new_password: newPass})
-      alert('Your password has been successfully changed.')
-      handleCloseChangePw()
-    }
-    catch {
-=======
     const data = await dispatch(updateMePassword({old_password: oldPass, new_password: newPass}))
-    if((data as any).error) {
->>>>>>> 12cf8527
+    if ((data as any).error) {
       alert('Failed to Change Password!')
       return
     }
-<<<<<<< HEAD
-    finally {
-    }
+    alert('Your password has been successfully changed.')
+    handleCloseChangePw()
   }
 
   const onEditName = (e: ChangeEvent<HTMLInputElement>) => {
@@ -150,10 +120,6 @@
       if(ref.current) ref.current?.querySelector('input')?.blur?.()
       return
     }
-=======
-    alert('Your password has been successfully changed.')
-    handleCloseChangePw()
->>>>>>> 12cf8527
   }
 
   return (
@@ -214,11 +180,7 @@
         <ButtonSubmit onClick={onDeleteAccountClick}>Delete Account</ButtonSubmit>
       </BoxFlex>
       {
-<<<<<<< HEAD
-        loading && <Loading />
-=======
         loading ? <Loading /> : null
->>>>>>> 12cf8527
       }
     </AccountWrapper>
   )
