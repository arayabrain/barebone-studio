import { useSelector, useDispatch } from 'react-redux'
import {
  Box,
  Button,
  IconButton,
  Input,
  styled,
  Typography,
} from '@mui/material'
import Loading from 'components/common/Loading'
import ChangePasswordModal from 'components/Account/ChangePasswordModal'
import DeleteConfirmModal from 'components/common/DeleteConfirmModal'
<<<<<<< HEAD
import { useState } from 'react'
import { useNavigate } from "react-router-dom";
import { updateMePasswordApi } from 'api/users/UsersMe'
import { deleteMe } from 'store/slice/User/UserActions'
import { selectCurrentUser } from 'store/slice/User/UserSelector'
import { AppDispatch } from "../../store/store";
const Account = () => {
  const user = useSelector(selectCurrentUser)
  const dispatch = useDispatch<AppDispatch>()
=======
import { ChangeEvent, useEffect, useRef, useState } from 'react'
import { useNavigate } from 'react-router-dom'
import {
  deleteMe,
  updateMe,
  updateMePassword,
} from 'store/slice/User/UserActions'
import { selectCurrentUser, selectLoading } from 'store/slice/User/UserSelector'
import { ROLE } from '../../@types'
import { useSnackbar, VariantType } from 'notistack'
import Edit from '@mui/icons-material/Edit'
const Account = () => {
  const user = useSelector(selectCurrentUser)
  const loading = useSelector(selectLoading)
  const dispatch = useDispatch()
>>>>>>> 6f4ef76c
  const navigate = useNavigate()
  const [isDeleteConfirmModalOpen, setIsDeleteConfirmModalOpen] =
    useState(false)
  const [isChangePwModalOpen, setIsChangePwModalOpen] = useState(false)
  const [isEditName, setIsEditName] = useState(false)
  const [isName, setIsName] = useState<string>()

  const ref = useRef<HTMLInputElement>(null)

  const { enqueueSnackbar } = useSnackbar()

  const handleClickVariant = (variant: VariantType, mess: string) => {
    enqueueSnackbar(mess, { variant })
  }

  useEffect(() => {
    if (!user) return
    setIsName(user.name)
    //eslint-disable-next-line
  }, [])

  const handleCloseDeleteComfirmModal = () => {
    setIsDeleteConfirmModalOpen(false)
  }

  const onDeleteAccountClick = () => {
    setIsDeleteConfirmModalOpen(true)
  }

  const onConfirmDelete = async () => {
    if (!user) return
    const data = await dispatch(deleteMe())
    if ((data as any).error) {
      handleClickVariant('error', 'Account deleted failed!')
    } else {
      navigate('/login')
    }
    handleCloseDeleteComfirmModal()
  }

  const handleCloseChangePw = () => {
    setIsChangePwModalOpen(false)
  }

  const onChangePwClick = () => {
    setIsChangePwModalOpen(true)
  }

  const onConfirmChangePw = async (oldPass: string, newPass: string) => {
    const data = await dispatch(
      updateMePassword({ old_password: oldPass, new_password: newPass }),
    )
    if ((data as any).error) {
      handleClickVariant('error', 'Failed to Change Password!')
    } else {
      handleClickVariant(
        'success',
        'Your password has been successfully changed!',
      )
    }
    handleCloseChangePw()
  }

  const onEditName = (e: ChangeEvent<HTMLInputElement>) => {
    setIsName(e.target.value)
  }

  const onSubmit = async (e: any) => {
    if (!user || !user.name || !user.email) return
    if (isName === user.name) {
      setIsEditName(false)
      return
    }
    if (!e.target.value) {
      handleClickVariant('error', "Full name cann't empty!")
      setIsName(user?.name)
    } else {
      const data = await dispatch(
        updateMe({
          name: e.target.value,
          email: user.email,
        }),
      )
      if ((data as any).error) {
        handleClickVariant('error', 'Full name edited failed!')
      } else {
        handleClickVariant('success', 'Full name edited successfully!')
      }
    }
    setIsEditName(false)
  }

  const getRole = (role?: number) => {
    if (!role) return
    let newRole = ''
    switch (role) {
      case ROLE.ADMIN:
        newRole = 'Admin'
        break
      case ROLE.OPERATOR:
        newRole = 'Operator'
        break
    }
    return newRole
  }

  const handleName = (event: any) => {
    if (event.key === 'Escape') {
      setIsName(user?.name)
      setIsEditName(false)
      return
    }
    if (event.key === 'Enter') {
      if (ref.current) ref.current?.querySelector('input')?.blur?.()
      return
    }
  }

  return (
    <AccountWrapper>
      <DeleteConfirmModal
        titleSubmit="Delete My Account"
        onClose={handleCloseDeleteComfirmModal}
        open={isDeleteConfirmModalOpen}
        onSubmit={onConfirmDelete}
        description="Delete account will erase all of your data."
      />
      <ChangePasswordModal
        onSubmit={onConfirmChangePw}
        open={isChangePwModalOpen}
        onClose={handleCloseChangePw}
      />
      <Title>Account Profile</Title>
      <BoxFlex>
        <TitleData>Organization</TitleData>
        <BoxData>{user?.organization?.name}</BoxData>
      </BoxFlex>
      <BoxFlex>
        <TitleData>Name</TitleData>
        {isEditName ? (
          <Input
            sx={{ width: 400 }}
            autoFocus
            onBlur={onSubmit}
            placeholder="Name"
            value={isName}
            onChange={onEditName}
            onKeyDown={handleName}
            ref={ref}
          />
        ) : (
          <>
            <Box>{isName ? isName : user?.name}</Box>
            <IconButton sx={{ ml: 1 }} onClick={() => setIsEditName(true)}>
              <Edit />
            </IconButton>
          </>
        )}
      </BoxFlex>
      <BoxFlex>
        <TitleData>Email</TitleData>
        <BoxData>{user?.email}</BoxData>
      </BoxFlex>
      <BoxFlex>
        <TitleData>Role</TitleData>
        <BoxData>{getRole(user?.role_id)}</BoxData>
      </BoxFlex>
      <BoxFlex sx={{ justifyContent: 'space-between', mt: 10, maxWidth: 600 }}>
        <Button variant="contained" color="primary" onClick={onChangePwClick}>
          Change Password
        </Button>
        <Button
          variant="contained"
          color="error"
          onClick={onDeleteAccountClick}
        >
          Delete Account
        </Button>
      </BoxFlex>
      {loading ? <Loading /> : null}
    </AccountWrapper>
  )
}

const AccountWrapper = styled(Box)({
  padding: '0 20px',
})

const BoxFlex = styled(Box)({
  display: 'flex',
  margin: '20px 0 10px 0',
  alignItems: 'center',
  maxWidth: 1000,
})

const Title = styled('h2')({
  marginBottom: 40,
})

const BoxData = styled(Typography)({
  fontWeight: 700,
  minWidth: 272,
})

const TitleData = styled(Typography)({
  width: 250,
  minWidth: 250,
})

export default Account<|MERGE_RESOLUTION|>--- conflicted
+++ resolved
@@ -10,17 +10,6 @@
 import Loading from 'components/common/Loading'
 import ChangePasswordModal from 'components/Account/ChangePasswordModal'
 import DeleteConfirmModal from 'components/common/DeleteConfirmModal'
-<<<<<<< HEAD
-import { useState } from 'react'
-import { useNavigate } from "react-router-dom";
-import { updateMePasswordApi } from 'api/users/UsersMe'
-import { deleteMe } from 'store/slice/User/UserActions'
-import { selectCurrentUser } from 'store/slice/User/UserSelector'
-import { AppDispatch } from "../../store/store";
-const Account = () => {
-  const user = useSelector(selectCurrentUser)
-  const dispatch = useDispatch<AppDispatch>()
-=======
 import { ChangeEvent, useEffect, useRef, useState } from 'react'
 import { useNavigate } from 'react-router-dom'
 import {
@@ -28,15 +17,17 @@
   updateMe,
   updateMePassword,
 } from 'store/slice/User/UserActions'
+import { updateMePasswordApi } from 'api/users/UsersMe'
 import { selectCurrentUser, selectLoading } from 'store/slice/User/UserSelector'
 import { ROLE } from '../../@types'
 import { useSnackbar, VariantType } from 'notistack'
 import Edit from '@mui/icons-material/Edit'
+import { AppDispatch } from "../../store/store";
+
 const Account = () => {
   const user = useSelector(selectCurrentUser)
   const loading = useSelector(selectLoading)
-  const dispatch = useDispatch()
->>>>>>> 6f4ef76c
+  const dispatch = useDispatch<AppDispatch>()
   const navigate = useNavigate()
   const [isDeleteConfirmModalOpen, setIsDeleteConfirmModalOpen] =
     useState(false)
