import { Link } from 'react-router-dom'
import { Box, styled, Typography } from '@mui/material'
import StorageIcon from '@mui/icons-material/Storage'
import AccountCircleIcon from '@mui/icons-material/AccountCircle'

const Dashboard = () => {
  return (
    <BoxWrapper>
      <h1 style={{ paddingLeft: 16 }}>Dashboard</h1>
      <DashboardWrapper>
        <DashboardContent>
          <LinkWrapper to="/database">
            <BoxMenu>
              <Box>
                <AccountCircleIcon fontSize="large" />
                <TitleMenu>Database</TitleMenu>
              </Box>
            </BoxMenu>
          </LinkWrapper>
          <LinkWrapper to="/database-public">
            <BoxMenu>
              <Box>
                <AccountCircleIcon fontSize="large" />
                <TitleMenu>Database public<br /><span style={{fontSize: "medium"}}>(for development)</span></TitleMenu>
              </Box>
            </BoxMenu>
          </LinkWrapper>
<<<<<<< HEAD
          {/*router demo*/}
          <LinkWrapper to="/database?sort=&sort=&limit=0&offset=0">
=======
          <LinkWrapper to="/workspaces">
>>>>>>> 50f784d8
            <BoxMenu>
              <Box>
                <StorageIcon fontSize="large" />
                <TitleMenu>Workspaces</TitleMenu>
              </Box>
            </BoxMenu>
          </LinkWrapper>
          <LinkWrapper to="/account">
            <BoxMenu>
              <Box>
                <AccountCircleIcon fontSize="large" />
                <TitleMenu>Account</TitleMenu>
              </Box>
            </BoxMenu>
          </LinkWrapper>
          {/*router demo*/}
        </DashboardContent>
      </DashboardWrapper>
    </BoxWrapper>
  )
}

const BoxWrapper = styled(Box)({
  width: '100%',
  height: '100%',
})

const LinkWrapper = styled(Link)(() => ({
  textDecoration: 'none',
}))

const DashboardWrapper = styled(Box)(() => ({
  width: '100%',
  height: 'calc(100% - 90px)',
  display: 'flex',
  alignItems: 'center',
  justifyContent: 'center',
}))

const DashboardContent = styled(Box)(() => ({
  padding: 30,
  display: 'flex',
  justifyContent: 'center',
  flexWrap: 'wrap',
  gap: 32,
}))

const BoxMenu = styled(Box)(() => ({
  width: 170,
  height: 150,
  backgroundColor: '#283237',
  borderRadius: 4,
  padding: '40px 30px',
  color: '#fff',
  textAlign: 'center',
  fontSize: 24,
  display: 'flex',
  alignItems: 'center',
  justifyContent: 'center',
  transition: 'all 0.3s',
  '&:hover': {
    transform: 'scale(1.1)',
    backgroundColor: 'rgba(40,50,55,0.9)',
  },
}))

const TitleMenu = styled(Typography)(() => ({
  fontSize: 24,
  marginTop: 30,
}))

export default Dashboard<|MERGE_RESOLUTION|>--- conflicted
+++ resolved
@@ -25,12 +25,7 @@
               </Box>
             </BoxMenu>
           </LinkWrapper>
-<<<<<<< HEAD
-          {/*router demo*/}
           <LinkWrapper to="/database?sort=&sort=&limit=0&offset=0">
-=======
-          <LinkWrapper to="/workspaces">
->>>>>>> 50f784d8
             <BoxMenu>
               <Box>
                 <StorageIcon fontSize="large" />
@@ -46,7 +41,6 @@
               </Box>
             </BoxMenu>
           </LinkWrapper>
-          {/*router demo*/}
         </DashboardContent>
       </DashboardWrapper>
     </BoxWrapper>
