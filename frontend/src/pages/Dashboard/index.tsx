--- conflicted
+++ resolved
@@ -21,19 +21,7 @@
           <LinkWrapper to="/console/workspaces">
             <BoxMenu>
               <Box>
-<<<<<<< HEAD
-                <AccountCircleIcon fontSize="large" />
-                <TitleMenu>Database public<br /><span style={{fontSize: "medium"}}>(for development)</span></TitleMenu>
-              </Box>
-            </BoxMenu>
-          </LinkWrapper>
-          <LinkWrapper to="/database?sort=&sort=&limit=0&offset=0">
-            <BoxMenu>
-              <Box>
-                <StorageIcon fontSize="large" />
-=======
                 <AnalyticsIcon fontSize="large" />
->>>>>>> 92e6ca9b
                 <TitleMenu>Workspaces</TitleMenu>
               </Box>
             </BoxMenu>
