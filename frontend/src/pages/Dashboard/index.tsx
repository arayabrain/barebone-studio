--- conflicted
+++ resolved
@@ -1,10 +1,12 @@
 import { Link } from 'react-router-dom'
 import { Box, styled, Typography } from '@mui/material'
 import StorageIcon from '@mui/icons-material/Storage'
+import ManageAccountsIcon from '@mui/icons-material/ManageAccounts';
 import AccountCircleIcon from '@mui/icons-material/AccountCircle'
 import AnalyticsIcon from '@mui/icons-material/Analytics'
 import { useSelector } from 'react-redux'
 import { isAdmin } from 'store/slice/User/UserSelector'
+
 const Dashboard = () => {
   const admin = useSelector(isAdmin)
   return (
@@ -28,20 +30,17 @@
               </Box>
             </BoxMenu>
           </LinkWrapper>
-<<<<<<< HEAD
-=======
           {
             admin ?
-              <LinkWrapper to="/console/account-manager">
+              <LinkWrapper to="/console/account-manager?sort=&sort=&limit=50&offset=0">
                 <BoxMenu>
                   <Box>
-                    <AccountCircleIcon fontSize="large" />
-                    <TitleMenu>Account</TitleMenu>
+                    <ManageAccountsIcon fontSize="large" />
+                    <TitleMenu>Account Manager</TitleMenu>
                   </Box>
                 </BoxMenu>
               </LinkWrapper>: null
           }
->>>>>>> 41e6204a
         </DashboardContent>
       </DashboardWrapper>
     </BoxWrapper>
