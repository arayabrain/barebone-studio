import EditIcon from "@mui/icons-material/Edit";
import DeleteIcon from "@mui/icons-material/Delete";
<<<<<<< HEAD
import {ChangeEvent, useCallback, useEffect, useMemo, useState, MouseEvent} from "react";
import {Box, Button, Pagination, styled} from "@mui/material";
=======
import {ChangeEvent, useCallback, useEffect, useMemo} from "react";
import {Box, Button, Input, Pagination, styled} from "@mui/material";
>>>>>>> fc2c53da
import {useDispatch, useSelector} from "react-redux";
import {selectCurrentUser, selectListUser, selectLoading} from "../../store/slice/User/UserSelector";
import {useSearchParams} from "react-router-dom";
import {createUser, getListUser} from "../../store/slice/User/UserActions";
import { DataGridPro } from "@mui/x-data-grid-pro";
import Loading from "../../components/common/Loading";
import {AddUserDTO, UserDTO} from "../../api/users/UsersApiDTO";
import {ROLE} from "../../@types";
import {GridFilterModel, GridSortDirection, GridSortModel} from "@mui/x-data-grid";
import {regexEmail, regexIgnoreS, regexPassword} from "../../const/Auth";
import InputError from "../../components/common/InputError";
import {SelectChangeEvent} from "@mui/material/Select";
import SelectError from "../../components/common/SelectError";

<<<<<<< HEAD
type ModalComponentProps = {
  onSubmitEdit: (
    id: number | string | undefined,
    data: { [key: string]: string },
  ) => void
  setOpenModal: (v: boolean) => void
  dataEdit?: {
    [key: string]: string
  }
}

const initState = {
  email: '',
  password: '',
  role_id: '',
  name: '',
  confirmPassword: '',
}

const ModalComponent =
   ({
     onSubmitEdit,
     setOpenModal,
     dataEdit,
   }: ModalComponentProps) => {
  const [formData, setFormData] = useState<{ [key: string]: string }>(
      dataEdit || initState,
  )
  const [isDisabled, setIsDisabled] = useState(false)
  const [errors, setErrors] = useState<{ [key: string]: string }>(initState)

  const validateEmail = (value: string): string => {
    const error = validateField('email', 255, value)
    if (error) return error
    if (!regexEmail.test(value)) {
      return 'Invalid email format'
    }
    return ''
  }

  const validatePassword = (
      value: string,
      isConfirm: boolean = false,
      values?: { [key: string]: string },
  ): string => {
    if (!value && !dataEdit?.uid) return 'This field is required'
    const errorLength = validateLength('password', 255, value)
    if (errorLength) {
      return errorLength
    }
    let datas = values || formData
    if (!regexPassword.test(value) && value) {
      return 'Your password must be at least 6 characters long and must contain at least one letter, number, and special character'
    }
    if(regexIgnoreS.test(value)){
      return 'Allowed special characters (!#$%&()*+,-./@_|)'
    }
    if (isConfirm && datas.password !== value && value) {
      return 'password is not match'
    }
    return ''
  }

  const validateField = (name: string, length: number, value?: string) => {
    if (!value) return 'This field is required'
    return validateLength(name, length, value)
  }

  const validateLength = (name: string, length: number, value?: string) => {
    if (value && value.length > length)
      return `The text may not be longer than ${length} characters`
    if (formData[name]?.length && value && value.length > length) {
      return `The text may not be longer than ${length} characters`
    }
    return ''
  }

  const validateForm = (): { [key: string]: string } => {
    const errorName = validateField('name', 100, formData.name)
    const errorEmail = validateEmail(formData.email)
    const errorRole = validateField('role_id', 50, formData.role_id)
    const errorPassword = validatePassword(formData.password)
    const errorConfirmPassword = validatePassword(
      formData.confirmPassword,
      true,
    )
    return {
      email: errorEmail,
      password: errorPassword,
      confirmPassword: errorConfirmPassword,
      name: errorName,
      role_id: errorRole,
    }
  }

  const onChangeData = (
    e: ChangeEvent<HTMLTextAreaElement | HTMLInputElement> | SelectChangeEvent,
    length: number,
  ) => {
    const { value, name } = e.target
    const newDatas = { ...formData, [name]: value }
    setFormData(newDatas)
    let error: string =
      name === 'email'
        ? validateEmail(value)
        : validateField(name, length, value)
    let errorConfirm = errors.confirmPassword
    if (name.toLowerCase().includes('password')) {
      error = validatePassword(value, name === 'confirmPassword', newDatas)
      if (name !== 'confirmPassword' && formData.confirmPassword) {
        errorConfirm = validatePassword(
          newDatas.confirmPassword,
          true,
          newDatas,
        )
      }
    }
    setErrors({ ...errors, confirmPassword: errorConfirm, [name]: error })
  }

  const onSubmit = async (e: MouseEvent<HTMLButtonElement>) => {
    e.preventDefault()
    setIsDisabled(true)
    const newErrors = validateForm()
    if (Object.keys(newErrors).some((key) => !!newErrors[key])) {
      setErrors(newErrors)
      setIsDisabled(false)
      return
    }
    try {
      await onSubmitEdit(dataEdit?.id, formData)
      setOpenModal(false)
    } finally {
      setIsDisabled(false)
    }
  }
  const onCancel = () => {
    setOpenModal(false)
  }

  return (
    <Modal>
      <ModalBox>
        <TitleModal>{dataEdit?.id ? 'Edit' : 'Add'} Account</TitleModal>
        <BoxData>
          <LabelModal>Name: </LabelModal>
          <InputError
            name="name"
            value={formData?.name || ''}
            onChange={(e) => onChangeData(e, 100)}
            onBlur={(e) => onChangeData(e, 100)}
            errorMessage={errors.name}
          />
          <LabelModal>Role: </LabelModal>
          <SelectError
            value={formData?.role_id || ''}
            options={Object.keys(ROLE).filter(key => !Number(key))}
            name="role_id"
            onChange={(e) => onChangeData(e, 50)}
            onBlur={(e) => onChangeData(e, 50)}
            errorMessage={errors.role_id}
          />
          <LabelModal>e-mail: </LabelModal>
          <InputError
            name="email"
            value={formData?.email || ''}
            onChange={(e) => onChangeData(e, 255)}
            onBlur={(e) => onChangeData(e, 255)}
            errorMessage={errors.email}
          />
          {!dataEdit?.uid ? (
            <>
              <LabelModal>Password: </LabelModal>
              <InputError
                name="password"
                value={formData?.password || ''}
                onChange={(e) => onChangeData(e, 255)}
                onBlur={(e) => onChangeData(e, 255)}
                type={'password'}
                errorMessage={errors.password}
              />
              <LabelModal>Confirm Password: </LabelModal>
              <InputError
                name="confirmPassword"
                value={formData?.confirmPassword || ''}
                onChange={(e) => onChangeData(e, 255)}
                onBlur={(e) => onChangeData(e, 255)}
                type={'password'}
                errorMessage={errors.confirmPassword}
              />
            </>
          ) : null}
        </BoxData>
        <ButtonModal>
          <Button disabled={isDisabled} onClick={(e) => onSubmit(e)}>
            Ok
          </Button>
          <Button onClick={() => onCancel()}>Cancel</Button>
        </ButtonModal>
      </ModalBox>
      {isDisabled ? <Loading /> : null}
    </Modal>
  )
}
=======
let timeout: NodeJS.Timeout | undefined = undefined

>>>>>>> fc2c53da
const AccountManager = () => {

  const dispatch = useDispatch()

  const listUser = useSelector(selectListUser)
  const loading = useSelector(selectLoading)
  const user = useSelector(selectCurrentUser)
  const [searchParams, setParams] = useSearchParams()

  const [openModal, setOpenModal] = useState(false)
  const [dataEdit, setDataEdit] = useState({})

  const limit = searchParams.get('limit') || 50
  const offset = searchParams.get('offset') || 0
  const name = searchParams.get('name') || undefined
  const email = searchParams.get('email') || undefined
  const sort = searchParams.getAll('sort') || []

  const sortParams = useMemo(() => {
    return {
      sort: sort
    }
    //eslint-disable-next-line
  }, [JSON.stringify(sort)])

  const filterParams = useMemo(() => {
    return {
      name: name,
      email: email
    }
  }, [name, email])

  const params = useMemo(() => {
    return {
      limit: Number(limit),
      offset: Number(offset)
    }
  }, [limit, offset])

  useEffect(() => {
    dispatch(getListUser({...filterParams, ...sortParams, ...params}))
    //eslint-disable-next-line
  }, [searchParams])

  const handlePage = (event: ChangeEvent<unknown>, page: number) => {
    if(!listUser) return
    setParams(`limit=${listUser.limit}&offset=${page - 1}`)
  }

  const getParamsData = () => {
    const dataFilter = Object.keys(filterParams)
      .filter((key) => (filterParams as any)[key])
      .map((key) => `${key}=${(filterParams as any)[key]}`)
      .join('&')
    return dataFilter
  }

  const paramsManager = useCallback(
    (page?: number) => {
      return `limit=${limit}&offset=${
<<<<<<< HEAD
        page ? page - 1 : offset
=======
          page ? page - 1 : offset
>>>>>>> fc2c53da
      }`
    },
    [limit, offset],
  )

  const handleSort = useCallback(
    (rowSelectionModel: GridSortModel) => {
      const filter = getParamsData()
      if (!rowSelectionModel[0]) {
        setParams(`${filter}&sort=&sort=&${paramsManager()}`)
        return
      }
      setParams(
        `${filter}&sort=${rowSelectionModel[0].field}&sort=${rowSelectionModel[0].sort}&${paramsManager()}`,
      )
    },
    //eslint-disable-next-line
    [paramsManager, getParamsData],
  )

  const handleFilter = (model: GridFilterModel) => {
    let filter = ''
    if (!!model.items[0]?.value) {
      filter = model.items
        .filter((item) => item.value)
        .map((item: any) => {
          return `${item.field}=${item?.value}`
        })
        .join('&')
    }
    const { sort } = sortParams
    setParams(
      `${filter}&sort=${sort[0] || ''}&sort=${sort[1] || ''}&${paramsManager()}`,
    )
  }

  const handleOpenModal = () => {
    setOpenModal(true)
  }

  const handleEdit = (dataEdit: UserDTO) => {
    setOpenModal(true)
    setDataEdit(dataEdit)
  }

  const onSubmitEdit = async (
    id: number | string | undefined,
    data: { [key: string]: string },
  ) => {
    const {confirmPassword, role_id, ...newData} = data
    let newRole
    switch (role_id) {
      case "ADMIN":
        newRole = ROLE.ADMIN;
        break;
      case "DATA_MANAGER":
        newRole = ROLE.DATA_MANAGER;
        break;
      case "OPERATOR":
        newRole = ROLE.OPERATOR;
        break;
      case "GUEST_OPERATOR":
        newRole = ROLE.GUEST_OPERATOR;
        break;
    }
    if (id !== undefined) {
      // todo dispatch edit user
      setOpenModal(false)
    } else {
      const data = await dispatch(createUser({...newData, role_id: newRole} as AddUserDTO))
      if(!(data as any).error) {
        setTimeout(() => {
          alert('Your account has been created successfully!')
        }, 1)

      }
        else {
        setTimeout(() => {
          alert('This email already exists!')
        }, 300)
      }
    }
    return undefined
  }

  const columns = useMemo(() =>
    [
      {
        headerName: 'UID',
        field: 'uid',
        filterable: false,
        minWidth: 350
      },
      {
        headerName: 'Name',
        field: 'name',
        minWidth: 200,
        filterOperators: [
          {
            label: 'Contains', value: 'contains',
            InputComponent: ({applyValue, item}: any) => {
              return <Input sx={{paddingTop: "16px"}} defaultValue={item.value || ''} onChange={(e) => {
                if(timeout) clearTimeout(timeout)
                timeout = setTimeout(() => {
                  applyValue({...item, value: e.target.value})
                }, 300)
              }
              } />
            }
          },
        ],
        type: "string",
      },
      {
        headerName: 'Role',
        field: 'role_id',
        filterable: false,
        minWidth: 200,
        renderCell: (params: {value: number}) => {
          let role
          switch (params.value) {
            case ROLE.ADMIN:
              role = "Admin";
              break;
            case ROLE.DATA_MANAGER:
              role = "Data Manager";
              break;
            case ROLE.OPERATOR:
              role = "Operator";
              break;
            case ROLE.GUEST_OPERATOR:
              role = "Guest Operator";
              break;
          }
          return (
            <span>{role}</span>
          )
        }
      },
      {
        headerName: 'Mail',
        field: 'email',
        minWidth: 350,
        filterOperators: [
          {
            label: 'Contains', value: 'contains',
            InputComponent: ({applyValue, item}: any) => {
              return <Input sx={{paddingTop: "16px"}} defaultValue={item.value || ''} onChange={(e) => {
                if(timeout) clearTimeout(timeout)
                timeout = setTimeout(() => {
                  applyValue({...item, value: e.target.value})
                }, 300)
              }
              } />
            }
          },
        ],
        type: "string",
      },
      {
        headerName: '',
        field: 'action',
        sortable: false,
        filterable: false,
        width: 200,
        renderCell: (params: {row: UserDTO}) => {
          const { id, role_id, name, email} = params.row
          if(!id || !role_id || !name || !email) return null
          return (
            <>
              <ALink
                sx={{ color: 'red' }}
                //get user edit
                // onClick={() => handleEdit({id, role_id, name, email})}
              >
                <EditIcon sx={{ color: 'black' }} />
              </ALink>
              {
                !(params.row?.id === user?.id) ?
                <ALink
                  sx={{ ml: 1.25 }}
                >
                  <DeleteIcon sx={{ color: 'red' }} />
                </ALink> : null
              }
            </>
          )
        },
      },
    ],
    [user?.id],
  )
  return (
    <AccountManagerWrapper>
      <Box sx={{display: 'flex', justifyContent: 'flex-end'}}>
        <Button onClick={handleOpenModal}>Add</Button>
      </Box>
      <DataGridPro
        sx={{ minHeight: 400, height: 'calc(100vh - 300px)'}}
        columns={columns as any}
        rows={listUser?.items || []}
        filterMode={'server'}
        sortingMode={'server'}
        hideFooter
        onSortModelChange={handleSort}
        initialState={{
          sorting: {
            sortModel: [
              {
                field: sortParams.sort[0],
                sort: sortParams.sort[1] as GridSortDirection,
              },
            ],
          },
          filter: {
            filterModel: {
              items: [
                {
                  field: 'name',
                  operator: 'contains',
                  value: filterParams.name,
                },
                {
                  field: 'email',
                  operator: 'contains',
                  value: filterParams.email,
                }
              ],
            },
          },
        }}
        onFilterModelChange={handleFilter as any}
      />
      <Pagination
        sx={{ marginTop: 2 }}
        count={listUser?.total || 0}
        page={(listUser?.offset || 0) + 1 }
        onChange={handlePage}
      />
      {
        openModal ?
          <ModalComponent
            onSubmitEdit={onSubmitEdit}
            setOpenModal={(flag) => {
              setOpenModal(flag)
              if (!flag) {
                setDataEdit({})
              }
            }}
            dataEdit={dataEdit}
          /> : null
      }
      {
        loading ? <Loading /> : null
      }
    </AccountManagerWrapper>
  )
}

const AccountManagerWrapper = styled(Box)(({ theme }) => ({
  width: '80%',
  margin: theme.spacing(6.125, 'auto')
}))

const ALink = styled('a')({
  color: '#1677ff',
  textDecoration: 'none',
  cursor: 'pointer',
  userSelect: 'none',
})

const Modal = styled(Box)(({ theme }) => ({
  position: 'fixed',
  top: 0,
  left: 0,
  width: '100%',
  height: '100vh',
  display: 'flex',
  justifyContent: 'center',
  alignItems: 'center',
  backgroundColor: '#cccccc80',
}))

const ModalBox = styled(Box)(({ theme }) => ({
  width: 800,
  height: 550,
  backgroundColor: 'white',
  border: '1px solid black',
}))

const TitleModal = styled(Box)(({ theme }) => ({
  fontSize: 25,
  margin: theme.spacing(5),
}))

const BoxData = styled(Box)(({ theme }) => ({
  marginTop: 35,
}))

const LabelModal = styled(Box)(({ theme }) => ({
  width: 300,
  display: 'inline-block',
  textAlign: 'end',
  marginRight: theme.spacing(0.5),
}))

const ButtonModal = styled(Box)(({ theme }) => ({
  button: {
    fontSize: 20,
  },
  display: 'flex',
  justifyContent: 'end',
  margin: theme.spacing(5),
}))

export default AccountManager<|MERGE_RESOLUTION|>--- conflicted
+++ resolved
@@ -1,12 +1,7 @@
 import EditIcon from "@mui/icons-material/Edit";
 import DeleteIcon from "@mui/icons-material/Delete";
-<<<<<<< HEAD
 import {ChangeEvent, useCallback, useEffect, useMemo, useState, MouseEvent} from "react";
-import {Box, Button, Pagination, styled} from "@mui/material";
-=======
-import {ChangeEvent, useCallback, useEffect, useMemo} from "react";
 import {Box, Button, Input, Pagination, styled} from "@mui/material";
->>>>>>> fc2c53da
 import {useDispatch, useSelector} from "react-redux";
 import {selectCurrentUser, selectListUser, selectLoading} from "../../store/slice/User/UserSelector";
 import {useSearchParams} from "react-router-dom";
@@ -21,7 +16,8 @@
 import {SelectChangeEvent} from "@mui/material/Select";
 import SelectError from "../../components/common/SelectError";
 
-<<<<<<< HEAD
+let timeout: NodeJS.Timeout | undefined = undefined
+
 type ModalComponentProps = {
   onSubmitEdit: (
     id: number | string | undefined,
@@ -226,10 +222,6 @@
     </Modal>
   )
 }
-=======
-let timeout: NodeJS.Timeout | undefined = undefined
-
->>>>>>> fc2c53da
 const AccountManager = () => {
 
   const dispatch = useDispatch()
@@ -290,11 +282,7 @@
   const paramsManager = useCallback(
     (page?: number) => {
       return `limit=${limit}&offset=${
-<<<<<<< HEAD
-        page ? page - 1 : offset
-=======
           page ? page - 1 : offset
->>>>>>> fc2c53da
       }`
     },
     [limit, offset],
