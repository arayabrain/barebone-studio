--- conflicted
+++ resolved
@@ -329,11 +329,7 @@
         return
       }
       setParams(
-<<<<<<< HEAD
-        `${filter}&${rowSelectionModel[0] ? `&sort=${rowSelectionModel[0].field.replace('_id', '')}&sort=${rowSelectionModel[0].sort}` : ''}&${paramsManager()}`,
-=======
         `${filter}&${rowSelectionModel[0] ? `sort=${rowSelectionModel[0].field.replace('_id', '')}&sort=${rowSelectionModel[0].sort}`: ''}&${paramsManager()}`,
->>>>>>> bf0c8aec
       )
     },
     //eslint-disable-next-line
