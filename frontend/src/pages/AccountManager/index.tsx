import EditIcon from "@mui/icons-material/Edit";
import DeleteIcon from "@mui/icons-material/Delete";
<<<<<<< HEAD
import {ChangeEvent, useEffect, useMemo, useState, MouseEvent} from "react";
=======
import {ChangeEvent, useCallback, useEffect, useMemo} from "react";
>>>>>>> 1d260118
import {Box, Button, Pagination, styled} from "@mui/material";
import {useDispatch, useSelector} from "react-redux";
import {selectCurrentUser, selectListUser, selectLoading} from "../../store/slice/User/UserSelector";
import {useSearchParams} from "react-router-dom";
import {getListUser} from "../../store/slice/User/UserActions";
import { DataGridPro } from "@mui/x-data-grid-pro";
import Loading from "../../components/common/Loading";
import {UserDTO} from "../../api/users/UsersApiDTO";
import {ROLE} from "../../@types";
<<<<<<< HEAD
import {regexEmail, regexIgnoreS, regexPassword} from "../../const/Auth";
import InputError from "../../components/common/InputError";
import {SelectChangeEvent} from "@mui/material/Select";
import SelectError from "../../components/common/SelectError";
=======
import {GridFilterModel, GridSortDirection, GridSortModel} from "@mui/x-data-grid";
>>>>>>> 1d260118

type ModalComponentProps = {
  onSubmitEdit: (
    id: number | string | undefined,
    data: { [key: string]: string },
  ) => void
  setOpenModal: (v: boolean) => void
  dataEdit?: {
    [key: string]: string
  }
}

const initState = {
  email: '',
  password: '',
  role_id: '',
  name: '',
  confirmPassword: '',
}

const ModalComponent =
   ({
     onSubmitEdit,
     setOpenModal,
     dataEdit,
   }: ModalComponentProps) => {
  const [formData, setFormData] = useState<{ [key: string]: string }>(
      dataEdit || initState,
  )
  const [isDisabled, setIsDisabled] = useState(false)
  const [errors, setErrors] = useState<{ [key: string]: string }>(initState)

  const validateEmail = (value: string): string => {
    const error = validateField('email', 255, value)
    if (error) return error
    if (!regexEmail.test(value)) {
      return 'Invalid email format'
    }
    return ''
  }

  const validatePassword = (
      value: string,
      isConfirm: boolean = false,
      values?: { [key: string]: string },
  ): string => {
    if (!value && !dataEdit?.uid) return 'This field is required'
    const errorLength = validateLength('password', 255, value)
    if (errorLength) {
      return errorLength
    }
    let datas = values || formData
    if (!regexPassword.test(value) && value) {
      return 'Your password must be at least 6 characters long and must contain at least one letter, number, and special character'
    }
    if(regexIgnoreS.test(value)){
      return 'Allowed special characters (!#$%&()*+,-./@_|)'
    }
    if (isConfirm && datas.password !== value && value) {
      return 'password is not match'
    }
    return ''
  }

  const validateField = (name: string, length: number, value?: string) => {
    if (!value) return 'This field is required'
    return validateLength(name, length, value)
  }

  const validateLength = (name: string, length: number, value?: string) => {
    if (value && value.length > length)
      return `The text may not be longer than ${length} characters`
    if (formData[name]?.length && value && value.length > length) {
      return `The text may not be longer than ${length} characters`
    }
    return ''
  }

  const validateForm = (): { [key: string]: string } => {
    const errorName = validateField('name', 100, formData.display_name)
    const errorEmail = validateEmail(formData.email)
    const errorRole = validateField('role_id', 50, formData.roleId)
    const errorPassword = validatePassword(formData.password)
    const errorConfirmPassword = validatePassword(
      formData.confirmPassword,
      true,
    )
    return {
      email: errorEmail,
      password: errorPassword,
      confirmPassword: errorConfirmPassword,
      name: errorName,
      role_id: errorRole,
    }
  }

  const onChangeData = (
    e: ChangeEvent<HTMLTextAreaElement | HTMLInputElement> | SelectChangeEvent,
    length: number,
  ) => {
    const { value, name } = e.target
    const newDatas = { ...formData, [name]: value }
    setFormData(newDatas)
    let error: string =
      name === 'email'
        ? validateEmail(value)
        : validateField(name, length, value)
    let errorConfirm = errors.confirmPassword
    if (name.toLowerCase().includes('password')) {
      error = validatePassword(value, name === 'confirmPassword', newDatas)
      if (name !== 'confirmPassword' && formData.confirmPassword) {
        errorConfirm = validatePassword(
          newDatas.confirmPassword,
          true,
          newDatas,
        )
      }
    }
    setErrors({ ...errors, confirmPassword: errorConfirm, [name]: error })
  }

  const onSubmit = async (e: MouseEvent<HTMLButtonElement>) => {
    e.preventDefault()
    setIsDisabled(true)
    const newErrors = validateForm()
    if (Object.keys(newErrors).some((key) => !!newErrors[key])) {
      setErrors(newErrors)
      setIsDisabled(false)
      return
    }
    try {
      await onSubmitEdit(dataEdit?.uid, formData)
      setTimeout(() => {
        if (!dataEdit?.uid) {
          alert('Your account has been created successfully!')
        } else {
          alert('Your account has been successfully updated!')
        }
      }, 1)
      setOpenModal(false)
    } catch {
      if (!dataEdit?.uid) {
        setTimeout(() => {
          alert('This email already exists!')
        }, 300)
      }
    } finally {
      setIsDisabled(false)
    }
  }
  const onCancel = () => {
    setOpenModal(false)
  }

  return (
    <Modal>
      <ModalBox>
        <TitleModal>{dataEdit?.uid ? 'Edit' : 'Add'} Account</TitleModal>
        <BoxData>
          <LabelModal>Name: </LabelModal>
          <InputError
            name="name"
            value={formData?.name || ''}
            onChange={(e) => onChangeData(e, 100)}
            onBlur={(e) => onChangeData(e, 100)}
            errorMessage={errors.name}
          />
          <LabelModal>Role: </LabelModal>
          <SelectError
            value={formData?.role_id || ''}
            options={Object.keys(ROLE).filter(key => !Number(key))}
            name="role_id"
            onChange={(e) => onChangeData(e, 50)}
            onBlur={(e) => onChangeData(e, 50)}
            errorMessage={errors.role_id}
          />
          <LabelModal>e-mail: </LabelModal>
          <InputError
            name="email"
            value={formData?.email || ''}
            onChange={(e) => onChangeData(e, 255)}
            onBlur={(e) => onChangeData(e, 255)}
            errorMessage={errors.email}
          />
          {!dataEdit?.uid ? (
            <>
              <LabelModal>Password: </LabelModal>
              <InputError
                name="password"
                value={formData?.password || ''}
                onChange={(e) => onChangeData(e, 255)}
                onBlur={(e) => onChangeData(e, 255)}
                type={'password'}
                errorMessage={errors.password}
              />
              <LabelModal>Confirm Password: </LabelModal>
              <InputError
                name="confirmPassword"
                value={formData?.confirmPassword || ''}
                onChange={(e) => onChangeData(e, 255)}
                onBlur={(e) => onChangeData(e, 255)}
                type={'password'}
                errorMessage={errors.confirmPassword}
              />
            </>
          ) : null}
        </BoxData>
        <ButtonModal>
          <Button disabled={isDisabled} onClick={(e) => onSubmit(e)}>
            Ok
          </Button>
          <Button onClick={() => onCancel()}>Cancel</Button>
        </ButtonModal>
      </ModalBox>
      {isDisabled ? <Loading /> : null}
    </Modal>
  )
}
const AccountManager = () => {

  const dispatch = useDispatch()

  const listUser = useSelector(selectListUser)
  const loading = useSelector(selectLoading)
  const user = useSelector(selectCurrentUser)
  const [searchParams, setParams] = useSearchParams()

<<<<<<< HEAD
  const [openModal, setOpenModal] = useState(false)
  const [dataEdit, setDataEdit] = useState({})
  const limit = searchParams.get('limit') || undefined
  const offset = searchParams.get('offset') || undefined
=======
  const limit = searchParams.get('limit') || 50
  const offset = searchParams.get('offset') || 0
  const name = searchParams.get('name') || undefined
  const email = searchParams.get('email') || undefined
  const sort = searchParams.getAll('sort') || []

  const sortParams = useMemo(() => {
    return {
      sort: sort
    }
  }, [JSON.stringify(sort)])

  const filterParams = useMemo(() => {
    return {
      name: name,
      email: email
    }
  }, [name, email])
>>>>>>> 1d260118

  const params = useMemo(() => {
    return {
      limit: Number(limit),
      offset: Number(offset)
    }
  }, [limit, offset])

  useEffect(() => {
    dispatch(getListUser({...filterParams, ...sortParams, ...params}))
    //eslint-disable-next-line
  }, [params])

  const handlePage = (event: ChangeEvent<unknown>, page: number) => {
    if(!listUser) return
    setParams(`limit=${listUser.limit}&offset=${page - 1}`)
  }

<<<<<<< HEAD
  const handleOpenModal = () => {
    setOpenModal(true)
  }

  const onSubmitEdit = async (
      id: number | string | undefined,
      data: { [key: string]: string },
  ) => {
    if (id !== undefined) {
      // await editUser(id, data)
      setOpenModal(false)
    } else {
      // await createUser(data)
    }
    // await getList(id !== undefined ? paginate.page : 0)
    return undefined
=======
  const getParamsData = () => {
    const dataFilter = Object.keys(filterParams)
        .filter((key) => (filterParams as any)[key])
        .map((key) => `${key}=${(filterParams as any)[key]}`)
        .join('&')
    return dataFilter
  }

  const paramsManager = useCallback(
      (page?: number) => {
        return `limit=${limit}&offset=${
            page ? page - 1 : offset
        }`
      },
      [limit, offset],
  )

  const handleSort = useCallback(
    (rowSelectionModel: GridSortModel) => {
      const filter = getParamsData()
      if (!rowSelectionModel[0]) {
        setParams(`${filter}&sort=&sort=&${paramsManager()}`)
        return
      }
      setParams(
        `${filter}&sort=${rowSelectionModel[0].field}&sort=${rowSelectionModel[0].sort}&${paramsManager()}`,
      )
    },
    //eslint-disable-next-line
    [paramsManager, getParamsData],
  )

  const handleFilter = (model: GridFilterModel) => {
    let filter = ''
    if (!!model.items[0]?.value) {
      filter = model.items
          .filter((item) => item.value)
          .map((item: any) => {
            return `${item.field}=${item?.value}`
          })
          .join('&')
    }
    const { sort } = sortParams
    setParams(
        `${filter}&sort=${sort[0] || ''}&sort=${sort[1] || ''}&${paramsManager()}`,
    )
>>>>>>> 1d260118
  }

  const columns = useMemo(() =>
    [
      {
        headerName: 'UID',
        field: 'uid',
        filterable: false,
        minWidth: 350
      },
      {
        headerName: 'Name',
        field: 'name',
        minWidth: 200
      },
      {
        headerName: 'Role',
        field: 'role_id',
        filterable: false,
        minWidth: 200,
        renderCell: (params: {value: number}) => {
          let role
          switch (params.value) {
            case ROLE.ADMIN:
              role = "Admin";
              break;
            case ROLE.MANAGER:
              role = "Manager";
              break;
            case ROLE.OPERATOR:
              role = "Operator";
              break;
            case ROLE.GUEST_OPERATOR:
              role = "Guest Operator";
              break;
          }
          return (
              <span>{role}</span>
          )
        }
      },
      {
        headerName: 'Mail',
        field: 'email',
        minWidth: 350
      },
      {
        headerName: '',
        field: 'action',
        sortable: false,
        filterable: false,
        width: 200,
        renderCell: (params: {row: UserDTO}) => {
          return (
            <>
              <ALink
                sx={{ color: 'red' }}
              >
                <EditIcon sx={{ color: 'black' }} />
              </ALink>
              {
                !(params.row?.id === user?.id) ?
                <ALink
                  sx={{ ml: 1.25 }}
                >
                  <DeleteIcon sx={{ color: 'red' }} />
                </ALink> : null
              }
            </>
          )
        },
      },
    ],
    [user?.id],
  )
  return (
    <AccountManagerWrapper>
      <Box sx={{display: 'flex', justifyContent: 'flex-end'}}>
        <Button onClick={handleOpenModal}>Add</Button>
      </Box>
      <DataGridPro
        sx={{ minHeight: 400, height: 'calc(100vh - 300px)'}}
        columns={columns as any}
        rows={listUser?.items || []}
        filterMode={'server'}
        sortingMode={'server'}
        hideFooter
        onSortModelChange={handleSort}
        initialState={{
          sorting: {
            sortModel: [
              {
                field: sortParams.sort[0],
                sort: sortParams.sort[1] as GridSortDirection,
              },
            ],
          },
          filter: {
            filterModel: {
              items: [
                {
                  field: 'name',
                  operator: 'contains',
                  value: filterParams.name,
                },
                {
                  field: 'email',
                  operator: 'contains',
                  value: filterParams.email,
                }
              ],
            },
          },
        }}
        onFilterModelChange={handleFilter as any}
      />
      <Pagination
        sx={{ marginTop: 2 }}
        count={listUser?.total || 0}
        page={(listUser?.offset || 0) + 1 }
        onChange={handlePage}
      />
      {
        openModal ?
          <ModalComponent
            onSubmitEdit={onSubmitEdit}
            setOpenModal={(flag) => {
              setOpenModal(flag)
              if (!flag) {
                setDataEdit({})
              }
            }}
            dataEdit={dataEdit}
          /> : null
      }
      {
        loading ? <Loading /> : null
      }
    </AccountManagerWrapper>
  )
}

const AccountManagerWrapper = styled(Box)(({ theme }) => ({
  width: '80%',
  margin: theme.spacing(6.125, 'auto')
}))

const ALink = styled('a')({
  color: '#1677ff',
  textDecoration: 'none',
  cursor: 'pointer',
  userSelect: 'none',
})

const Modal = styled(Box)(({ theme }) => ({
  position: 'fixed',
  top: 0,
  left: 0,
  width: '100%',
  height: '100vh',
  display: 'flex',
  justifyContent: 'center',
  alignItems: 'center',
  backgroundColor: '#cccccc80',
}))

const ModalBox = styled(Box)(({ theme }) => ({
  width: 800,
  height: 550,
  backgroundColor: 'white',
  border: '1px solid black',
}))

const TitleModal = styled(Box)(({ theme }) => ({
  fontSize: 25,
  margin: theme.spacing(5),
}))

const BoxData = styled(Box)(({ theme }) => ({
  marginTop: 35,
}))

const LabelModal = styled(Box)(({ theme }) => ({
  width: 300,
  display: 'inline-block',
  textAlign: 'end',
  marginRight: theme.spacing(0.5),
}))

const ButtonModal = styled(Box)(({ theme }) => ({
  button: {
    fontSize: 20,
  },
  display: 'flex',
  justifyContent: 'end',
  margin: theme.spacing(5),
}))

export default AccountManager<|MERGE_RESOLUTION|>--- conflicted
+++ resolved
@@ -1,10 +1,6 @@
 import EditIcon from "@mui/icons-material/Edit";
 import DeleteIcon from "@mui/icons-material/Delete";
-<<<<<<< HEAD
-import {ChangeEvent, useEffect, useMemo, useState, MouseEvent} from "react";
-=======
-import {ChangeEvent, useCallback, useEffect, useMemo} from "react";
->>>>>>> 1d260118
+import {ChangeEvent, useCallback, useEffect, useMemo, useState, MouseEvent} from "react";
 import {Box, Button, Pagination, styled} from "@mui/material";
 import {useDispatch, useSelector} from "react-redux";
 import {selectCurrentUser, selectListUser, selectLoading} from "../../store/slice/User/UserSelector";
@@ -14,14 +10,11 @@
 import Loading from "../../components/common/Loading";
 import {UserDTO} from "../../api/users/UsersApiDTO";
 import {ROLE} from "../../@types";
-<<<<<<< HEAD
+import {GridFilterModel, GridSortDirection, GridSortModel} from "@mui/x-data-grid";
 import {regexEmail, regexIgnoreS, regexPassword} from "../../const/Auth";
 import InputError from "../../components/common/InputError";
 import {SelectChangeEvent} from "@mui/material/Select";
 import SelectError from "../../components/common/SelectError";
-=======
-import {GridFilterModel, GridSortDirection, GridSortModel} from "@mui/x-data-grid";
->>>>>>> 1d260118
 
 type ModalComponentProps = {
   onSubmitEdit: (
@@ -249,12 +242,9 @@
   const user = useSelector(selectCurrentUser)
   const [searchParams, setParams] = useSearchParams()
 
-<<<<<<< HEAD
   const [openModal, setOpenModal] = useState(false)
   const [dataEdit, setDataEdit] = useState({})
-  const limit = searchParams.get('limit') || undefined
-  const offset = searchParams.get('offset') || undefined
-=======
+
   const limit = searchParams.get('limit') || 50
   const offset = searchParams.get('offset') || 0
   const name = searchParams.get('name') || undefined
@@ -273,7 +263,6 @@
       email: email
     }
   }, [name, email])
->>>>>>> 1d260118
 
   const params = useMemo(() => {
     return {
@@ -292,24 +281,6 @@
     setParams(`limit=${listUser.limit}&offset=${page - 1}`)
   }
 
-<<<<<<< HEAD
-  const handleOpenModal = () => {
-    setOpenModal(true)
-  }
-
-  const onSubmitEdit = async (
-      id: number | string | undefined,
-      data: { [key: string]: string },
-  ) => {
-    if (id !== undefined) {
-      // await editUser(id, data)
-      setOpenModal(false)
-    } else {
-      // await createUser(data)
-    }
-    // await getList(id !== undefined ? paginate.page : 0)
-    return undefined
-=======
   const getParamsData = () => {
     const dataFilter = Object.keys(filterParams)
         .filter((key) => (filterParams as any)[key])
@@ -356,7 +327,24 @@
     setParams(
         `${filter}&sort=${sort[0] || ''}&sort=${sort[1] || ''}&${paramsManager()}`,
     )
->>>>>>> 1d260118
+  }
+
+  const handleOpenModal = () => {
+    setOpenModal(true)
+  }
+
+  const onSubmitEdit = async (
+      id: number | string | undefined,
+      data: { [key: string]: string },
+  ) => {
+    if (id !== undefined) {
+      // await editUser(id, data)
+      setOpenModal(false)
+    } else {
+      // await createUser(data)
+    }
+    // await getList(id !== undefined ? paginate.page : 0)
+    return undefined
   }
 
   const columns = useMemo(() =>
