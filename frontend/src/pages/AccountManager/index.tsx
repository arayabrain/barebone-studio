--- conflicted
+++ resolved
@@ -338,11 +338,7 @@
         return
       }
       setParams(
-<<<<<<< HEAD
         `${filter}&${rowSelectionModel[0] ? `sort=${rowSelectionModel[0].field.replace('_id', '')}&sort=${rowSelectionModel[0].sort}` : ''}&${paramsManager()}`,
-=======
-        `${filter}&${rowSelectionModel[0] ? `sort=${rowSelectionModel[0].field.replace('_id', '')}&sort=${rowSelectionModel[0].sort}`: ''}&${paramsManager()}`,
->>>>>>> bf0c8aec
       )
     },
     //eslint-disable-next-line
