import EditIcon from "@mui/icons-material/Edit";
import DeleteIcon from "@mui/icons-material/Delete";
import {ChangeEvent, useCallback, useEffect, useMemo, useState, MouseEvent} from "react";
import {Box, Button, Dialog, DialogActions, DialogTitle, Input, Pagination, styled} from "@mui/material";
import {useDispatch, useSelector} from "react-redux";
import {isAdmin, selectCurrentUser, selectListUser, selectLoading} from "../../store/slice/User/UserSelector";
import {useNavigate, useSearchParams} from "react-router-dom";
import {deleteUser, createUser, getListUser, updateUser} from "../../store/slice/User/UserActions";
import Loading from "../../components/common/Loading";
import {AddUserDTO, UserDTO} from "../../api/users/UsersApiDTO";
import {ROLE} from "../../@types";
import {DataGrid, GridFilterModel, GridSortDirection, GridSortModel} from "@mui/x-data-grid";
import {regexEmail, regexIgnoreS, regexPassword} from "../../const/Auth";
import InputError from "../../components/common/InputError";
import {SelectChangeEvent} from "@mui/material/Select";
import SelectError from "../../components/common/SelectError";

let timeout: NodeJS.Timeout | undefined = undefined

type ModalComponentProps = {
  onSubmitEdit: (
    id: number | string | undefined,
    data: { [key: string]: string },
  ) => void
  setOpenModal: (v: boolean) => void
  dataEdit?: {
    [key: string]: string
  }
}

type PopupType = {
  open: boolean
  handleClose: () => void
  handleOkDel: () => void
  name?: string
}

const initState = {
  email: '',
  password: '',
  role_id: '',
  name: '',
  confirmPassword: '',
}

const ModalComponent =
  ({
    onSubmitEdit,
    setOpenModal,
    dataEdit,
  }: ModalComponentProps) => {
  const [formData, setFormData] = useState<{ [key: string]: string }>(
      dataEdit || initState,
  )
  const [isDisabled, setIsDisabled] = useState(false)
  const [errors, setErrors] = useState<{ [key: string]: string }>(initState)

  const validateEmail = (value: string): string => {
    const error = validateField('email', 255, value)
    if (error) return error
    if (!regexEmail.test(value)) {
      return 'Invalid email format'
    }
    return ''
  }

  const validatePassword = (
      value: string,
      isConfirm: boolean = false,
      values?: { [key: string]: string },
  ): string => {
    if (!value && !dataEdit?.uid) return 'This field is required'
    const errorLength = validateLength('password', 255, value)
    if (errorLength) {
      return errorLength
    }
    let datas = values || formData
    if (!regexPassword.test(value) && value) {
      return 'Your password must be at least 6 characters long and must contain at least one letter, number, and special character'
    }
    if(regexIgnoreS.test(value)){
      return 'Allowed special characters (!#$%&()*+,-./@_|)'
    }
    if (isConfirm && datas.password !== value && value) {
      return 'password is not match'
    }
    return ''
  }

  const validateField = (name: string, length: number, value?: string) => {
    if (!value) return 'This field is required'
    return validateLength(name, length, value)
  }

  const validateLength = (name: string, length: number, value?: string) => {
    if (value && value.length > length)
      return `The text may not be longer than ${length} characters`
    if (formData[name]?.length && value && value.length > length) {
      return `The text may not be longer than ${length} characters`
    }
    return ''
  }

  const validateForm = (): { [key: string]: string } => {
    const errorName = validateField('name', 100, formData.name)
    const errorEmail = validateEmail(formData.email)
    const errorRole = validateField('role_id', 50, formData.role_id)
    const errorPassword = dataEdit?.id ? '' : validatePassword(formData.password)
    const errorConfirmPassword = dataEdit?.id ? '' : validatePassword(
      formData.confirmPassword,
      true,
    )
    return {
      email: errorEmail,
      password: errorPassword,
      confirmPassword: errorConfirmPassword,
      name: errorName,
      role_id: errorRole,
    }
  }

  const onChangeData = (
    e: ChangeEvent<HTMLTextAreaElement | HTMLInputElement> | SelectChangeEvent,
    length: number,
  ) => {
    const { value, name } = e.target
    const newDatas = { ...formData, [name]: value }
    setFormData(newDatas)
    let error: string =
      name === 'email'
        ? validateEmail(value)
        : validateField(name, length, value)
    let errorConfirm = errors.confirmPassword
    if (name.toLowerCase().includes('password')) {
      error = validatePassword(value, name === 'confirmPassword', newDatas)
      if (name !== 'confirmPassword' && formData.confirmPassword) {
        errorConfirm = validatePassword(
          newDatas.confirmPassword,
          true,
          newDatas,
        )
      }
    }
    setErrors({ ...errors, confirmPassword: errorConfirm, [name]: error })
  }

  const onSubmit = async (e: MouseEvent<HTMLButtonElement>) => {
    e.preventDefault()
    setIsDisabled(true)
    const newErrors = validateForm()
    if (Object.keys(newErrors).some((key) => !!newErrors[key])) {
      setErrors(newErrors)
      setIsDisabled(false)
      return
    }
    try {
      await onSubmitEdit(dataEdit?.id, formData)
      setOpenModal(false)
    } finally {
      setIsDisabled(false)
    }
  }
  const onCancel = () => {
    setOpenModal(false)
  }

  return (
    <Modal>
      <ModalBox>
        <TitleModal>{dataEdit?.id ? 'Edit' : 'Add'} Account</TitleModal>
        <BoxData>
          <LabelModal>Name: </LabelModal>
          <InputError
            name="name"
            value={formData?.name || ''}
            onChange={(e) => onChangeData(e, 100)}
            onBlur={(e) => onChangeData(e, 100)}
            errorMessage={errors.name}
          />
          <LabelModal>Role: </LabelModal>
          <SelectError
            value={formData?.role_id || ''}
            options={Object.keys(ROLE).filter(key => !Number(key))}
            name="role_id"
            onChange={(e) => onChangeData(e, 50)}
            onBlur={(e) => onChangeData(e, 50)}
            errorMessage={errors.role_id}
          />
          <LabelModal>e-mail: </LabelModal>
          <InputError
            name="email"
            value={formData?.email || ''}
            onChange={(e) => onChangeData(e, 255)}
            onBlur={(e) => onChangeData(e, 255)}
            errorMessage={errors.email}
          />
          {!dataEdit?.id ? (
            <>
              <LabelModal>Password: </LabelModal>
              <InputError
                name="password"
                value={formData?.password || ''}
                onChange={(e) => onChangeData(e, 255)}
                onBlur={(e) => onChangeData(e, 255)}
                type={'password'}
                errorMessage={errors.password}
              />
              <LabelModal>Confirm Password: </LabelModal>
              <InputError
                name="confirmPassword"
                value={formData?.confirmPassword || ''}
                onChange={(e) => onChangeData(e, 255)}
                onBlur={(e) => onChangeData(e, 255)}
                type={'password'}
                errorMessage={errors.confirmPassword}
              />
            </>
          ) : null}
        </BoxData>
        <ButtonModal>
          <Button disabled={isDisabled} onClick={(e) => onSubmit(e)}>
            Ok
          </Button>
          <Button onClick={() => onCancel()}>Cancel</Button>
        </ButtonModal>
      </ModalBox>
      {isDisabled ? <Loading /> : null}
    </Modal>
  )
}

const PopupDelete = ({open, handleClose, handleOkDel, name}: PopupType) => {
  if(!open) return null
  return (
      <Box>
        <Dialog open={open} onClose={handleClose} sx={{ margin: 0 }}>
          <DialogTitle>Do you want delete User "{name}"?</DialogTitle>
          <DialogActions>
            <Button onClick={handleClose}>Cancel</Button>
            <Button onClick={handleOkDel}>Ok</Button>
          </DialogActions>
        </Dialog>
      </Box>
  )
}

const AccountManager = () => {

  const dispatch = useDispatch()

  const navigate = useNavigate()

  const listUser = useSelector(selectListUser)
  const loading = useSelector(selectLoading)
  const user = useSelector(selectCurrentUser)
  const admin = useSelector(isAdmin)

  const [searchParams, setParams] = useSearchParams()

  const [openModal, setOpenModal] = useState(false)
  const [dataEdit, setDataEdit] = useState({})

  const limit = searchParams.get('limit') || 50
  const offset = searchParams.get('offset') || 0
  const name = searchParams.get('name') || undefined
  const email = searchParams.get('email') || undefined
  const sort = searchParams.getAll('sort') || []

  const [openDel, setOpenDel] = useState<{id?: number, name?: string, open: boolean}>()

  useEffect(() => {
    if(!admin) navigate('/console')
    //eslint-disable-next-line
  }, [JSON.stringify(admin)])

  const sortParams = useMemo(() => {
    return {
      sort: sort
    }
    //eslint-disable-next-line
  }, [JSON.stringify(sort)])

  const filterParams = useMemo(() => {
    return {
      name: name,
      email: email
    }
  }, [name, email])

  const params = useMemo(() => {
    return {
      limit: Number(limit),
      offset: Number(offset)
    }
  }, [limit, offset])

  useEffect(() => {
    dispatch(getListUser({...filterParams, ...sortParams, ...params}))
    //eslint-disable-next-line
  }, [limit, offset, email, name, JSON.stringify(sort)])

  const handlePage = (event: ChangeEvent<unknown>, page: number) => {
    if(!listUser) return
    setParams(`limit=${listUser.limit}&offset=${page - 1}`)
  }

  const getParamsData = () => {
    const dataFilter = Object.keys(filterParams)
      .filter((key) => (filterParams as any)[key])
      .map((key) => `${key}=${(filterParams as any)[key]}`)
      .join('&')
    return dataFilter
  }

  const paramsManager = useCallback(
    (page?: number) => {
      return `limit=${limit}&offset=${
          page ? page - 1 : offset
      }`
    },
    [limit, offset],
  )

  const handleSort = useCallback(
    (rowSelectionModel: GridSortModel) => {
      const filter = getParamsData()
<<<<<<< HEAD
      if (!rowSelectionModel[0]) {
        setParams(`${filter}&${paramsManager()}`)
        return
      }
=======
      if (!rowSelectionModel[0]) return
>>>>>>> 2118f2e5
      setParams(
        `${filter}&${rowSelectionModel[0] ? `&sort=${rowSelectionModel[0].field.replace('_id', '')}&sort=${rowSelectionModel[0].sort}` : ''}&${paramsManager()}`,
      )
    },
    //eslint-disable-next-line
    [paramsManager, getParamsData],
  )

  const handleFilter = (model: GridFilterModel) => {
    setFilterModel(model)
    let filter = ''
    if (!!model.items[0]?.value) {
      filter = model.items
        .filter((item) => item.value)
        .map((item: any) => {
          return `${item.field}=${item?.value}`
        })
        .join('&')
    }
    const { sort } = sortParams
    setParams(
      `${filter}&${sort[0] ? `sort=${sort[0]}&sort=${sort[1]}` : ''}&${paramsManager()}`,
    )
  }

  const handleOpenModal = () => {
    setOpenModal(true)
  }

  const handleEdit = (dataEdit: UserDTO) => {
    setOpenModal(true)
    setDataEdit(dataEdit)
  }

  const onSubmitEdit = async (
    id: number | string | undefined,
    data: { [key: string]: string },
  ) => {
    const {confirmPassword, role_id, ...newData} = data
    let newRole
    switch (role_id) {
      case "ADMIN":
        newRole = ROLE.ADMIN;
        break;
      case "DATA_MANAGER":
        newRole = ROLE.DATA_MANAGER;
        break;
      case "OPERATOR":
        newRole = ROLE.OPERATOR;
        break;
      case "GUEST_OPERATOR":
        newRole = ROLE.GUEST_OPERATOR;
        break;
    }
    if (id !== undefined) {
      const data = await dispatch(updateUser(
        {
          id: id as number,
          data: {name: newData.name, email: newData.email, role_id: newRole},
          params: {...filterParams, ...sortParams, ...params}
        }))
        if((data as any).error) {
          setTimeout(() => {
            alert('This email already exists!')
          }, 300)
        }
        else {
          setTimeout(() => {
            alert('Your account has been edited successfully!')
          }, 1)
        }
    } else {
      const data = await dispatch(createUser({...newData, role_id: newRole} as AddUserDTO))
      if(!(data as any).error) {
        setTimeout(() => {
          alert('Your account has been created successfully!')
        }, 1)
      }
        else {
        setTimeout(() => {
          alert('This email already exists!')
        }, 300)
      }
    }
    return undefined
  }

  const handleOpenPopupDel = (id?: number, name?: string) => {
    if(!id) return
    setOpenDel({id: id, name: name, open: true})
  }

  const handleClosePopupDel = () => {
    setOpenDel({...openDel, open: false})
  }

  const handleOkDel = async () => {
    if(!openDel?.id || !openDel) return
    const data = await dispatch(deleteUser({
      id: openDel.id,
      params: {...filterParams, ...sortParams, ...params}
    }))
    if((data as any).error) {
      alert('Delete user failed!')
    }
    else {
      alert('Account deleted successfully!')
    }
    setOpenDel({...openDel, open: false})
  }

  const [filterModel, setFilterModel] = useState<GridFilterModel>({
    items: [
      {
        field: Object.keys(filterParams).find(key => (filterParams as any)[key]) || '',
        operator: 'contains',
        value: Object.values(filterParams).find(value => value),
      },
    ],
  });

  const columns = useMemo(() =>
    [
      {
        headerName: 'UID',
        field: 'uid',
        filterable: false,
        minWidth: 350
      },
      {
        headerName: 'Name',
        field: 'name',
        minWidth: 200,
        filterOperators: [
          {
            label: 'Contains', value: 'contains',
            InputComponent: ({applyValue, item}: any) => {
              return <Input sx={{paddingTop: "16px"}} defaultValue={item.value || ''} onChange={(e) => {
                if(timeout) clearTimeout(timeout)
                timeout = setTimeout(() => {
                  applyValue({...item, value: e.target.value})
                }, 300)
              }
              } />
            }
          },
        ],
        type: "string",
      },
      {
        headerName: 'Role',
        field: 'role_id',
        filterable: false,
        minWidth: 200,
        renderCell: (params: {value: number}) => {
          let role
          switch (params.value) {
            case ROLE.ADMIN:
              role = "Admin";
              break;
            case ROLE.DATA_MANAGER:
              role = "Data Manager";
              break;
            case ROLE.OPERATOR:
              role = "Operator";
              break;
            case ROLE.GUEST_OPERATOR:
              role = "Guest Operator";
              break;
          }
          return (
            <span>{role}</span>
          )
        }
      },
      {
        headerName: 'Mail',
        field: 'email',
        minWidth: 350,
        filterOperators: [
          {
            label: 'Contains', value: 'contains',
            InputComponent: ({applyValue, item}: any) => {
              return <Input sx={{paddingTop: "16px"}} defaultValue={item.value || ''} onChange={(e) => {
                if(timeout) clearTimeout(timeout)
                timeout = setTimeout(() => {
                  applyValue({...item, value: e.target.value})
                }, 300)
              }
              } />
            }
          },
        ],
        type: "string",
      },
      {
        headerName: '',
        field: 'action',
        sortable: false,
        filterable: false,
        width: 200,
        renderCell: (params: {row: UserDTO}) => {
          const { id, role_id, name, email} = params.row
          if(!id || !role_id || !name || !email) return null
          let role: any
          switch (role_id) {
            case ROLE.ADMIN:
              role = "ADMIN";
              break;
            case ROLE.DATA_MANAGER:
              role = "DATA_MANAGER";
              break;
            case ROLE.OPERATOR:
              role = "OPERATOR";
              break;
            case ROLE.GUEST_OPERATOR:
              role = "GUEST_OPERATOR";
              break;
          }

          return (
            <>
              <ALink
                sx={{ color: 'red' }}
                onClick={() => handleEdit({id, role_id: role, name, email} as UserDTO)}
              >
                <EditIcon sx={{ color: 'black' }} />
              </ALink>
              {
                !(params.row?.id === user?.id) ?
                <ALink
                  sx={{ ml: 1.25 }}
                  onClick={() => handleOpenPopupDel(params.row?.id, params.row?.name)}
                >
                  <DeleteIcon sx={{ color: 'red' }} />
                </ALink> : null
              }
            </>
          )
        },
      },
    ],
    [user?.id],
  )
  return (
    <AccountManagerWrapper>
      <Box sx={{display: 'flex', justifyContent: 'flex-end'}}>
        <Button onClick={handleOpenModal}>Add</Button>
      </Box>
      <DataGrid
        sx={{ minHeight: 400, height: 'calc(100vh - 300px)'}}
        columns={columns as any}
        rows={listUser?.items || []}
        filterMode={'server'}
        sortingMode={'server'}
        hideFooter
        onSortModelChange={handleSort}
        filterModel={filterModel}
        initialState={{
          sorting: {
            sortModel: [
              {
                field: sortParams.sort[0]?.replace('role', 'role_id'),
                sort: sortParams.sort[1] as GridSortDirection,
              },
            ],
          },
        }}
        onFilterModelChange={handleFilter as any}
      />
      {
        listUser ?
          <Pagination
            sx={{ marginTop: 2 }}
            count={Math.ceil(listUser.total / listUser.limit)}
            page={Math.ceil(listUser.offset / listUser.limit) + 1}
            onChange={handlePage}
          /> : null
      }
      <PopupDelete
        open={openDel?.open || false}
        handleClose={handleClosePopupDel}
        handleOkDel={handleOkDel}
        name={openDel?.name}
      />
      {
        openModal ?
          <ModalComponent
            onSubmitEdit={onSubmitEdit}
            setOpenModal={(flag) => {
              setOpenModal(flag)
              if (!flag) {
                setDataEdit({})
              }
            }}
            dataEdit={dataEdit}
          /> : null
      }
      {
        loading ? <Loading /> : null
      }
    </AccountManagerWrapper>
  )
}

const AccountManagerWrapper = styled(Box)(({ theme }) => ({
  width: '80%',
  margin: theme.spacing(6.125, 'auto')
}))

const ALink = styled('a')({
  color: '#1677ff',
  textDecoration: 'none',
  cursor: 'pointer',
  userSelect: 'none',
})

const Modal = styled(Box)(({ theme }) => ({
  position: 'fixed',
  top: 0,
  left: 0,
  width: '100%',
  height: '100vh',
  display: 'flex',
  justifyContent: 'center',
  alignItems: 'center',
  backgroundColor: '#cccccc80',
}))

const ModalBox = styled(Box)(({ theme }) => ({
  width: 800,
  height: 550,
  backgroundColor: 'white',
  border: '1px solid black',
}))

const TitleModal = styled(Box)(({ theme }) => ({
  fontSize: 25,
  margin: theme.spacing(5),
}))

const BoxData = styled(Box)(({ theme }) => ({
  marginTop: 35,
}))

const LabelModal = styled(Box)(({ theme }) => ({
  width: 300,
  display: 'inline-block',
  textAlign: 'end',
  marginRight: theme.spacing(0.5),
}))

const ButtonModal = styled(Box)(({ theme }) => ({
  button: {
    fontSize: 20,
  },
  display: 'flex',
  justifyContent: 'end',
  margin: theme.spacing(5),
}))

export default AccountManager<|MERGE_RESOLUTION|>--- conflicted
+++ resolved
@@ -324,14 +324,10 @@
   const handleSort = useCallback(
     (rowSelectionModel: GridSortModel) => {
       const filter = getParamsData()
-<<<<<<< HEAD
       if (!rowSelectionModel[0]) {
         setParams(`${filter}&${paramsManager()}`)
         return
       }
-=======
-      if (!rowSelectionModel[0]) return
->>>>>>> 2118f2e5
       setParams(
         `${filter}&${rowSelectionModel[0] ? `&sort=${rowSelectionModel[0].field.replace('_id', '')}&sort=${rowSelectionModel[0].sort}` : ''}&${paramsManager()}`,
       )
