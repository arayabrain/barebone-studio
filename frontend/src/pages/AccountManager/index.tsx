import EditIcon from "@mui/icons-material/Edit";
import DeleteIcon from "@mui/icons-material/Delete";
import {ChangeEvent, useCallback, useEffect, useMemo, useState, MouseEvent} from "react";
import {Box, Button, Pagination, styled} from "@mui/material";
import {useDispatch, useSelector} from "react-redux";
import {selectCurrentUser, selectListUser, selectLoading} from "../../store/slice/User/UserSelector";
import {useSearchParams} from "react-router-dom";
import {createUser, getListUser} from "../../store/slice/User/UserActions";
import { DataGridPro } from "@mui/x-data-grid-pro";
import Loading from "../../components/common/Loading";
import {AddUserDTO, UserDTO} from "../../api/users/UsersApiDTO";
import {ROLE} from "../../@types";
import {GridFilterModel, GridSortDirection, GridSortModel} from "@mui/x-data-grid";
import {regexEmail, regexIgnoreS, regexPassword} from "../../const/Auth";
import InputError from "../../components/common/InputError";
import {SelectChangeEvent} from "@mui/material/Select";
import SelectError from "../../components/common/SelectError";

type ModalComponentProps = {
  onSubmitEdit: (
    id: number | string | undefined,
    data: { [key: string]: string },
  ) => void
  setOpenModal: (v: boolean) => void
  dataEdit?: {
    [key: string]: string
  }
}

const initState = {
  email: '',
  password: '',
  role_id: '',
  name: '',
  confirmPassword: '',
}

const ModalComponent =
   ({
     onSubmitEdit,
     setOpenModal,
     dataEdit,
   }: ModalComponentProps) => {
<<<<<<< HEAD

=======
>>>>>>> 7fce7fc7
  const [formData, setFormData] = useState<{ [key: string]: string }>(
      dataEdit || initState,
  )
  const [isDisabled, setIsDisabled] = useState(false)
  const [errors, setErrors] = useState<{ [key: string]: string }>(initState)

  const validateEmail = (value: string): string => {
    const error = validateField('email', 255, value)
    if (error) return error
    if (!regexEmail.test(value)) {
      return 'Invalid email format'
    }
    return ''
  }

  const validatePassword = (
      value: string,
      isConfirm: boolean = false,
      values?: { [key: string]: string },
  ): string => {
    if (!value && !dataEdit?.uid) return 'This field is required'
    const errorLength = validateLength('password', 255, value)
    if (errorLength) {
      return errorLength
    }
    let datas = values || formData
    if (!regexPassword.test(value) && value) {
      return 'Your password must be at least 6 characters long and must contain at least one letter, number, and special character'
    }
    if(regexIgnoreS.test(value)){
      return 'Allowed special characters (!#$%&()*+,-./@_|)'
    }
    if (isConfirm && datas.password !== value && value) {
      return 'password is not match'
    }
    return ''
  }

  const validateField = (name: string, length: number, value?: string) => {
    if (!value) return 'This field is required'
    return validateLength(name, length, value)
  }

  const validateLength = (name: string, length: number, value?: string) => {
    if (value && value.length > length)
      return `The text may not be longer than ${length} characters`
    if (formData[name]?.length && value && value.length > length) {
      return `The text may not be longer than ${length} characters`
    }
    return ''
  }

  const validateForm = (): { [key: string]: string } => {
    const errorName = validateField('name', 100, formData.name)
    const errorEmail = validateEmail(formData.email)
    const errorRole = validateField('role_id', 50, formData.role_id)
    const errorPassword = validatePassword(formData.password)
    const errorConfirmPassword = validatePassword(
      formData.confirmPassword,
      true,
    )
    return {
      email: errorEmail,
      password: errorPassword,
      confirmPassword: errorConfirmPassword,
      name: errorName,
      role_id: errorRole,
    }
  }

  const onChangeData = (
    e: ChangeEvent<HTMLTextAreaElement | HTMLInputElement> | SelectChangeEvent,
    length: number,
  ) => {
    const { value, name } = e.target
    const newDatas = { ...formData, [name]: value }
    setFormData(newDatas)
    let error: string =
      name === 'email'
        ? validateEmail(value)
        : validateField(name, length, value)
    let errorConfirm = errors.confirmPassword
    if (name.toLowerCase().includes('password')) {
      error = validatePassword(value, name === 'confirmPassword', newDatas)
      if (name !== 'confirmPassword' && formData.confirmPassword) {
        errorConfirm = validatePassword(
          newDatas.confirmPassword,
          true,
          newDatas,
        )
      }
    }
    setErrors({ ...errors, confirmPassword: errorConfirm, [name]: error })
  }

  const onSubmit = async (e: MouseEvent<HTMLButtonElement>) => {
    e.preventDefault()
    setIsDisabled(true)
    const newErrors = validateForm()
    if (Object.keys(newErrors).some((key) => !!newErrors[key])) {
      setErrors(newErrors)
      setIsDisabled(false)
      return
    }
    try {
      await onSubmitEdit(dataEdit?.id, formData)
      setOpenModal(false)
    } finally {
      setIsDisabled(false)
    }
  }
  const onCancel = () => {
    setOpenModal(false)
  }

  return (
    <Modal>
      <ModalBox>
        <TitleModal>{dataEdit?.id ? 'Edit' : 'Add'} Account</TitleModal>
        <BoxData>
          <LabelModal>Name: </LabelModal>
          <InputError
            name="name"
            value={formData?.name || ''}
            onChange={(e) => onChangeData(e, 100)}
            onBlur={(e) => onChangeData(e, 100)}
            errorMessage={errors.name}
          />
          <LabelModal>Role: </LabelModal>
          <SelectError
            value={formData?.role_id || ''}
            options={Object.keys(ROLE).filter(key => !Number(key))}
            name="role_id"
            onChange={(e) => onChangeData(e, 50)}
            onBlur={(e) => onChangeData(e, 50)}
            errorMessage={errors.role_id}
          />
          <LabelModal>e-mail: </LabelModal>
          <InputError
            name="email"
            value={formData?.email || ''}
            onChange={(e) => onChangeData(e, 255)}
            onBlur={(e) => onChangeData(e, 255)}
            errorMessage={errors.email}
          />
<<<<<<< HEAD
          {!dataEdit?.id ? (
=======
          {!dataEdit?.uid ? (
>>>>>>> 7fce7fc7
            <>
              <LabelModal>Password: </LabelModal>
              <InputError
                name="password"
                value={formData?.password || ''}
                onChange={(e) => onChangeData(e, 255)}
                onBlur={(e) => onChangeData(e, 255)}
                type={'password'}
                errorMessage={errors.password}
              />
              <LabelModal>Confirm Password: </LabelModal>
              <InputError
                name="confirmPassword"
                value={formData?.confirmPassword || ''}
                onChange={(e) => onChangeData(e, 255)}
                onBlur={(e) => onChangeData(e, 255)}
                type={'password'}
                errorMessage={errors.confirmPassword}
              />
            </>
          ) : null}
        </BoxData>
        <ButtonModal>
          <Button disabled={isDisabled} onClick={(e) => onSubmit(e)}>
            Ok
          </Button>
          <Button onClick={() => onCancel()}>Cancel</Button>
        </ButtonModal>
      </ModalBox>
      {isDisabled ? <Loading /> : null}
    </Modal>
  )
}
const AccountManager = () => {

  const dispatch = useDispatch()

  const listUser = useSelector(selectListUser)
  const loading = useSelector(selectLoading)
  const user = useSelector(selectCurrentUser)
  const [searchParams, setParams] = useSearchParams()

  const [openModal, setOpenModal] = useState(false)
  const [dataEdit, setDataEdit] = useState({})

  const limit = searchParams.get('limit') || 50
  const offset = searchParams.get('offset') || 0
  const name = searchParams.get('name') || undefined
  const email = searchParams.get('email') || undefined
  const sort = searchParams.getAll('sort') || []

  const sortParams = useMemo(() => {
    return {
      sort: sort
    }
    //eslint-disable-next-line
  }, [JSON.stringify(sort)])

  const filterParams = useMemo(() => {
    return {
      name: name,
      email: email
    }
  }, [name, email])

  const params = useMemo(() => {
    return {
      limit: Number(limit),
      offset: Number(offset)
    }
  }, [limit, offset])

  useEffect(() => {
    dispatch(getListUser({...filterParams, ...sortParams, ...params}))
    //eslint-disable-next-line
  }, [searchParams])

  const handlePage = (event: ChangeEvent<unknown>, page: number) => {
    if(!listUser) return
    setParams(`limit=${listUser.limit}&offset=${page - 1}`)
  }

  const getParamsData = () => {
    const dataFilter = Object.keys(filterParams)
      .filter((key) => (filterParams as any)[key])
      .map((key) => `${key}=${(filterParams as any)[key]}`)
      .join('&')
    return dataFilter
  }

  const paramsManager = useCallback(
    (page?: number) => {
      return `limit=${limit}&offset=${
        page ? page - 1 : offset
      }`
    },
    [limit, offset],
  )

  const handleSort = useCallback(
    (rowSelectionModel: GridSortModel) => {
      const filter = getParamsData()
      if (!rowSelectionModel[0]) {
        setParams(`${filter}&sort=&sort=&${paramsManager()}`)
        return
      }
      setParams(
        `${filter}&sort=${rowSelectionModel[0].field}&sort=${rowSelectionModel[0].sort}&${paramsManager()}`,
      )
    },
    //eslint-disable-next-line
    [paramsManager, getParamsData],
  )

  const handleFilter = (model: GridFilterModel) => {
    let filter = ''
    if (!!model.items[0]?.value) {
      filter = model.items
        .filter((item) => item.value)
        .map((item: any) => {
          return `${item.field}=${item?.value}`
        })
        .join('&')
    }
    const { sort } = sortParams
    setParams(
      `${filter}&sort=${sort[0] || ''}&sort=${sort[1] || ''}&${paramsManager()}`,
    )
  }

  const handleOpenModal = () => {
    setOpenModal(true)
  }

  const handleEdit = (dataEdit: UserDTO) => {
    setOpenModal(true)
    setDataEdit(dataEdit)
  }

  const onSubmitEdit = async (
    id: number | string | undefined,
    data: { [key: string]: string },
  ) => {
    const {confirmPassword, role_id, ...newData} = data
    let newRole
    switch (role_id) {
      case "ADMIN":
<<<<<<< HEAD
        newRole = 1;
        break;
      case "DATA_MANAGER":
        newRole = 10;
        break;
      case "OPERATOR":
        newRole = 20;
        break;
      case "GUEST_OPERATOR":
        newRole = 30;
=======
        newRole = ROLE.ADMIN;
        break;
      case "DATA_MANAGER":
        newRole = ROLE.DATA_MANAGER;
        break;
      case "OPERATOR":
        newRole = ROLE.OPERATOR;
        break;
      case "GUEST_OPERATOR":
        newRole = ROLE.GUEST_OPERATOR;
>>>>>>> 7fce7fc7
        break;
    }
    if (id !== undefined) {
      // todo dispatch edit user
      setOpenModal(false)
    } else {
      const data = await dispatch(createUser({...newData, role_id: newRole} as AddUserDTO))
      if(!(data as any).error) {
        setTimeout(() => {
          alert('Your account has been created successfully!')
        }, 1)

      }
        else {
        setTimeout(() => {
          alert('This email already exists!')
        }, 300)
      }
    }
    return undefined
  }

  const columns = useMemo(() =>
    [
      {
        headerName: 'UID',
        field: 'uid',
        filterable: false,
        minWidth: 350
      },
      {
        headerName: 'Name',
        field: 'name',
        minWidth: 200
      },
      {
        headerName: 'Role',
        field: 'role_id',
        filterable: false,
        minWidth: 200,
        renderCell: (params: {value: number}) => {
          let role
          switch (params.value) {
            case ROLE.ADMIN:
              role = "Admin";
              break;
            case ROLE.DATA_MANAGER:
              role = "Data Manager";
              break;
            case ROLE.OPERATOR:
              role = "Operator";
              break;
            case ROLE.GUEST_OPERATOR:
              role = "Guest Operator";
              break;
          }
          return (
            <span>{role}</span>
          )
        }
      },
      {
        headerName: 'Mail',
        field: 'email',
        minWidth: 350
      },
      {
        headerName: '',
        field: 'action',
        sortable: false,
        filterable: false,
        width: 200,
        renderCell: (params: {row: UserDTO}) => {
          const { id, role_id, name, email} = params.row
          if(!id || !role_id || !name || !email) return null
<<<<<<< HEAD
          let role: any
          switch (role_id) {
            case ROLE.ADMIN:
              role = "ADMIN";
              break;
            case ROLE.DATA_MANAGER:
              role = "DATA_MANAGER";
              break;
            case ROLE.OPERATOR:
              role = "OPERATOR";
              break;
            case ROLE.GUEST_OPERATOR:
              role = "GUEST_OPERATOR";
              break;
          }

=======
>>>>>>> 7fce7fc7
          return (
            <>
              <ALink
                sx={{ color: 'red' }}
<<<<<<< HEAD
                onClick={() => handleEdit({id, role_id: role, name, email} as UserDTO)}
=======
                //get user edit
                // onClick={() => handleEdit({id, role_id, name, email})}
>>>>>>> 7fce7fc7
              >
                <EditIcon sx={{ color: 'black' }} />
              </ALink>
              {
                !(params.row?.id === user?.id) ?
                <ALink
                  sx={{ ml: 1.25 }}
                >
                  <DeleteIcon sx={{ color: 'red' }} />
                </ALink> : null
              }
            </>
          )
        },
      },
    ],
    [user?.id],
  )
  return (
    <AccountManagerWrapper>
      <Box sx={{display: 'flex', justifyContent: 'flex-end'}}>
        <Button onClick={handleOpenModal}>Add</Button>
      </Box>
      <DataGridPro
        sx={{ minHeight: 400, height: 'calc(100vh - 300px)'}}
        columns={columns as any}
        rows={listUser?.items || []}
        filterMode={'server'}
        sortingMode={'server'}
        hideFooter
        onSortModelChange={handleSort}
        initialState={{
          sorting: {
            sortModel: [
              {
                field: sortParams.sort[0],
                sort: sortParams.sort[1] as GridSortDirection,
              },
            ],
          },
          filter: {
            filterModel: {
              items: [
                {
                  field: 'name',
                  operator: 'contains',
                  value: filterParams.name,
                },
                {
                  field: 'email',
                  operator: 'contains',
                  value: filterParams.email,
                }
              ],
            },
          },
        }}
        onFilterModelChange={handleFilter as any}
      />
      <Pagination
        sx={{ marginTop: 2 }}
        count={listUser?.total || 0}
        page={(listUser?.offset || 0) + 1 }
        onChange={handlePage}
      />
      {
        openModal ?
          <ModalComponent
            onSubmitEdit={onSubmitEdit}
            setOpenModal={(flag) => {
              setOpenModal(flag)
              if (!flag) {
                setDataEdit({})
              }
            }}
            dataEdit={dataEdit}
          /> : null
      }
      {
        loading ? <Loading /> : null
      }
    </AccountManagerWrapper>
  )
}

const AccountManagerWrapper = styled(Box)(({ theme }) => ({
  width: '80%',
  margin: theme.spacing(6.125, 'auto')
}))

const ALink = styled('a')({
  color: '#1677ff',
  textDecoration: 'none',
  cursor: 'pointer',
  userSelect: 'none',
})

const Modal = styled(Box)(({ theme }) => ({
  position: 'fixed',
  top: 0,
  left: 0,
  width: '100%',
  height: '100vh',
  display: 'flex',
  justifyContent: 'center',
  alignItems: 'center',
  backgroundColor: '#cccccc80',
}))

const ModalBox = styled(Box)(({ theme }) => ({
  width: 800,
  height: 550,
  backgroundColor: 'white',
  border: '1px solid black',
}))

const TitleModal = styled(Box)(({ theme }) => ({
  fontSize: 25,
  margin: theme.spacing(5),
}))

const BoxData = styled(Box)(({ theme }) => ({
  marginTop: 35,
}))

const LabelModal = styled(Box)(({ theme }) => ({
  width: 300,
  display: 'inline-block',
  textAlign: 'end',
  marginRight: theme.spacing(0.5),
}))

const ButtonModal = styled(Box)(({ theme }) => ({
  button: {
    fontSize: 20,
  },
  display: 'flex',
  justifyContent: 'end',
  margin: theme.spacing(5),
}))

export default AccountManager<|MERGE_RESOLUTION|>--- conflicted
+++ resolved
@@ -41,10 +41,6 @@
      setOpenModal,
      dataEdit,
    }: ModalComponentProps) => {
-<<<<<<< HEAD
-
-=======
->>>>>>> 7fce7fc7
   const [formData, setFormData] = useState<{ [key: string]: string }>(
       dataEdit || initState,
   )
@@ -190,11 +186,7 @@
             onBlur={(e) => onChangeData(e, 255)}
             errorMessage={errors.email}
           />
-<<<<<<< HEAD
           {!dataEdit?.id ? (
-=======
-          {!dataEdit?.uid ? (
->>>>>>> 7fce7fc7
             <>
               <LabelModal>Password: </LabelModal>
               <InputError
@@ -342,18 +334,6 @@
     let newRole
     switch (role_id) {
       case "ADMIN":
-<<<<<<< HEAD
-        newRole = 1;
-        break;
-      case "DATA_MANAGER":
-        newRole = 10;
-        break;
-      case "OPERATOR":
-        newRole = 20;
-        break;
-      case "GUEST_OPERATOR":
-        newRole = 30;
-=======
         newRole = ROLE.ADMIN;
         break;
       case "DATA_MANAGER":
@@ -364,7 +344,6 @@
         break;
       case "GUEST_OPERATOR":
         newRole = ROLE.GUEST_OPERATOR;
->>>>>>> 7fce7fc7
         break;
     }
     if (id !== undefined) {
@@ -440,7 +419,6 @@
         renderCell: (params: {row: UserDTO}) => {
           const { id, role_id, name, email} = params.row
           if(!id || !role_id || !name || !email) return null
-<<<<<<< HEAD
           let role: any
           switch (role_id) {
             case ROLE.ADMIN:
@@ -457,18 +435,11 @@
               break;
           }
 
-=======
->>>>>>> 7fce7fc7
           return (
             <>
               <ALink
                 sx={{ color: 'red' }}
-<<<<<<< HEAD
                 onClick={() => handleEdit({id, role_id: role, name, email} as UserDTO)}
-=======
-                //get user edit
-                // onClick={() => handleEdit({id, role_id, name, email})}
->>>>>>> 7fce7fc7
               >
                 <EditIcon sx={{ color: 'black' }} />
               </ALink>
