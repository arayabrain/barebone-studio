--- conflicted
+++ resolved
@@ -329,11 +329,7 @@
         return
       }
       setParams(
-<<<<<<< HEAD
-        `${filter}&${rowSelectionModel[0] ? `&sort=${rowSelectionModel[0].field.replace('_id', '')}&sort=${rowSelectionModel[0].sort}` : ''}&${paramsManager()}`,
-=======
         `${filter}&${rowSelectionModel[0] ? `sort=${rowSelectionModel[0].field.replace('_id', '')}&sort=${rowSelectionModel[0].sort}`: ''}&${paramsManager()}`,
->>>>>>> 710c5b53
       )
     },
     //eslint-disable-next-line
