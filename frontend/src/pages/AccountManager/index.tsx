--- conflicted
+++ resolved
@@ -1,11 +1,7 @@
 import EditIcon from "@mui/icons-material/Edit";
 import DeleteIcon from "@mui/icons-material/Delete";
 import {ChangeEvent, useCallback, useEffect, useMemo, useState, MouseEvent} from "react";
-<<<<<<< HEAD
-import {Box, Button, Input, styled} from "@mui/material";
-=======
-import {Box, Button, Dialog, DialogActions, DialogTitle, Input, Pagination, styled} from "@mui/material";
->>>>>>> 961b4462
+import {Box, Button, Dialog, DialogActions, DialogTitle, Input, styled} from "@mui/material";
 import {useDispatch, useSelector} from "react-redux";
 import {isAdmin, selectCurrentUser, selectListUser, selectLoading} from "../../store/slice/User/UserSelector";
 import {useNavigate, useSearchParams} from "react-router-dom";
@@ -427,7 +423,30 @@
     return undefined
   }
 
-<<<<<<< HEAD
+  const handleOpenPopupDel = (id?: number, name?: string) => {
+    if(!id) return
+    setOpenDel({id: id, name: name, open: true})
+  }
+
+  const handleClosePopupDel = () => {
+    setOpenDel({...openDel, open: false})
+  }
+
+  const handleOkDel = async () => {
+    if(!openDel?.id || !openDel) return
+    const data = await dispatch(deleteUser({
+      id: openDel.id,
+      params: {...filterParams, ...sortParams, ...params}
+    }))
+    if((data as any).error) {
+      alert('Delete user failed!')
+    }
+    else {
+      alert('Account deleted successfully!')
+    }
+    setOpenDel({...openDel, open: false})
+  }
+
   const handleLimit = (event: ChangeEvent<HTMLSelectElement>) => {
     let filter = ''
     filter = Object.keys(filterParams).filter(key => (filterParams as any)[key])
@@ -439,30 +458,6 @@
     setParams(
         `${filter}&sort=${sort[0] || ''}&sort=${sort[1] || ''}&limit=${Number(event.target.value)}&offset=0`,
     )
-=======
-  const handleOpenPopupDel = (id?: number, name?: string) => {
-    if(!id) return
-    setOpenDel({id: id, name: name, open: true})
-  }
-
-  const handleClosePopupDel = () => {
-    setOpenDel({...openDel, open: false})
-  }
-
-  const handleOkDel = async () => {
-    if(!openDel?.id || !openDel) return
-    const data = await dispatch(deleteUser({
-      id: openDel.id,
-      params: {...filterParams, ...sortParams, ...params}
-    }))
-    if((data as any).error) {
-      alert('Delete user failed!')
-    }
-    else {
-      alert('Account deleted successfully!')
-    }
-    setOpenDel({...openDel, open: false})
->>>>>>> 961b4462
   }
 
   const columns = useMemo(() =>
