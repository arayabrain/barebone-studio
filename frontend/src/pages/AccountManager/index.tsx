import {
  ChangeEvent,
  useCallback,
  useEffect,
  useMemo,
  useState,
  MouseEvent,
} from "react"
import { useDispatch, useSelector } from "react-redux"
import { useNavigate, useSearchParams } from "react-router-dom"

import { useSnackbar, VariantType } from "notistack"

import DeleteIcon from "@mui/icons-material/Delete"
import EditIcon from "@mui/icons-material/Edit"
import {
  Box,
  Button,
  Dialog,
  DialogActions,
  DialogContent,
  DialogTitle,
  Input,
  styled,
  Tooltip,
  Typography,
} from "@mui/material"
import IconButton from "@mui/material/IconButton"
import { SelectChangeEvent } from "@mui/material/Select"
import {
  DataGrid,
  GridColDef,
  GridFilterInputValueProps,
  GridFilterModel,
  GridRenderCellParams,
  GridSortDirection,
  GridSortItem,
  GridSortModel,
} from "@mui/x-data-grid"
import { isRejectedWithValue } from "@reduxjs/toolkit"

import { ROLE } from "@types"
import { AddUserDTO, UserDTO } from "api/users/UsersApiDTO"
import { ConfirmDialog } from "components/common/ConfirmDialog"
import InputError from "components/common/InputError"
import Loading from "components/common/Loading"
import PaginationCustom from "components/common/PaginationCustom"
import SelectError from "components/common/SelectError"
import { regexEmail, regexIgnoreS, regexPassword } from "const/Auth"
import { getGroupsManager } from "store/slice/GroupManager/GroupActions"
import { selectGroupManager } from "store/slice/GroupManager/GroupManagerSelectors"
import { ItemGroupManage } from "store/slice/GroupManager/GroupManagerType"
import {
  deleteUser,
  createUser,
  getListUser,
  updateUser,
} from "store/slice/User/UserActions"
import {
  isAdmin,
  selectCurrentUser,
  selectListUser,
  selectLoading,
} from "store/slice/User/UserSelector"
import { AppDispatch } from "store/store"

let timeout: NodeJS.Timeout | undefined = undefined

type FormDataType = {
  id?: string
  uid?: string
  email?: string
  password?: string
  role_id?: string
  name?: string
  confirmPassword?: string
  group_ids?: string[] | number[] | string | null
}

type ModalComponentProps = {
  open: boolean
  onSubmitEdit: (id: number | string | undefined, data: FormDataType) => void
  setOpenModal: (v: boolean) => void
  dataEdit?: FormDataType
}

const initState = {
  email: "",
  password: "",
  role_id: "",
  name: "",
  confirmPassword: "",
  group_ids: [],
}

const ModalComponent = ({
  open,
  onSubmitEdit,
  setOpenModal,
  dataEdit,
}: ModalComponentProps) => {
  const dispatch = useDispatch<AppDispatch>()
  const listGroupData = useSelector(selectGroupManager)
  const [formData, setFormData] = useState<FormDataType>(dataEdit || initState)
  const [isDisabled, setIsDisabled] = useState(false)
  const [errors, setErrors] = useState<{ [key: string]: string }>({
    ...initState,
    group_ids: "",
  })
  const [listGroup, setListGroup] = useState<ItemGroupManage[]>([])
  const [optionsGroup, setOptionsGroup] = useState<
    { name: string; id: number }[]
  >([])

  useEffect(() => {
    dispatch(
      getGroupsManager({
        offset: 0,
        limit: 50,
      }),
    )
    // eslint-disable-next-line react-hooks/exhaustive-deps
  }, [])

  useEffect(() => {
    setListGroup(listGroupData.items)
    // eslint-disable-next-line react-hooks/exhaustive-deps
  }, [JSON.stringify(listGroupData)])

  useEffect(() => {
    const newOptions = listGroup.map((item) => ({
      name: item.name,
      id: item.id,
    }))
    setOptionsGroup(newOptions)
  }, [listGroup])

  const validateEmail = (value: string): string => {
    if (dataEdit?.id) return ""
    const error = validateField("email", 255, value)
    if (error) return error
    if (!regexEmail.test(value)) {
      return "Invalid email format"
    }
    return ""
  }

  const validatePassword = (
    value: string,
    isConfirm = false,
    values?: FormDataType,
  ): string => {
    if (!value && !dataEdit?.uid) return "This field is required"
    const errorLength = validateLength("password", 255, value)
    if (errorLength) {
      return errorLength
    }
    const data = values || formData
    if (!regexPassword.test(value) && value) {
      return "Your password must be at least 6 characters long and must contain at least one letter, number, and special character"
    }
    if (regexIgnoreS.test(value)) {
      return "Allowed special characters (!#$%&()*+,-./@_|)"
    }
    if (isConfirm && data.password !== value && value) {
      return "password is not match"
    }
    return ""
  }

  const validateField = (name: string, length: number, value?: string) => {
    if (!value) return dataEdit?.id ? "" : "This field is required"
    return validateLength(name, length, value)
  }

  const validateLength = (name: string, length: number, value?: string) => {
    if (value && value.length > length)
      return `The text may not be longer than ${length} characters`
    if (
      formData[name as keyof FormDataType]?.length &&
      value &&
      value.length > length
    ) {
      return `The text may not be longer than ${length} characters`
    }
    return ""
  }

  const validateForm = (): { [key: string]: string } => {
    const errorName = validateField("name", 100, formData.name)
    const errorEmail = validateEmail(formData.email as string)
    const errorRole = validateField("role_id", 50, formData.role_id)
    const errorPassword = dataEdit?.id
      ? ""
      : validatePassword(formData.password as string)
    const errorConfirmPassword = dataEdit?.id
      ? ""
      : validatePassword(formData.confirmPassword as string, true)
    return {
      email: errorEmail,
      password: errorPassword,
      confirmPassword: errorConfirmPassword,
      name: errorName,
      role_id: errorRole,
    }
  }

  const onChangeData = (
    e: ChangeEvent<HTMLTextAreaElement | HTMLInputElement> | SelectChangeEvent,
    length: number,
  ) => {
    const { value, name } = e.target
    const newData = { ...formData, [name]: value }
    setFormData(newData)
    let error: string =
      name === "email"
        ? validateEmail(value)
        : validateField(name, length, value)
    let errorConfirm = errors.confirmPassword
    if (name.toLowerCase().includes("password")) {
      error = validatePassword(value, name === "confirmPassword", newData)
      if (name !== "confirmPassword" && formData.confirmPassword) {
        errorConfirm = validatePassword(
          newData.confirmPassword as string,
          true,
          newData,
        )
      }
    }
    setErrors({ ...errors, confirmPassword: errorConfirm, [name]: error })
  }

  const onSubmit = async (e: MouseEvent<HTMLButtonElement>) => {
    e.preventDefault()
    setIsDisabled(true)
    const newErrors = validateForm()
    if (Object.keys(newErrors).some((key) => !!newErrors[key])) {
      setErrors(newErrors)
      setIsDisabled(false)
      return
    }
    try {
      const newGroup = optionsGroup.map((option) => {
        if ((formData.group_ids as string[]).includes(option.name))
          return option.id
        return undefined
      })
      const newForm = { ...formData }
      Object.keys(formData).map((key) => {
        if (
          !formData[key as keyof FormDataType] ||
          (dataEdit &&
            formData[key as keyof FormDataType] ===
              dataEdit[key as keyof FormDataType])
        ) {
          if (key === "name") newForm[key] = ""
          else newForm[key as keyof FormDataType] = undefined
        }
        return undefined
      })
      await onSubmitEdit(dataEdit?.id, {
        ...newForm,
        group_ids:
          dataEdit?.id &&
          JSON.stringify([...(formData.group_ids as number[])]?.sort()) ===
            JSON.stringify([...(dataEdit?.group_ids as number[])]?.sort())
            ? null
            : (newGroup.filter(Boolean) as number[]),
      })
      setOpenModal(false)
    } finally {
      setIsDisabled(false)
    }
  }
  const onCancel = () => {
    setOpenModal(false)
  }

  return (
    <Modal open={open} onClose={() => setOpenModal(false)}>
      <ModalBox>
        <TitleModal>{dataEdit?.id ? "Edit" : "Add"} Account</TitleModal>
        <BoxData>
          <LabelModal>Name: </LabelModal>
          <InputError
            name="name"
            value={formData?.name || ""}
            onChange={(e) => onChangeData(e, 100)}
            onBlur={(e) => onChangeData(e, 100)}
            errorMessage={errors.name}
          />
          <LabelModal>Role: </LabelModal>
          <SelectError
            value={formData?.role_id || ""}
            options={Object.keys(ROLE).filter((key) => !Number(key))}
            name="role_id"
            onChange={(e) => onChangeData(e, 50)}
            onBlur={(e) => onChangeData(e, 50)}
            errorMessage={errors.role_id}
          />
          <LabelModal>e-mail: </LabelModal>
          <InputError
            name="email"
            value={formData?.email || ""}
            onChange={(e) => onChangeData(e, 255)}
            onBlur={(e) => onChangeData(e, 255)}
            errorMessage={errors.email}
          />
          <LabelModal>Group: </LabelModal>
          <Tooltip
            title={(formData?.group_ids as string[])?.join(", ") || ""}
            placement="top"
          >
            <Box display={"inline"}>
              <SelectError
                multiple={true}
                value={(formData?.group_ids as string[]) || []}
                options={optionsGroup.map((item) => item.name)}
                name="group_ids"
                onChange={(e) => onChangeData(e, 50)}
                onBlur={(e) => onChangeData(e, 50)}
                errorMessage={errors.group_ids}
              />
            </Box>
          </Tooltip>
          {!dataEdit?.id ? (
            <>
              <LabelModal>Password: </LabelModal>
              <InputError
                name="password"
                value={formData?.password || ""}
                onChange={(e) => onChangeData(e, 255)}
                onBlur={(e) => onChangeData(e, 255)}
                type={"password"}
                errorMessage={errors.password}
              />
              <LabelModal>Confirm Password: </LabelModal>
              <InputError
                name="confirmPassword"
                value={formData?.confirmPassword || ""}
                onChange={(e) => onChangeData(e, 255)}
                onBlur={(e) => onChangeData(e, 255)}
                type={"password"}
                errorMessage={errors.confirmPassword}
              />
            </>
          ) : null}
        </BoxData>
        <ButtonModal>
          <Button variant={"outlined"} onClick={() => onCancel()}>
            Cancel
          </Button>
          <Button
            variant={"contained"}
            disabled={isDisabled}
            onClick={(e) => onSubmit(e)}
          >
            Ok
          </Button>
        </ButtonModal>
      </ModalBox>
      {isDisabled ? <Loading /> : null}
    </Modal>
  )
}

const AccountManager = () => {
  const dispatch = useDispatch<AppDispatch>()
  const navigate = useNavigate()

  const listUser = useSelector(selectListUser)
  const loading = useSelector(selectLoading)
  const user = useSelector(selectCurrentUser)
  const admin = useSelector(isAdmin)

  const [openModal, setOpenModal] = useState(false)
  const [dataEdit, setDataEdit] = useState({})
  const [newParams, setNewParams] = useState(
    window.location.search.replace("?", ""),
  )
  const [openDel, setOpenDel] = useState<{
    id?: number
    name?: string
    open: boolean
  }>()

  const [searchParams, setParams] = useSearchParams()
  const limit = searchParams.get("limit") || 50
  const offset = searchParams.get("offset") || 0
  const name = searchParams.get("name") || undefined
  const email = searchParams.get("email") || undefined
  const sort = searchParams.getAll("sort") || []

  const filterParams = useMemo(() => {
    return {
      name: name,
      email: email,
    }
  }, [name, email])

  const sortParams = useMemo(() => {
    return {
      sort: sort,
    }
    //eslint-disable-next-line
  }, [JSON.stringify(sort)])

  const params = useMemo(() => {
    return {
      limit: Number(limit),
      offset: Number(offset),
    }
  }, [limit, offset])

  const [model, setModel] = useState<{
    filter: GridFilterModel
    sort: GridSortModel
  }>({
    filter: {
      items: [
        {
          field:
            Object.keys(filterParams).find(
              (key) => filterParams[key as keyof typeof filterParams],
            ) || "",
          operator: "contains",
          value: Object.values(filterParams).find((value) => value) || null,
        },
      ],
    },
    sort: [
      {
        field: sortParams.sort[0]?.replace("role", "role_id") || "",
        sort: sortParams.sort[1] as GridSortDirection,
      },
    ],
  })

  const { enqueueSnackbar } = useSnackbar()

  const handleClickVariant = (variant: VariantType, mess: string) => {
    enqueueSnackbar(mess, { variant })
  }

  useEffect(() => {
    if (!admin) navigate("/console")
    //eslint-disable-next-line
  }, [JSON.stringify(admin)])

  useEffect(() => {
    if (
      Object.keys(filterParams).every(
        (key) => !filterParams[key as keyof typeof filterParams],
      )
    )
      return
    setModel({
      filter: {
        items: [
          {
            field:
              Object.keys(filterParams).find(
                (key) => filterParams[key as keyof typeof filterParams],
              ) || "",
            operator: "contains",
            value: Object.values(filterParams).find((value) => value) || null,
          },
        ],
      },
      sort: [
        {
          field: sortParams.sort[0]?.replace("role", "role_id") || "",
          sort: sortParams.sort[1] as GridSortDirection,
        },
      ],
    })
    //eslint-disable-next-line
  }, [sortParams, filterParams])

  useEffect(() => {
    if (newParams && newParams !== window.location.search.replace("?", "")) {
      setNewParams(window.location.search.replace("?", ""))
    }
    //eslint-disable-next-line
  }, [searchParams])

  useEffect(() => {
    if (newParams === window.location.search.replace("?", "")) return
    setParams(newParams.replaceAll("+", "%2B"))
    //eslint-disable-next-line
  }, [newParams])

  useEffect(() => {
    dispatch(getListUser({ ...filterParams, ...sortParams, ...params }))
    //eslint-disable-next-line
  }, [limit, offset, email, name, JSON.stringify(sort)])

  const getParamsData = () => {
    const dataFilter = Object.keys(filterParams)
      .filter((key) => filterParams[key as keyof typeof filterParams])
      .map((key) => `${key}=${filterParams[key as keyof typeof filterParams]}`)
      .join("&")
    return dataFilter
  }

  const paramsManager = useCallback(
    (page?: number) => {
      return `limit=${limit}&offset=${page ? page - 1 : offset}`
    },
    [limit, offset],
  )

  const handleSort = useCallback(
    (rowSelectionModel: GridSortModel) => {
      setModel({
        ...model,
        sort: rowSelectionModel,
      })
      let param
      const filter = getParamsData()
      if (!rowSelectionModel[0]) {
        param =
          filter || sortParams.sort[0] || offset
            ? `${filter ? `${filter}&` : ""}${paramsManager()}`
            : ""
      } else {
        param = `${filter}${
          rowSelectionModel[0]
            ? `${filter ? "&" : ""}sort=${rowSelectionModel[0].field.replace(
                "_id",
                "",
              )}&sort=${rowSelectionModel[0].sort}`
            : ""
        }&${paramsManager()}`
      }
      setNewParams(param)
    },
    //eslint-disable-next-line
    [paramsManager, getParamsData, model],
  )

  const handleFilter = (modelFilter: GridFilterModel) => {
    setModel({
      ...model,
      filter: modelFilter,
    })
    let filter = ""
    if (modelFilter.items[0]?.value) {
      filter = modelFilter.items
        .filter((item) => item.value)
        .map((item) => `${item.field}=${item?.value}`)
        .join("&")
    }
    const { sort } = sortParams
    const param =
      sort[0] || filter || offset
        ? `${filter}${
            sort[0] ? `${filter ? "&" : ""}sort=${sort[0]}&sort=${sort[1]}` : ""
          }&${paramsManager()}`
        : ""
    setNewParams(param)
  }

  const handleOpenModal = () => {
    setOpenModal(true)
  }

  type UserFormDTO = {
    id?: number
    name?: string
    email: string
    // temporarily use role's name (like "ADMIN") for select modal
    role_id?: string
    groups?: {
      id: number
      name: string
    }[]
  }
  const handleEdit = (dataEdit: UserFormDTO) => {
    setOpenModal(true)
    setDataEdit({
      ...dataEdit,
      group_ids: dataEdit.groups?.map((item) => item.name),
    })
  }

  const onSubmitEdit = async (
    id: number | string | undefined,
    data: FormDataType,
  ) => {
    const { role_id, group_ids, ...newData } = data
    let newRole
    switch (role_id) {
      case "ADMIN":
        newRole = ROLE.ADMIN
        break
      case "DATA_MANAGER":
        newRole = ROLE.DATA_MANAGER
        break
      case "OPERATOR":
        newRole = ROLE.OPERATOR
        break
      case "GUEST_OPERATOR":
        newRole = ROLE.GUEST_OPERATOR
        break
    }
    if (id !== undefined) {
      const data = await dispatch(
        updateUser({
          id: id as number,
          data: {
            name: newData.name as string,
            email: newData.email as string,
            role_id: !role_id ? null : newRole,
            group_ids: group_ids as number[],
          },
          params: { ...filterParams, ...sortParams, ...params },
        }),
      )
      if (isRejectedWithValue(data)) {
        handleClickVariant("error", "Account update failed!")
        return
      } else {
        handleClickVariant(
          "success",
          "Your account has been edited successfully!",
        )
      }
    } else {
      const data = await dispatch(
        createUser({
          data: {
            ...newData,
            role_id: newRole,
            group_ids: group_ids,
          } as AddUserDTO,
          params: { ...filterParams, ...sortParams, ...params },
        }),
      )
      if (isRejectedWithValue(data)) {
        if (!navigator.onLine) {
          handleClickVariant("error", "Account creation failed!")
          return
        }
        handleClickVariant("error", "This email already exists!")
        return
      } else {
        handleClickVariant(
          "success",
          "Your account has been created successfully!",
        )
      }
    }
    return undefined
  }

  const handleOpenPopupDel = (id?: number, name?: string) => {
    if (!id) return
    setOpenDel({ id: id, name: name, open: true })
  }

  const handleClosePopupDel = () => {
    setOpenDel({ ...openDel, open: false })
  }

  const handleOkDel = async () => {
    if (!openDel?.id || !openDel) return
    const data = await dispatch(
      deleteUser({
        id: openDel.id,
        params: { ...filterParams, ...sortParams, ...params },
      }),
    )
    if (isRejectedWithValue(data)) {
      handleClickVariant("error", "Delete user failed!")
    } else {
      handleClickVariant("success", "Account deleted successfully!")
    }
    setOpenDel({ ...openDel, open: false })
  }

  const handleLimit = (event: ChangeEvent<HTMLSelectElement>) => {
    let filter = ""
    filter = Object.keys(filterParams)
      .filter((key) => filterParams[key as keyof typeof filterParams])
      .map((key) => `${key}=${filterParams[key as keyof typeof filterParams]}`)
      .join("&")
    const { sort } = sortParams
    const param = `${filter}${
      sort[0] ? `${filter ? "&" : ""}sort=${sort[0]}&sort=${sort[1]}` : ""
    }&limit=${Number(event.target.value)}&offset=0`
    setNewParams(param)
  }

  const handlePage = (event: ChangeEvent<unknown>, page: number) => {
    if (!listUser) return
    let filter = ""
    filter = Object.keys(filterParams)
      .filter((key) => filterParams[key as keyof typeof filterParams])
      .map((key) => `${key}=${filterParams[key as keyof typeof filterParams]}`)
      .join("&")
    const { sort } = sortParams
    const param = `${filter}${
      sort[0] ? `${filter ? "&" : ""}sort=${sort[0]}&sort=${sort[1]}` : ""
    }&limit=${listUser.limit}&offset=${(page - 1) * Number(limit)}`
    setNewParams(param)
  }

  const columns: GridColDef[] = [
    {
      headerName: "ID",
      field: "id",
      filterable: false,
      minWidth: 100,
      flex: 1,
    },
    {
      headerName: "Name",
      field: "name",
      type: "string",
      minWidth: 100,
      flex: 2,
      filterOperators: [
        {
          label: "Contains",
          value: "contains",
          getApplyFilterFn: () => null,
          InputComponent: ({ applyValue, item }: GridFilterInputValueProps) => {
            return (
              <Input
                autoFocus={!loading}
                sx={{ paddingTop: "16px" }}
                defaultValue={item.value || ""}
                onChange={(e) => {
                  if (timeout) clearTimeout(timeout)
                  timeout = setTimeout(() => {
                    applyValue({ ...item, value: e.target.value })
                  }, 300)
                }}
              />
            )
          },
        },
      ],
    },
    {
      headerName: "Role",
      field: "role_id",
      filterable: false,
      minWidth: 100,
      flex: 1,
      renderCell: (params: GridRenderCellParams) => {
        let role = ""
        switch (params.value) {
          case ROLE.ADMIN:
            role = "Admin"
            break
          case ROLE.DATA_MANAGER:
            role = "Data Manager"
            break
          case ROLE.OPERATOR:
            role = "Operator"
            break
          case ROLE.GUEST_OPERATOR:
            role = "Guest Operator"
            break
        }
        return <span>{role}</span>
      },
    },
    {
      headerName: "Mail",
      field: "email",
      type: "string",
      minWidth: 100,
      flex: 2,
      filterOperators: [
        {
          label: "Contains",
          value: "contains",
          getApplyFilterFn: () => null,
          InputComponent: ({ applyValue, item }: GridFilterInputValueProps) => {
            return (
              <Input
                autoFocus={!loading}
                sx={{ paddingTop: "16px" }}
                defaultValue={item.value || ""}
                onChange={(e) => {
                  if (timeout) clearTimeout(timeout)
                  timeout = setTimeout(() => {
                    applyValue({ ...item, value: e.target.value })
                  }, 300)
                }}
              />
            )
          },
        },
      ],
    },
    {
      headerName: "Groups",
      field: "groups",
      type: "string",
      filterable: false,
      sortable: false,
      minWidth: 100,
      flex: 3,
      renderCell: (params: { row: UserDTO }) => {
        if (!params) return null
        return (
          <Tooltip
            title={
              params?.row?.groups?.map((item) => item.name).join(", ") || ""
            }
            placement={"top"}
          >
            <div
              style={{
                textOverflow: "ellipsis",
                width: "100%",
                overflow: "hidden",
              }}
            >
              {params?.row?.groups?.map((item) => item.name).join(", ")}
            </div>
          </Tooltip>
        )
      },
    },
    {
      headerName: "",
      field: "action",
      sortable: false,
      filterable: false,
      minWidth: 100,
      flex: 1,
      renderCell: (params: { row: UserDTO }) => {
        const { id, role_id, name, email, groups } = params.row
        if (!id || !role_id || !name || !email) return null
        let role: string
        switch (role_id) {
          case ROLE.ADMIN:
            role = "ADMIN"
            break
          case ROLE.DATA_MANAGER:
            role = "DATA_MANAGER"
            break
          case ROLE.OPERATOR:
            role = "OPERATOR"
            break
          case ROLE.GUEST_OPERATOR:
            role = "GUEST_OPERATOR"
            break
        }

        return (
          <>
            <IconButton
              onClick={() =>
                handleEdit({
                  id,
                  role_id: role,
                  name,
                  email,
                  groups,
                } as UserFormDTO)
              }
            >
              <EditIcon />
            </IconButton>
            {!(params.row?.id === user?.id) ? (
              <IconButton
                sx={{ ml: 1.25 }}
                color="error"
                onClick={() =>
                  handleOpenPopupDel(params.row?.id, params.row?.name)
                }
              >
                <DeleteIcon />
              </IconButton>
            ) : null}
          </>
        )
      },
    },
  ]

  return (
    <AccountManagerWrapper>
<<<<<<< HEAD
      <h1>Account Manager</h1>
=======
      <AccountManagerTitle>Account Manager</AccountManagerTitle>
>>>>>>> afa4b1e2
      <Box
        sx={{
          display: "flex",
          justifyContent: "flex-end",
          gap: 2,
          marginBottom: 2,
        }}
      >
        <Button
          sx={{
            background: "#000000c4",
            "&:hover": { backgroundColor: "#00000090" },
          }}
          variant="contained"
          onClick={handleOpenModal}
        >
          Add
        </Button>
      </Box>
      <DataGrid
        sx={{ minHeight: 400, height: "calc(100vh - 300px)" }}
        columns={columns}
        rows={listUser?.items || []}
        filterMode={"server"}
        sortingMode={"server"}
        hideFooter
        onSortModelChange={handleSort}
        filterModel={model.filter}
        sortModel={model.sort as GridSortItem[]}
        onFilterModelChange={handleFilter}
      />
      {listUser && listUser.items.length > 0 ? (
        <PaginationCustom
          data={listUser}
          handlePage={handlePage}
          handleLimit={handleLimit}
          limit={Number(limit)}
        />
      ) : null}
      <ConfirmDialog
        open={openDel?.open || false}
        onCancel={handleClosePopupDel}
        onConfirm={handleOkDel}
        title="Delete user?"
        content={
          <>
            <Typography>ID: {openDel?.id}</Typography>
            <Typography>Name: {openDel?.name}</Typography>
          </>
        }
        confirmLabel="delete"
        iconType="warning"
      />
      {openModal ? (
        <ModalComponent
          open={openModal}
          onSubmitEdit={onSubmitEdit}
          setOpenModal={(flag) => {
            setOpenModal(flag)
            if (!flag) {
              setDataEdit({})
            }
          }}
          dataEdit={dataEdit}
        />
      ) : null}
      {loading ? <Loading /> : null}
    </AccountManagerWrapper>
  )
}

const AccountManagerWrapper = styled(Box)(({ theme }) => ({
  width: "80%",
  margin: theme.spacing(5, "auto"),
}))

const Modal = styled(Dialog)(() => ({
  div: {
    maxWidth: "unset",
  },
}))

const ModalBox = styled(Box)(() => ({
  width: 800,
}))

const TitleModal = styled(DialogTitle)(({ theme }) => ({
  fontSize: 25,
  margin: theme.spacing(5),
}))

const BoxData = styled(DialogContent)(() => ({
  marginTop: 35,
}))

const LabelModal = styled(Box)(({ theme }) => ({
  width: 300,
  display: "inline-block",
  textAlign: "end",
  marginRight: theme.spacing(0.5),
}))

const ButtonModal = styled(DialogActions)(({ theme }) => ({
  margin: theme.spacing(5),
}))

const AccountManagerTitle = styled("h1")(() => ({}))

export default AccountManager<|MERGE_RESOLUTION|>--- conflicted
+++ resolved
@@ -887,11 +887,7 @@
 
   return (
     <AccountManagerWrapper>
-<<<<<<< HEAD
-      <h1>Account Manager</h1>
-=======
       <AccountManagerTitle>Account Manager</AccountManagerTitle>
->>>>>>> afa4b1e2
       <Box
         sx={{
           display: "flex",
