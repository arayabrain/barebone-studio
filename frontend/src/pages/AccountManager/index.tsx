--- conflicted
+++ resolved
@@ -493,13 +493,8 @@
   const handleLimit = (event: ChangeEvent<HTMLSelectElement>) => {
     let filter = ''
     filter = Object.keys(filterParams).filter(key => (filterParams as any)[key])
-<<<<<<< HEAD
-      .map((item: any) => `${item.field}=${item?.value}`)
+        .map((item: any) => `${item}=${(filterParams as any)[item]}`)
       .join('&')
-=======
-        .map((item: any) => `${item}=${(filterParams as any)[item]}`)
-        .join('&')
->>>>>>> 00b87fb7
     const { sort } = sortParams
     const param = `${filter}${sort[0] ? `${filter ? '&' : ''}sort=${sort[0]}&sort=${sort[1]}` : ''}&limit=${Number(event.target.value)}&offset=0`
     setNewParams(param)
