import EditIcon from "@mui/icons-material/Edit";
import DeleteIcon from "@mui/icons-material/Delete";
import {ChangeEvent, useCallback, useEffect, useMemo, useState, MouseEvent} from "react";
import {Box, Button, Pagination, styled} from "@mui/material";
import {useDispatch, useSelector} from "react-redux";
import {selectCurrentUser, selectListUser, selectLoading} from "../../store/slice/User/UserSelector";
import {useSearchParams} from "react-router-dom";
import {createUser, getListUser} from "../../store/slice/User/UserActions";
import { DataGridPro } from "@mui/x-data-grid-pro";
import Loading from "../../components/common/Loading";
import {AddUserDTO, UserDTO} from "../../api/users/UsersApiDTO";
import {ROLE} from "../../@types";
import {GridFilterModel, GridSortDirection, GridSortModel} from "@mui/x-data-grid";
import {regexEmail, regexIgnoreS, regexPassword} from "../../const/Auth";
import InputError from "../../components/common/InputError";
import {SelectChangeEvent} from "@mui/material/Select";
import SelectError from "../../components/common/SelectError";

type ModalComponentProps = {
  onSubmitEdit: (
    id: number | string | undefined,
    data: { [key: string]: string },
  ) => void
  setOpenModal: (v: boolean) => void
  dataEdit?: {
    [key: string]: string
  }
}

const initState = {
  email: '',
  password: '',
  role_id: '',
  name: '',
  confirmPassword: '',
}

const ModalComponent =
   ({
     onSubmitEdit,
     setOpenModal,
     dataEdit,
   }: ModalComponentProps) => {
  const [formData, setFormData] = useState<{ [key: string]: string }>(
      dataEdit || initState,
  )
  const [isDisabled, setIsDisabled] = useState(false)
  const [errors, setErrors] = useState<{ [key: string]: string }>(initState)

  const validateEmail = (value: string): string => {
    const error = validateField('email', 255, value)
    if (error) return error
    if (!regexEmail.test(value)) {
      return 'Invalid email format'
    }
    return ''
  }

  const validatePassword = (
      value: string,
      isConfirm: boolean = false,
      values?: { [key: string]: string },
  ): string => {
    if (!value && !dataEdit?.uid) return 'This field is required'
    const errorLength = validateLength('password', 255, value)
    if (errorLength) {
      return errorLength
    }
    let datas = values || formData
    if (!regexPassword.test(value) && value) {
      return 'Your password must be at least 6 characters long and must contain at least one letter, number, and special character'
    }
    if(regexIgnoreS.test(value)){
      return 'Allowed special characters (!#$%&()*+,-./@_|)'
    }
    if (isConfirm && datas.password !== value && value) {
      return 'password is not match'
    }
    return ''
  }

  const validateField = (name: string, length: number, value?: string) => {
    if (!value) return 'This field is required'
    return validateLength(name, length, value)
  }

  const validateLength = (name: string, length: number, value?: string) => {
    if (value && value.length > length)
      return `The text may not be longer than ${length} characters`
    if (formData[name]?.length && value && value.length > length) {
      return `The text may not be longer than ${length} characters`
    }
    return ''
  }

  const validateForm = (): { [key: string]: string } => {
    const errorName = validateField('name', 100, formData.name)
    const errorEmail = validateEmail(formData.email)
    const errorRole = validateField('role_id', 50, formData.role_id)
    const errorPassword = validatePassword(formData.password)
    const errorConfirmPassword = validatePassword(
      formData.confirmPassword,
      true,
    )
    return {
      email: errorEmail,
      password: errorPassword,
      confirmPassword: errorConfirmPassword,
      name: errorName,
      role_id: errorRole,
    }
  }

  const onChangeData = (
    e: ChangeEvent<HTMLTextAreaElement | HTMLInputElement> | SelectChangeEvent,
    length: number,
  ) => {
    const { value, name } = e.target
    const newDatas = { ...formData, [name]: value }
    setFormData(newDatas)
    let error: string =
      name === 'email'
        ? validateEmail(value)
        : validateField(name, length, value)
    let errorConfirm = errors.confirmPassword
    if (name.toLowerCase().includes('password')) {
      error = validatePassword(value, name === 'confirmPassword', newDatas)
      if (name !== 'confirmPassword' && formData.confirmPassword) {
        errorConfirm = validatePassword(
          newDatas.confirmPassword,
          true,
          newDatas,
        )
      }
    }
    setErrors({ ...errors, confirmPassword: errorConfirm, [name]: error })
  }

  const onSubmit = async (e: MouseEvent<HTMLButtonElement>) => {
    e.preventDefault()
    setIsDisabled(true)
    const newErrors = validateForm()
    if (Object.keys(newErrors).some((key) => !!newErrors[key])) {
      setErrors(newErrors)
      setIsDisabled(false)
      return
    }
    try {
      await onSubmitEdit(dataEdit?.id, formData)
      setOpenModal(false)
    } finally {
      setIsDisabled(false)
    }
  }
  const onCancel = () => {
    setOpenModal(false)
  }

  return (
    <Modal>
      <ModalBox>
        <TitleModal>{dataEdit?.id ? 'Edit' : 'Add'} Account</TitleModal>
        <BoxData>
          <LabelModal>Name: </LabelModal>
          <InputError
            name="name"
            value={formData?.name || ''}
            onChange={(e) => onChangeData(e, 100)}
            onBlur={(e) => onChangeData(e, 100)}
            errorMessage={errors.name}
          />
          <LabelModal>Role: </LabelModal>
          <SelectError
            value={formData?.role_id || ''}
            options={Object.keys(ROLE).filter(key => !Number(key))}
            name="role_id"
            onChange={(e) => onChangeData(e, 50)}
            onBlur={(e) => onChangeData(e, 50)}
            errorMessage={errors.role_id}
          />
          <LabelModal>e-mail: </LabelModal>
          <InputError
            name="email"
            value={formData?.email || ''}
            onChange={(e) => onChangeData(e, 255)}
            onBlur={(e) => onChangeData(e, 255)}
            errorMessage={errors.email}
          />
          {!dataEdit?.uid ? (
            <>
              <LabelModal>Password: </LabelModal>
              <InputError
                name="password"
                value={formData?.password || ''}
                onChange={(e) => onChangeData(e, 255)}
                onBlur={(e) => onChangeData(e, 255)}
                type={'password'}
                errorMessage={errors.password}
              />
              <LabelModal>Confirm Password: </LabelModal>
              <InputError
                name="confirmPassword"
                value={formData?.confirmPassword || ''}
                onChange={(e) => onChangeData(e, 255)}
                onBlur={(e) => onChangeData(e, 255)}
                type={'password'}
                errorMessage={errors.confirmPassword}
              />
            </>
          ) : null}
        </BoxData>
        <ButtonModal>
          <Button disabled={isDisabled} onClick={(e) => onSubmit(e)}>
            Ok
          </Button>
          <Button onClick={() => onCancel()}>Cancel</Button>
        </ButtonModal>
      </ModalBox>
      {isDisabled ? <Loading /> : null}
    </Modal>
  )
}
const AccountManager = () => {

  const dispatch = useDispatch()

  const listUser = useSelector(selectListUser)
  const loading = useSelector(selectLoading)
  const user = useSelector(selectCurrentUser)
  const [searchParams, setParams] = useSearchParams()

  const [openModal, setOpenModal] = useState(false)
  const [dataEdit, setDataEdit] = useState({})

  const limit = searchParams.get('limit') || 50
  const offset = searchParams.get('offset') || 0
  const name = searchParams.get('name') || undefined
  const email = searchParams.get('email') || undefined
  const sort = searchParams.getAll('sort') || []

  const sortParams = useMemo(() => {
    return {
      sort: sort
    }
    //eslint-disable-next-line
  }, [JSON.stringify(sort)])

  const filterParams = useMemo(() => {
    return {
      name: name,
      email: email
    }
  }, [name, email])

  const params = useMemo(() => {
    return {
      limit: Number(limit),
      offset: Number(offset)
    }
  }, [limit, offset])

  useEffect(() => {
    dispatch(getListUser({...filterParams, ...sortParams, ...params}))
    //eslint-disable-next-line
  }, [searchParams])

  const handlePage = (event: ChangeEvent<unknown>, page: number) => {
    if(!listUser) return
    setParams(`limit=${listUser.limit}&offset=${page - 1}`)
  }

  const getParamsData = () => {
    const dataFilter = Object.keys(filterParams)
      .filter((key) => (filterParams as any)[key])
      .map((key) => `${key}=${(filterParams as any)[key]}`)
      .join('&')
    return dataFilter
  }

  const paramsManager = useCallback(
    (page?: number) => {
      return `limit=${limit}&offset=${
        page ? page - 1 : offset
      }`
    },
    [limit, offset],
  )

  const handleSort = useCallback(
    (rowSelectionModel: GridSortModel) => {
      const filter = getParamsData()
      if (!rowSelectionModel[0]) {
        setParams(`${filter}&sort=&sort=&${paramsManager()}`)
        return
      }
      setParams(
        `${filter}&sort=${rowSelectionModel[0].field}&sort=${rowSelectionModel[0].sort}&${paramsManager()}`,
      )
    },
    //eslint-disable-next-line
    [paramsManager, getParamsData],
  )

  const handleFilter = (model: GridFilterModel) => {
    let filter = ''
    if (!!model.items[0]?.value) {
      filter = model.items
        .filter((item) => item.value)
        .map((item: any) => {
          return `${item.field}=${item?.value}`
        })
        .join('&')
    }
    const { sort } = sortParams
    setParams(
      `${filter}&sort=${sort[0] || ''}&sort=${sort[1] || ''}&${paramsManager()}`,
    )
  }

  const handleOpenModal = () => {
    setOpenModal(true)
  }

  const handleEdit = (dataEdit: UserDTO) => {
    setOpenModal(true)
    setDataEdit(dataEdit)
  }

  const onSubmitEdit = async (
    id: number | string | undefined,
    data: { [key: string]: string },
  ) => {
    const {confirmPassword, role_id, ...newData} = data
    let newRole
    switch (role_id) {
      case "ADMIN":
        newRole = ROLE.ADMIN;
        break;
      case "DATA_MANAGER":
        newRole = ROLE.DATA_MANAGER;
        break;
      case "OPERATOR":
        newRole = ROLE.OPERATOR;
        break;
      case "GUEST_OPERATOR":
        newRole = ROLE.GUEST_OPERATOR;
        break;
    }
    if (id !== undefined) {
      // todo dispatch edit user
      setOpenModal(false)
    } else {
      const data = await dispatch(createUser({...newData, role_id: newRole} as AddUserDTO))
      if(!(data as any).error) {
        setTimeout(() => {
          alert('Your account has been created successfully!')
        }, 1)

      }
        else {
        setTimeout(() => {
          alert('This email already exists!')
        }, 300)
      }
    }
    return undefined
  }

  const columns = useMemo(() =>
    [
      {
        headerName: 'UID',
        field: 'uid',
        filterable: false,
        minWidth: 350
      },
      {
        headerName: 'Name',
        field: 'name',
        minWidth: 200
      },
      {
        headerName: 'Role',
        field: 'role_id',
        filterable: false,
        minWidth: 200,
        renderCell: (params: {value: number}) => {
          let role
          switch (params.value) {
            case ROLE.ADMIN:
              role = "Admin";
              break;
            case ROLE.DATA_MANAGER:
<<<<<<< HEAD
              role = "Manager";
=======
              role = "Data Manager";
>>>>>>> 3718582d
              break;
            case ROLE.OPERATOR:
              role = "Operator";
              break;
            case ROLE.GUEST_OPERATOR:
              role = "Guest Operator";
              break;
          }
          return (
            <span>{role}</span>
          )
        }
      },
      {
        headerName: 'Mail',
        field: 'email',
        minWidth: 350
      },
      {
        headerName: '',
        field: 'action',
        sortable: false,
        filterable: false,
        width: 200,
        renderCell: (params: {row: UserDTO}) => {
          const { id, role_id, name, email} = params.row
          if(!id || !role_id || !name || !email) return null
          return (
            <>
              <ALink
                sx={{ color: 'red' }}
                //get user edit
                // onClick={() => handleEdit({id, role_id, name, email})}
              >
                <EditIcon sx={{ color: 'black' }} />
              </ALink>
              {
                !(params.row?.id === user?.id) ?
                <ALink
                  sx={{ ml: 1.25 }}
                >
                  <DeleteIcon sx={{ color: 'red' }} />
                </ALink> : null
              }
            </>
          )
        },
      },
    ],
    [user?.id],
  )
  return (
    <AccountManagerWrapper>
      <Box sx={{display: 'flex', justifyContent: 'flex-end'}}>
        <Button onClick={handleOpenModal}>Add</Button>
      </Box>
      <DataGridPro
        sx={{ minHeight: 400, height: 'calc(100vh - 300px)'}}
        columns={columns as any}
        rows={listUser?.items || []}
        filterMode={'server'}
        sortingMode={'server'}
        hideFooter
        onSortModelChange={handleSort}
        initialState={{
          sorting: {
            sortModel: [
              {
                field: sortParams.sort[0],
                sort: sortParams.sort[1] as GridSortDirection,
              },
            ],
          },
          filter: {
            filterModel: {
              items: [
                {
                  field: 'name',
                  operator: 'contains',
                  value: filterParams.name,
                },
                {
                  field: 'email',
                  operator: 'contains',
                  value: filterParams.email,
                }
              ],
            },
          },
        }}
        onFilterModelChange={handleFilter as any}
      />
      <Pagination
        sx={{ marginTop: 2 }}
        count={listUser?.total || 0}
        page={(listUser?.offset || 0) + 1 }
        onChange={handlePage}
      />
      {
        openModal ?
          <ModalComponent
            onSubmitEdit={onSubmitEdit}
            setOpenModal={(flag) => {
              setOpenModal(flag)
              if (!flag) {
                setDataEdit({})
              }
            }}
            dataEdit={dataEdit}
          /> : null
      }
      {
        loading ? <Loading /> : null
      }
    </AccountManagerWrapper>
  )
}

const AccountManagerWrapper = styled(Box)(({ theme }) => ({
  width: '80%',
  margin: theme.spacing(6.125, 'auto')
}))

const ALink = styled('a')({
  color: '#1677ff',
  textDecoration: 'none',
  cursor: 'pointer',
  userSelect: 'none',
})

const Modal = styled(Box)(({ theme }) => ({
  position: 'fixed',
  top: 0,
  left: 0,
  width: '100%',
  height: '100vh',
  display: 'flex',
  justifyContent: 'center',
  alignItems: 'center',
  backgroundColor: '#cccccc80',
}))

const ModalBox = styled(Box)(({ theme }) => ({
  width: 800,
  height: 550,
  backgroundColor: 'white',
  border: '1px solid black',
}))

const TitleModal = styled(Box)(({ theme }) => ({
  fontSize: 25,
  margin: theme.spacing(5),
}))

const BoxData = styled(Box)(({ theme }) => ({
  marginTop: 35,
}))

const LabelModal = styled(Box)(({ theme }) => ({
  width: 300,
  display: 'inline-block',
  textAlign: 'end',
  marginRight: theme.spacing(0.5),
}))

const ButtonModal = styled(Box)(({ theme }) => ({
  button: {
    fontSize: 20,
  },
  display: 'flex',
  justifyContent: 'end',
  margin: theme.spacing(5),
}))

export default AccountManager<|MERGE_RESOLUTION|>--- conflicted
+++ resolved
@@ -391,11 +391,7 @@
               role = "Admin";
               break;
             case ROLE.DATA_MANAGER:
-<<<<<<< HEAD
-              role = "Manager";
-=======
               role = "Data Manager";
->>>>>>> 3718582d
               break;
             case ROLE.OPERATOR:
               role = "Operator";
