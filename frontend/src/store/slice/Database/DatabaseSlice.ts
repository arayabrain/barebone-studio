--- conflicted
+++ resolved
@@ -10,11 +10,8 @@
   postPublish,
   postPublishAll,
   postMultiShare,
-<<<<<<< HEAD
+  putAttributes,
   getOptionsFilter,
-=======
-  putAttributes,
->>>>>>> cf717be7
 } from "store/slice/Database/DatabaseActions"
 import {
   DATABASE_SLICE_NAME,
@@ -117,11 +114,8 @@
           postListUserShare.pending,
           postPublish.pending,
           postPublishAll.pending,
-<<<<<<< HEAD
+          putAttributes.pending,
           getOptionsFilter.pending,
-=======
-          putAttributes.pending,
->>>>>>> cf717be7
         ),
         (state) => {
           state.loading = true
@@ -162,12 +156,9 @@
           postPublishAll.rejected,
           postMultiShare.rejected,
           postMultiShare.fulfilled,
-<<<<<<< HEAD
-          getOptionsFilter.rejected,
-=======
           putAttributes.fulfilled,
           putAttributes.rejected,
->>>>>>> cf717be7
+          getOptionsFilter.rejected,
         ),
         (state) => {
           state.loading = false
