--- conflicted
+++ resolved
@@ -149,7 +149,6 @@
   }
 })
 
-<<<<<<< HEAD
 export const getOptionsFilter = createAsyncThunk<FilterParams>(
   `${DATABASE_SLICE_NAME}/getOptionsFilter`,
   async (_, thunkAPI) => {
@@ -162,7 +161,7 @@
     }
   },
 )
-=======
+
 export const putAttributes = createAsyncThunk<
   boolean,
   { id: number; attributes: string; params: DatabaseParams }
@@ -176,5 +175,4 @@
   } catch (e) {
     return rejectWithValue(e)
   }
-})
->>>>>>> cf717be7
+})