import { Node } from "reactflow"

import {
  AlgorithmNodePostData,
  EdgeDict,
  InputNodePostData,
  NodeDict,
  RunPostData,
} from "api/run/Run"
import {
  selectAlgorithmFunctionPath,
  selectAlgorithmIsUpdated,
  selectAlgorithmName,
  selectAlgorithmParams,
} from "store/slice/AlgorithmNode/AlgorithmNodeSelectors"
import {
  selectFlowEdges,
  selectFlowNodes,
} from "store/slice/FlowElement/FlowElementSelectors"
import { NODE_TYPE_SET } from "store/slice/FlowElement/FlowElementType"
import { isAlgorithmNodeData } from "store/slice/FlowElement/FlowElementUtils"
import {
  selectInputNodeFileType,
  selectInputNodeHDF5Path,
  selectInputNodeParam,
  selectInputNodeSelectedFilePath,
<<<<<<< HEAD
} from 'store/slice/InputNode/InputNodeSelectors'
import { createSelector } from "reselect";
=======
} from "store/slice/InputNode/InputNodeSelectors"
import { selectNwbParams } from "store/slice/NWB/NWBSelectors"
import { selectPipelineNodeResultStatus } from "store/slice/Pipeline/PipelineSelectors"
import { NODE_RESULT_STATUS } from "store/slice/Pipeline/PipelineType"
import { selectSnakemakeParams } from "store/slice/Snakemake/SnakemakeSelectors"
import { RootState } from "store/store"

export const selectRunPostData = (state: RootState) => {
  const nwbParam = selectNwbParams(state)
  const snakemakeParam = selectSnakemakeParams(state)
  const edgeDictForRun = selectEdgeDictForRun(state)
  const nodeDictForRun = selectNodeDictForRun(state)
  const forceRunList = selectForceRunList(state)
  const runPostData: Omit<RunPostData, "name"> = {
    nwbParam,
    snakemakeParam,
    edgeDict: edgeDictForRun,
    nodeDict: nodeDictForRun,
    forceRunList,
  }
  return runPostData
}
>>>>>>> 79b3be7e

/**
 * 前回の結果で、エラーまたはParamに変更があるnodeのリストを返す
 */
const selectForceRunList = (state: RootState) => {
  const nodes = selectFlowNodes(state)
  return nodes
    .filter(isAlgorithmNodeData)
    .filter((node) => {
      const isUpdated = selectAlgorithmIsUpdated(node.id)(state)
      const status = selectPipelineNodeResultStatus(node.id)(state)
      return isUpdated || status === NODE_RESULT_STATUS.ERROR
    })
    .map((node) => ({
      nodeId: node.id,
      name: selectAlgorithmName(node.id)(state),
    }))
}

const selectNodeDictForRun = (state: RootState): NodeDict => {
  const nodes = selectFlowNodes(state)
  const nodeDict: NodeDict = {}
  nodes.forEach((node) => {
    if (isAlgorithmNodeData(node)) {
      const param = selectAlgorithmParams(node.id)(state) ?? {}
      const functionPath = selectAlgorithmFunctionPath(node.id)(state)
      const algorithmNodePostData: Node<AlgorithmNodePostData> = {
        ...node,
        data: {
          ...node.data,
          label: node.data?.label ?? "",
          type: NODE_TYPE_SET.ALGORITHM,
          path: functionPath,
          param,
        },
      }
      nodeDict[node.id] = algorithmNodePostData
    } else {
      const filePath = selectInputNodeSelectedFilePath(node.id)(state)
      const fileType = selectInputNodeFileType(node.id)(state)
      const param = selectInputNodeParam(node.id)(state)
      const hdf5Path = selectInputNodeHDF5Path(node.id)(state)
      const inputNodePosyData: Node<InputNodePostData> = {
        ...node,
        data: {
          ...node.data,
          label: node.data?.label ?? "",
          type: NODE_TYPE_SET.INPUT,
          path: filePath ?? "",
          param,
          hdf5Path: hdf5Path,
          fileType,
        },
      }
      nodeDict[node.id] = inputNodePosyData
    }
  })
  return nodeDict
}

const selectEdgeDictForRun = (state: RootState) => {
  const edgeDict: EdgeDict = {}
  selectFlowEdges(state).forEach((edge) => {
    edgeDict[edge.id] = edge
  })
  return edgeDict
}

export const selectRunPostData = createSelector(
    selectNwbParams,
    selectSnakemakeParams,
    selectEdgeDictForRun,
    selectNodeDictForRun,
    selectForceRunList,
    (nwbParams, snakemakeParams, edgeDictForRun, nodeDictForRun, forceRunList) => {
      const runPostData: Omit<RunPostData, 'name'> = {
        nwbParam: nwbParams,
        snakemakeParam: snakemakeParams,
        edgeDict: edgeDictForRun,
        nodeDict: nodeDictForRun,
        forceRunList,
      };
      return runPostData;
    }
);<|MERGE_RESOLUTION|>--- conflicted
+++ resolved
@@ -1,4 +1,6 @@
 import { Node } from "reactflow"
+
+import { createSelector } from "reselect"
 
 import {
   AlgorithmNodePostData,
@@ -24,33 +26,12 @@
   selectInputNodeHDF5Path,
   selectInputNodeParam,
   selectInputNodeSelectedFilePath,
-<<<<<<< HEAD
-} from 'store/slice/InputNode/InputNodeSelectors'
-import { createSelector } from "reselect";
-=======
 } from "store/slice/InputNode/InputNodeSelectors"
 import { selectNwbParams } from "store/slice/NWB/NWBSelectors"
 import { selectPipelineNodeResultStatus } from "store/slice/Pipeline/PipelineSelectors"
 import { NODE_RESULT_STATUS } from "store/slice/Pipeline/PipelineType"
 import { selectSnakemakeParams } from "store/slice/Snakemake/SnakemakeSelectors"
 import { RootState } from "store/store"
-
-export const selectRunPostData = (state: RootState) => {
-  const nwbParam = selectNwbParams(state)
-  const snakemakeParam = selectSnakemakeParams(state)
-  const edgeDictForRun = selectEdgeDictForRun(state)
-  const nodeDictForRun = selectNodeDictForRun(state)
-  const forceRunList = selectForceRunList(state)
-  const runPostData: Omit<RunPostData, "name"> = {
-    nwbParam,
-    snakemakeParam,
-    edgeDict: edgeDictForRun,
-    nodeDict: nodeDictForRun,
-    forceRunList,
-  }
-  return runPostData
-}
->>>>>>> 79b3be7e
 
 /**
  * 前回の結果で、エラーまたはParamに変更があるnodeのリストを返す
@@ -120,19 +101,25 @@
 }
 
 export const selectRunPostData = createSelector(
-    selectNwbParams,
-    selectSnakemakeParams,
-    selectEdgeDictForRun,
-    selectNodeDictForRun,
-    selectForceRunList,
-    (nwbParams, snakemakeParams, edgeDictForRun, nodeDictForRun, forceRunList) => {
-      const runPostData: Omit<RunPostData, 'name'> = {
-        nwbParam: nwbParams,
-        snakemakeParam: snakemakeParams,
-        edgeDict: edgeDictForRun,
-        nodeDict: nodeDictForRun,
-        forceRunList,
-      };
-      return runPostData;
+  selectNwbParams,
+  selectSnakemakeParams,
+  selectEdgeDictForRun,
+  selectNodeDictForRun,
+  selectForceRunList,
+  (
+    nwbParams,
+    snakemakeParams,
+    edgeDictForRun,
+    nodeDictForRun,
+    forceRunList,
+  ) => {
+    const runPostData: Omit<RunPostData, "name"> = {
+      nwbParam: nwbParams,
+      snakemakeParam: snakemakeParams,
+      edgeDict: edgeDictForRun,
+      nodeDict: nodeDictForRun,
+      forceRunList,
     }
-);+    return runPostData
+  },
+)