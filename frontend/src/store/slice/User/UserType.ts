--- conflicted
+++ resolved
@@ -4,11 +4,7 @@
 
 export type User = {
   currentUser?: UserDTO
-<<<<<<< HEAD
-  loading?: boolean
-  listUser?: UserListDTO
-=======
   listUserSearch?: UserDTO[]
   loading: boolean
->>>>>>> fc3b507c
+  listUser?: UserListDTO
 }