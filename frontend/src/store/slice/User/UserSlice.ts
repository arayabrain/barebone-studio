import { createSlice, isAnyOf } from '@reduxjs/toolkit'
import { USER_SLICE_NAME } from './UserType'
import { User } from './UserType'
<<<<<<< HEAD
import {deleteMe, getListUser, getListSearch, getMe, login, updateMe} from './UserActions'
=======
import {deleteMe, getListUser, getListSearch, getMe, login, updateMe, createUser, updateUser} from './UserActions'
>>>>>>> 2d0fefbc
import {
  removeExToken,
  removeToken,
  saveExToken,
  saveRefreshToken,
  saveToken,
} from 'utils/auth/AuthUtils'

const initialState: User = {
  currentUser: undefined,
  listUserSearch: undefined,
  listUser: undefined,
  loading: false
}

export const userSlice = createSlice({
  name: USER_SLICE_NAME,
  initialState,
  reducers: {
    logout: (state) => {
      removeToken()
      removeExToken()
      state = initialState
    },
    resetUserSearch: (state) => {
      state.listUserSearch = []
    }
  },
  extraReducers: (builder) => {
    builder
      .addCase(login.fulfilled, (_, action) => {
        saveToken(action.payload.access_token)
        saveRefreshToken(action.payload.refresh_token)
        saveExToken(action.payload.ex_token)
      })
      .addCase(getMe.fulfilled, (state, action) => {
        state.currentUser = action.payload
      })
      .addCase(getListUser.fulfilled, (state, action) => {
        state.listUser = action.payload
        state.loading = false
      })
      .addCase(updateMe.fulfilled, (state, action) => {
        state.currentUser = action.payload
      })
      .addCase(getListSearch.fulfilled, (state, action) => {
        state.listUserSearch = action.payload
      })
<<<<<<< HEAD
      .addMatcher(
        isAnyOf(getListUser.rejected),
        (state) => {
          state.loading = false
        },
      )
      .addMatcher(
        isAnyOf(getListUser.pending),
        (state) => {
          state.loading = true
        },
      )
=======
      .addCase(createUser.fulfilled, (state, action) => {
        if(!state.listUser) return
        state.listUser.items.push(action.payload)
        state.loading = false
      })
>>>>>>> 2d0fefbc
      .addMatcher(
        isAnyOf(
          getListSearch.rejected,
          createUser.rejected,
          getListUser.rejected,
          updateUser.rejected),
        (state) => {
          state.loading = false
        },
      )
      .addMatcher(
        isAnyOf(
          getListUser.pending,
          getListSearch.pending,
          createUser.pending,
          updateUser.pending),
        (state) => {
          state.loading = true
        },
      )
      .addMatcher(
        isAnyOf(login.rejected, getMe.rejected, deleteMe.fulfilled),
        (state) => {
          removeToken()
          removeExToken()
          state = initialState
        },
      )
  },
})

export const { logout, resetUserSearch } = userSlice.actions
export default userSlice.reducer<|MERGE_RESOLUTION|>--- conflicted
+++ resolved
@@ -1,11 +1,7 @@
 import { createSlice, isAnyOf } from '@reduxjs/toolkit'
 import { USER_SLICE_NAME } from './UserType'
 import { User } from './UserType'
-<<<<<<< HEAD
-import {deleteMe, getListUser, getListSearch, getMe, login, updateMe} from './UserActions'
-=======
 import {deleteMe, getListUser, getListSearch, getMe, login, updateMe, createUser, updateUser} from './UserActions'
->>>>>>> 2d0fefbc
 import {
   removeExToken,
   removeToken,
@@ -54,26 +50,11 @@
       .addCase(getListSearch.fulfilled, (state, action) => {
         state.listUserSearch = action.payload
       })
-<<<<<<< HEAD
-      .addMatcher(
-        isAnyOf(getListUser.rejected),
-        (state) => {
-          state.loading = false
-        },
-      )
-      .addMatcher(
-        isAnyOf(getListUser.pending),
-        (state) => {
-          state.loading = true
-        },
-      )
-=======
       .addCase(createUser.fulfilled, (state, action) => {
         if(!state.listUser) return
         state.listUser.items.push(action.payload)
         state.loading = false
       })
->>>>>>> 2d0fefbc
       .addMatcher(
         isAnyOf(
           getListSearch.rejected,
