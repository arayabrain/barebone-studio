--- conflicted
+++ resolved
@@ -40,8 +40,6 @@
       .addCase(getMe.fulfilled, (state, action) => {
         state.currentUser = action.payload
       })
-<<<<<<< HEAD
-=======
       .addCase(getListUser.fulfilled, (state, action) => {
         state.listUser = action.payload
         state.loading = false
@@ -49,31 +47,15 @@
       .addCase(updateMe.fulfilled, (state, action) => {
         state.currentUser = action.payload
       })
->>>>>>> 079f7281
       .addCase(getListSearch.fulfilled, (state, action) => {
         state.loading = false
         state.listUserSearch = action.payload
       })
-<<<<<<< HEAD
-      .addMatcher(
-        isAnyOf(getListSearch.pending, updateMe.pending),
-        (state) => {
-          state.loading = true
-        },
-      )
-      .addMatcher(
-        isAnyOf(getListSearch.rejected, updateMe.rejected, updateMe.fulfilled),
-        (state) => {
-          state.loading = false
-        },
-      )
-=======
       .addCase(createUser.fulfilled, (state, action) => {
         if(!state.listUser) return
         state.listUser.items.push(action.payload)
         state.loading = false
       })
->>>>>>> 079f7281
       .addMatcher(
         isAnyOf(
           getListSearch.rejected,
@@ -82,7 +64,9 @@
           createUser.rejected,
           deleteUser.fulfilled,
           deleteUser.rejected,
-          updateUser.rejected),
+          updateUser.rejected,
+          updateMe.rejected,
+          updateMe.fulfilled),
         (state) => {
           state.loading = false
         },
@@ -94,7 +78,8 @@
           createUser.pending,
           deleteUser.pending,
           createUser.pending,
-          updateUser.pending),
+          updateUser.pending,
+          updateMe.pending),
         (state) => {
           state.loading = true
         },
