import { createSlice, isAnyOf } from '@reduxjs/toolkit'
import { USER_SLICE_NAME } from './UserType'
import { User } from './UserType'
import {deleteMe, getListUser, getListSearch, getMe, login, updateMe, createUser} from './UserActions'
import {
  removeExToken,
  removeToken,
  saveExToken,
  saveRefreshToken,
  saveToken,
} from 'utils/auth/AuthUtils'

const initialState: User = {
  currentUser: undefined,
  listUserSearch: undefined,
  listUser: undefined,
  loading: false
}

export const userSlice = createSlice({
  name: USER_SLICE_NAME,
  initialState,
  reducers: {
    logout: (state) => {
      removeToken()
      removeExToken()
      state = initialState
    },
    resetUserSearch: (state) => {
      state.listUserSearch = []
    }
  },
  extraReducers: (builder) => {
    builder
      .addCase(login.fulfilled, (_, action) => {
        saveToken(action.payload.access_token)
        saveRefreshToken(action.payload.refresh_token)
        saveExToken(action.payload.ex_token)
      })
      .addCase(getMe.fulfilled, (state, action) => {
        state.currentUser = action.payload
      })
      .addCase(getListUser.fulfilled, (state, action) => {
        state.listUser = action.payload
        state.loading = false
      })
      .addCase(updateMe.fulfilled, (state, action) => {
        state.currentUser = action.payload
      })
      .addCase(getListSearch.fulfilled, (state, action) => {
        state.loading = false
        state.listUserSearch = action.payload
      })
      .addCase(createUser.fulfilled, (state, action) => {
        if(!state.listUser) return
        state.listUser.items.push(action.payload)
        state.loading = false
      })
      .addMatcher(
        isAnyOf(
          getListSearch.rejected,
          createUser.rejected,),
      (state) => {
        state.loading = false
        },
      )
      .addMatcher(
<<<<<<< HEAD
        isAnyOf(
          getListUser.pending,
          getListSearch.pending,
          createUser.pending),
=======
        isAnyOf(getListSearch.rejected),
        (state) => {
          state.loading = false
        },
      )
      .addMatcher(
        isAnyOf(getListUser.pending, getListSearch.pending),
>>>>>>> 2dffbd38
        (state) => {
          state.loading = true
        },
      )
      .addMatcher(
        isAnyOf(getListUser.rejected),
        (state) => {
          state = initialState
        },
      )
      .addMatcher(
        isAnyOf(login.rejected, getMe.rejected, deleteMe.fulfilled),
        (state) => {
          removeToken()
          removeExToken()
          state = initialState
        },
      )
  },
})

export const { logout, resetUserSearch } = userSlice.actions
export default userSlice.reducer<|MERGE_RESOLUTION|>--- conflicted
+++ resolved
@@ -60,25 +60,15 @@
         isAnyOf(
           getListSearch.rejected,
           createUser.rejected,),
-      (state) => {
-        state.loading = false
-        },
-      )
-      .addMatcher(
-<<<<<<< HEAD
-        isAnyOf(
-          getListUser.pending,
-          getListSearch.pending,
-          createUser.pending),
-=======
-        isAnyOf(getListSearch.rejected),
         (state) => {
           state.loading = false
         },
       )
       .addMatcher(
-        isAnyOf(getListUser.pending, getListSearch.pending),
->>>>>>> 2dffbd38
+        isAnyOf(
+          getListUser.pending,
+          getListSearch.pending,
+          createUser.pending),
         (state) => {
           state.loading = true
         },
