import { createSlice, isAnyOf } from '@reduxjs/toolkit'
import { USER_SLICE_NAME } from './UserType'
import { User } from './UserType'
<<<<<<< HEAD
import {deleteMe, getListSearch, getMe, login, updateMe, updateMePassword} from './UserActions'
=======
import {deleteMe, getListUser, getListSearch, getMe, login, updateMe, createUser, updateUser} from './UserActions'
>>>>>>> 0b0f09ea
import {
  removeExToken,
  removeToken,
  saveExToken,
  saveRefreshToken,
  saveToken,
} from 'utils/auth/AuthUtils'

const initialState: User = {
  currentUser: undefined,
  listUserSearch: undefined,
  listUser: undefined,
  loading: false
}

export const userSlice = createSlice({
  name: USER_SLICE_NAME,
  initialState,
  reducers: {
    logout: (state) => {
      removeToken()
      removeExToken()
      state = initialState
    },
    resetUserSearch: (state) => {
      state.listUserSearch = []
    }
  },
  extraReducers: (builder) => {
    builder
      .addCase(login.fulfilled, (_, action) => {
        saveToken(action.payload.access_token)
        saveRefreshToken(action.payload.refresh_token)
        saveExToken(action.payload.ex_token)
      })
      .addCase(getMe.fulfilled, (state, action) => {
        state.currentUser = action.payload
      })
      .addCase(getListUser.fulfilled, (state, action) => {
        state.listUser = action.payload
        state.loading = false
      })
      .addCase(updateMe.fulfilled, (state, action) => {
        state.currentUser = action.payload
      })
      .addCase(getListSearch.fulfilled, (state, action) => {
        state.loading = false
        state.listUserSearch = action.payload
      })
<<<<<<< HEAD
      .addMatcher(
        isAnyOf(getListSearch.pending, updateMePassword.pending),
        (state) => {
          state.loading = true
        }
      )
      .addMatcher(
        isAnyOf(getListSearch.rejected, updateMePassword.rejected, updateMePassword.fulfilled),
        (state) => {
          state.loading = false
        }
      )
=======
      .addCase(createUser.fulfilled, (state, action) => {
        if(!state.listUser) return
        state.listUser.items.push(action.payload)
        state.loading = false
      })
>>>>>>> 0b0f09ea
      .addMatcher(
        isAnyOf(
          getListSearch.rejected,
          createUser.rejected,
          getListUser.rejected,
          updateUser.rejected),
        (state) => {
          state.loading = false
        },
      )
      .addMatcher(
        isAnyOf(
          getListUser.pending,
          getListSearch.pending,
          createUser.pending,
          updateUser.pending),
        (state) => {
          state.loading = true
        },
      )
      .addMatcher(
        isAnyOf(login.rejected, getMe.rejected, deleteMe.fulfilled),
        (state) => {
          removeToken()
          removeExToken()
          state = initialState
        },
      )
  },
})

export const { logout, resetUserSearch } = userSlice.actions
export default userSlice.reducer<|MERGE_RESOLUTION|>--- conflicted
+++ resolved
@@ -1,11 +1,7 @@
 import { createSlice, isAnyOf } from '@reduxjs/toolkit'
 import { USER_SLICE_NAME } from './UserType'
 import { User } from './UserType'
-<<<<<<< HEAD
-import {deleteMe, getListSearch, getMe, login, updateMe, updateMePassword} from './UserActions'
-=======
-import {deleteMe, getListUser, getListSearch, getMe, login, updateMe, createUser, updateUser} from './UserActions'
->>>>>>> 0b0f09ea
+import {deleteMe, getListUser, getListSearch, getMe, login, updateMe, updateMePassword, createUser, updateUser} from './UserActions'
 import {
   removeExToken,
   removeToken,
@@ -55,32 +51,19 @@
         state.loading = false
         state.listUserSearch = action.payload
       })
-<<<<<<< HEAD
-      .addMatcher(
-        isAnyOf(getListSearch.pending, updateMePassword.pending),
-        (state) => {
-          state.loading = true
-        }
-      )
-      .addMatcher(
-        isAnyOf(getListSearch.rejected, updateMePassword.rejected, updateMePassword.fulfilled),
-        (state) => {
-          state.loading = false
-        }
-      )
-=======
       .addCase(createUser.fulfilled, (state, action) => {
         if(!state.listUser) return
         state.listUser.items.push(action.payload)
         state.loading = false
       })
->>>>>>> 0b0f09ea
       .addMatcher(
         isAnyOf(
           getListSearch.rejected,
           createUser.rejected,
           getListUser.rejected,
-          updateUser.rejected),
+          updateUser.rejected,
+          updateMePassword.rejected,
+          updateMePassword.fulfilled),
         (state) => {
           state.loading = false
         },
@@ -90,7 +73,8 @@
           getListUser.pending,
           getListSearch.pending,
           createUser.pending,
-          updateUser.pending),
+          updateUser.pending,
+          updateMePassword.pending),
         (state) => {
           state.loading = true
         },
