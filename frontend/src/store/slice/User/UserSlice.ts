import { createSlice, isAnyOf } from '@reduxjs/toolkit'
import { USER_SLICE_NAME } from './UserType'
import { User } from './UserType'
<<<<<<< HEAD
import {deleteMe, getListUser, getMe, login, updateMe} from './UserActions'
=======
import {deleteMe, getListSearch, getMe, login, updateMe} from './UserActions'
>>>>>>> fc3b507c
import {
  removeExToken,
  removeToken,
  saveExToken,
  saveRefreshToken,
  saveToken,
} from 'utils/auth/AuthUtils'

<<<<<<< HEAD
const initialState: User = { currentUser: undefined, listUser: undefined, loading: false }
=======
const initialState: User = {
  currentUser: undefined,
  listUserSearch: undefined,
  loading: false
}
>>>>>>> fc3b507c

export const userSlice = createSlice({
  name: USER_SLICE_NAME,
  initialState,
  reducers: {
    logout: (state) => {
      removeToken()
      removeExToken()
      state = initialState
    },
    resetUserSearch: (state) => {
      state.listUserSearch = []
    }
  },
  extraReducers: (builder) => {
    builder
      .addCase(login.fulfilled, (_, action) => {
        saveToken(action.payload.access_token)
        saveRefreshToken(action.payload.refresh_token)
        saveExToken(action.payload.ex_token)
      })
      .addCase(getMe.fulfilled, (state, action) => {
        state.currentUser = action.payload
      })
      .addCase(getListUser.fulfilled, (state, action) => {
        state.listUser = action.payload
        state.loading = false
      })
      .addCase(updateMe.fulfilled, (state, action) => {
        state.currentUser = action.payload
      })
<<<<<<< HEAD
      .addCase(getListUser.pending, (state) => {
        state.loading = true
      })
      .addMatcher(
        isAnyOf(getListUser.rejected),
        (state) => {
          state = initialState
        },
      )
=======
      .addCase(getListSearch.pending, (state, action) => {
        state.loading = true
      })
      .addCase(getListSearch.fulfilled, (state, action) => {
        state.loading = false
        state.listUserSearch = action.payload
      })
      .addCase(getListSearch.rejected, (state) => {
        state.loading = false
      })
>>>>>>> fc3b507c
      .addMatcher(
        isAnyOf(login.rejected, getMe.rejected, deleteMe.fulfilled),
        (state) => {
          removeToken()
          removeExToken()
          state = initialState
        },
      )
  },
})

export const { logout, resetUserSearch } = userSlice.actions
export default userSlice.reducer<|MERGE_RESOLUTION|>--- conflicted
+++ resolved
@@ -1,11 +1,7 @@
 import { createSlice, isAnyOf } from '@reduxjs/toolkit'
 import { USER_SLICE_NAME } from './UserType'
 import { User } from './UserType'
-<<<<<<< HEAD
-import {deleteMe, getListUser, getMe, login, updateMe} from './UserActions'
-=======
-import {deleteMe, getListSearch, getMe, login, updateMe} from './UserActions'
->>>>>>> fc3b507c
+import {deleteMe, getListUser, getListSearch, getMe, login, updateMe} from './UserActions'
 import {
   removeExToken,
   removeToken,
@@ -14,15 +10,12 @@
   saveToken,
 } from 'utils/auth/AuthUtils'
 
-<<<<<<< HEAD
-const initialState: User = { currentUser: undefined, listUser: undefined, loading: false }
-=======
 const initialState: User = {
   currentUser: undefined,
   listUserSearch: undefined,
+  listUser: undefined,
   loading: false
 }
->>>>>>> fc3b507c
 
 export const userSlice = createSlice({
   name: USER_SLICE_NAME,
@@ -54,17 +47,6 @@
       .addCase(updateMe.fulfilled, (state, action) => {
         state.currentUser = action.payload
       })
-<<<<<<< HEAD
-      .addCase(getListUser.pending, (state) => {
-        state.loading = true
-      })
-      .addMatcher(
-        isAnyOf(getListUser.rejected),
-        (state) => {
-          state = initialState
-        },
-      )
-=======
       .addCase(getListSearch.pending, (state, action) => {
         state.loading = true
       })
@@ -75,7 +57,15 @@
       .addCase(getListSearch.rejected, (state) => {
         state.loading = false
       })
->>>>>>> fc3b507c
+      .addCase(getListUser.pending, (state) => {
+        state.loading = true
+      })
+      .addMatcher(
+        isAnyOf(getListUser.rejected),
+        (state) => {
+          state = initialState
+        },
+      )
       .addMatcher(
         isAnyOf(login.rejected, getMe.rejected, deleteMe.fulfilled),
         (state) => {
