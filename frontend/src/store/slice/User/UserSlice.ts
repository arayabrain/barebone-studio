import { createSlice, isAnyOf } from '@reduxjs/toolkit'
import { USER_SLICE_NAME } from './UserType'
import { User } from './UserType'
<<<<<<< HEAD
import {deleteMe, getListUser, getListSearch, getMe, login, updateMe, updateMePassword, createUser, updateUser} from './UserActions'
=======
import {deleteMe, getListUser, getListSearch, getMe, login, updateMe, deleteUser, createUser, updateUser} from './UserActions'
>>>>>>> 0f8306d3
import {
  removeExToken,
  removeToken,
  saveExToken,
  saveRefreshToken,
  saveToken,
} from 'utils/auth/AuthUtils'

const initialState: User = {
  currentUser: undefined,
  listUserSearch: undefined,
  listUser: undefined,
  loading: false
}

export const userSlice = createSlice({
  name: USER_SLICE_NAME,
  initialState,
  reducers: {
    logout: (state) => {
      removeToken()
      removeExToken()
      state = initialState
    },
    resetUserSearch: (state) => {
      state.listUserSearch = []
    }
  },
  extraReducers: (builder) => {
    builder
      .addCase(login.fulfilled, (_, action) => {
        saveToken(action.payload.access_token)
        saveRefreshToken(action.payload.refresh_token)
        saveExToken(action.payload.ex_token)
      })
      .addCase(getMe.fulfilled, (state, action) => {
        state.currentUser = action.payload
      })
      .addCase(getListUser.fulfilled, (state, action) => {
        state.listUser = action.payload
        state.loading = false
      })
      .addCase(updateMe.fulfilled, (state, action) => {
        state.currentUser = action.payload
      })
      .addCase(getListSearch.fulfilled, (state, action) => {
        state.loading = false
        state.listUserSearch = action.payload
      })
      .addCase(createUser.fulfilled, (state, action) => {
        if(!state.listUser) return
        state.listUser.items.push(action.payload)
        state.loading = false
      })
      .addMatcher(
        isAnyOf(
          getListSearch.rejected,
          createUser.rejected,
          getListUser.rejected,
<<<<<<< HEAD
          updateUser.rejected,
          updateMePassword.rejected,
          updateMePassword.fulfilled),
=======
          createUser.rejected,
          deleteUser.fulfilled,
          deleteUser.rejected,
          updateUser.rejected),
>>>>>>> 0f8306d3
        (state) => {
          state.loading = false
        },
      )
      .addMatcher(
        isAnyOf(
          getListUser.pending,
          getListSearch.pending,
          createUser.pending,
<<<<<<< HEAD
          updateUser.pending,
          updateMePassword.pending),
=======
          deleteUser.pending,
          createUser.pending,
          updateUser.pending),
>>>>>>> 0f8306d3
        (state) => {
          state.loading = true
        },
      )
      .addMatcher(
        isAnyOf(login.rejected, getMe.rejected, deleteMe.fulfilled),
        (state) => {
          removeToken()
          removeExToken()
          state = initialState
        },
      )
  },
})

export const { logout, resetUserSearch } = userSlice.actions
export default userSlice.reducer<|MERGE_RESOLUTION|>--- conflicted
+++ resolved
@@ -1,11 +1,7 @@
 import { createSlice, isAnyOf } from '@reduxjs/toolkit'
 import { USER_SLICE_NAME } from './UserType'
 import { User } from './UserType'
-<<<<<<< HEAD
-import {deleteMe, getListUser, getListSearch, getMe, login, updateMe, updateMePassword, createUser, updateUser} from './UserActions'
-=======
-import {deleteMe, getListUser, getListSearch, getMe, login, updateMe, deleteUser, createUser, updateUser} from './UserActions'
->>>>>>> 0f8306d3
+import {deleteMe, getListUser, getListSearch, getMe, login, updateMe, updateMePassword, deleteUser, createUser, updateUser} from './UserActions'
 import {
   removeExToken,
   removeToken,
@@ -65,16 +61,12 @@
           getListSearch.rejected,
           createUser.rejected,
           getListUser.rejected,
-<<<<<<< HEAD
           updateUser.rejected,
           updateMePassword.rejected,
-          updateMePassword.fulfilled),
-=======
+          updateMePassword.fulfilled,
           createUser.rejected,
           deleteUser.fulfilled,
-          deleteUser.rejected,
-          updateUser.rejected),
->>>>>>> 0f8306d3
+          deleteUser.rejected),
         (state) => {
           state.loading = false
         },
@@ -84,14 +76,10 @@
           getListUser.pending,
           getListSearch.pending,
           createUser.pending,
-<<<<<<< HEAD
+          deleteUser.pending,
+          createUser.pending,
           updateUser.pending,
           updateMePassword.pending),
-=======
-          deleteUser.pending,
-          createUser.pending,
-          updateUser.pending),
->>>>>>> 0f8306d3
         (state) => {
           state.loading = true
         },
