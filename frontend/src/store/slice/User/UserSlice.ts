--- conflicted
+++ resolved
@@ -61,18 +61,12 @@
           updateUser.rejected,
           updateMePassword.rejected,
           updateMePassword.fulfilled,
-          createUser.rejected,
           deleteUser.fulfilled,
-<<<<<<< HEAD
           deleteUser.rejected,
-          updateUser.rejected,
+          deleteMe.rejected,
+          deleteMe.fulfilled,
           updateMe.rejected,
-          updateMe.fulfilled,
-          deleteMe.rejected,
-          deleteMe.fulfilled),
-=======
-          deleteUser.rejected),
->>>>>>> 961b4462
+          updateMe.fulfilled),
         (state) => {
           state.loading = false
         },
@@ -81,16 +75,12 @@
         isAnyOf(
           getListUser.pending,
           getListSearch.pending,
-          createUser.pending,
           deleteUser.pending,
           createUser.pending,
+          updateMe.pending,
+          deleteMe.pending,
           updateUser.pending,
-<<<<<<< HEAD
-          updateMe.pending,
-          deleteMe.pending),
-=======
           updateMePassword.pending),
->>>>>>> 961b4462
         (state) => {
           state.loading = true
         },
