import { ROLE } from '@types'
import { RootState } from 'store/store'

export const selectCurrentUser = (state: RootState) => state.user.currentUser
export const selectCurrentUserUid = (state: RootState) =>
  selectCurrentUser(state)?.uid
export const selectCurrentUserEmail = (state: RootState) =>
  selectCurrentUser(state)?.email
<<<<<<< HEAD

export const isAdmin = (state: RootState) => {
  return state.user && ROLE.ADMIN === state.user.currentUser?.role_id
}

export const isAdminOrManager = (state: RootState) => {
  return [ROLE.ADMIN, ROLE.MANAGER].includes(state.user.currentUser?.role_id as number)
}
=======
export const selectListSearch = (state: RootState) => state.user.listUserSearch
export const selectListSearchLoading = (state: RootState) => state.user.loading
>>>>>>> fc6fd59d
<|MERGE_RESOLUTION|>--- conflicted
+++ resolved
@@ -6,7 +6,8 @@
   selectCurrentUser(state)?.uid
 export const selectCurrentUserEmail = (state: RootState) =>
   selectCurrentUser(state)?.email
-<<<<<<< HEAD
+export const selectListSearch = (state: RootState) => state.user.listUserSearch
+export const selectListSearchLoading = (state: RootState) => state.user.loading
 
 export const isAdmin = (state: RootState) => {
   return state.user && ROLE.ADMIN === state.user.currentUser?.role_id
@@ -14,8 +15,4 @@
 
 export const isAdminOrManager = (state: RootState) => {
   return [ROLE.ADMIN, ROLE.MANAGER].includes(state.user.currentUser?.role_id as number)
-}
-=======
-export const selectListSearch = (state: RootState) => state.user.listUserSearch
-export const selectListSearchLoading = (state: RootState) => state.user.loading
->>>>>>> fc6fd59d
+}