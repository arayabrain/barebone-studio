import { createAsyncThunk } from '@reduxjs/toolkit'
import { USER_SLICE_NAME } from './UserType'
import { deleteMeApi, getMeApi, updateMeApi } from 'api/users/UsersMe'
<<<<<<< HEAD
import {ListUsersQueryDTO, UpdateUserDTO} from 'api/users/UsersApiDTO'
import { LoginDTO, loginApi } from 'api/auth/Auth'
import {listUsersApi} from "../../../api/users/UsersAdmin";
=======
import {UpdateUserDTO, UserDTO} from 'api/users/UsersApiDTO'
import { LoginDTO, loginApi } from 'api/auth/Auth'
import {getListSearchApi} from "../../../api/users/UsersAdmin";
>>>>>>> fc3b507c

export const login = createAsyncThunk(
  `${USER_SLICE_NAME}/login`,
  async (data: LoginDTO, thunkAPI) => {
    try {
      const responseData = await loginApi(data)
      return responseData
    } catch (e) {
      return thunkAPI.rejectWithValue(e)
    }
  },
)

export const getMe = createAsyncThunk(
  `${USER_SLICE_NAME}/getMe`,
  async (_, thunkAPI) => {
    try {
      const responseData = await getMeApi()
      return responseData
    } catch (e) {
      return thunkAPI.rejectWithValue(e)
    }
  },
)

export const updateMe = createAsyncThunk(
  `${USER_SLICE_NAME}/updateMe`,
  async (data: UpdateUserDTO, thunkAPI) => {
    try {
      const responseData = await updateMeApi(data)
      return responseData
    } catch (e) {
      return thunkAPI.rejectWithValue(e)
    }
  },
)

export const deleteMe = createAsyncThunk(
  `${USER_SLICE_NAME}/deleteMe`,
  async (_, thunkAPI) => {
    try {
      const responseData = await deleteMeApi()
      return responseData
    } catch (e) {
      return thunkAPI.rejectWithValue(e)
    }
  },
)

<<<<<<< HEAD
export const getListUser = createAsyncThunk(
    `${USER_SLICE_NAME}/getListUser`,
    async (params: ListUsersQueryDTO, thunkAPI) => {
      try {
        const responseData = await listUsersApi(params)
=======
export const getListSearch = createAsyncThunk<
    UserDTO[],
    {keyword: string | null}
>(
    `${USER_SLICE_NAME}/getListSearch`,
    async (params, thunkAPI) => {
      try {
        const responseData = await getListSearchApi(params)
>>>>>>> fc3b507c
        return responseData
      } catch (e) {
        return thunkAPI.rejectWithValue(e)
      }
    },
)<|MERGE_RESOLUTION|>--- conflicted
+++ resolved
@@ -1,15 +1,10 @@
 import { createAsyncThunk } from '@reduxjs/toolkit'
 import { USER_SLICE_NAME } from './UserType'
 import { deleteMeApi, getMeApi, updateMeApi } from 'api/users/UsersMe'
-<<<<<<< HEAD
-import {ListUsersQueryDTO, UpdateUserDTO} from 'api/users/UsersApiDTO'
+import {ListUsersQueryDTO, UpdateUserDTO, UserDTO} from 'api/users/UsersApiDTO'
 import { LoginDTO, loginApi } from 'api/auth/Auth'
 import {listUsersApi} from "../../../api/users/UsersAdmin";
-=======
-import {UpdateUserDTO, UserDTO} from 'api/users/UsersApiDTO'
-import { LoginDTO, loginApi } from 'api/auth/Auth'
 import {getListSearchApi} from "../../../api/users/UsersAdmin";
->>>>>>> fc3b507c
 
 export const login = createAsyncThunk(
   `${USER_SLICE_NAME}/login`,
@@ -59,13 +54,18 @@
   },
 )
 
-<<<<<<< HEAD
 export const getListUser = createAsyncThunk(
     `${USER_SLICE_NAME}/getListUser`,
     async (params: ListUsersQueryDTO, thunkAPI) => {
       try {
         const responseData = await listUsersApi(params)
-=======
+        return responseData
+      } catch (e) {
+        return thunkAPI.rejectWithValue(e)
+      }
+    },
+)
+
 export const getListSearch = createAsyncThunk<
     UserDTO[],
     {keyword: string | null}
@@ -74,7 +74,6 @@
     async (params, thunkAPI) => {
       try {
         const responseData = await getListSearchApi(params)
->>>>>>> fc3b507c
         return responseData
       } catch (e) {
         return thunkAPI.rejectWithValue(e)
