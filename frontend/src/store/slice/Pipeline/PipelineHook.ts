import React from 'react'
import { useDispatch, useSelector } from 'react-redux'

import { selectRunPostData } from 'store/slice/Run/RunSelectors'
import {
  selectPipelineIsCanceled,
  selectPipelineIsStartedSuccess,
  selectPipelineLatestUid,
  selectPipelineStatus,
} from './PipelineSelectors'
import {
  run,
  pollRunResult,
  runByCurrentUid,
  cancelResult,
} from './PipelineActions'
import { selectFilePathIsUndefined } from '../InputNode/InputNodeSelectors'
import { selectAlgorithmNodeNotExist } from '../AlgorithmNode/AlgorithmNodeSelectors'
import {
  fetchExperiment,
  getExperiments,
} from '../Experiments/ExperimentsActions'
import { useSnackbar, VariantType } from 'notistack'
import { RUN_STATUS } from './PipelineType'
<<<<<<< HEAD
import { AppDispatch } from "../../store";
=======
import { useLocation, useNavigate, useParams } from 'react-router-dom'
import { IS_STANDALONE, STANDALONE_WORKSPACE_ID } from 'const/Mode'
import {
  clearCurrentWorkspace,
  setActiveTab,
  setCurrentWorkspace,
} from '../Workspace/WorkspaceSlice'
import { clearExperiments } from '../Experiments/ExperimentsSlice'
import { AppDispatch } from 'store/store'
import { getWorkspace } from 'store/slice/Workspace/WorkspaceActions'
import { selectIsWorkspaceOwner } from '../Workspace/WorkspaceSelector'
>>>>>>> 6f4ef76c

const POLLING_INTERVAL = 5000

export type UseRunPipelineReturnType = ReturnType<typeof useRunPipeline>

export function useRunPipeline() {
<<<<<<< HEAD
  const dispatch = useDispatch<AppDispatch>()
=======
  const dispatch = useDispatch()
  const appDispatch: AppDispatch = useDispatch()
  const navigate = useNavigate()
  const location = useLocation()

  const { workspaceId } = useParams<{ workspaceId: string }>()
  const _workspaceId = Number(workspaceId)

  React.useEffect(() => {
    if (IS_STANDALONE) {
      dispatch(setCurrentWorkspace(STANDALONE_WORKSPACE_ID))
      dispatch(fetchExperiment(STANDALONE_WORKSPACE_ID))
    } else {
      appDispatch(getWorkspace({ id: _workspaceId }))
        .unwrap()
        .then((_) => {
          dispatch(fetchExperiment(_workspaceId))
          const selectedTab = location.state?.tab
          selectedTab && dispatch(setActiveTab(selectedTab))
        })
        .catch((_) => {
          navigate('/console/workspaces')
        })
    }
    return () => {
      dispatch(clearExperiments())
      dispatch(clearCurrentWorkspace())
    }
  }, [dispatch, appDispatch, navigate, _workspaceId, location.state])

>>>>>>> 6f4ef76c
  const uid = useSelector(selectPipelineLatestUid)
  const isCanceled = useSelector(selectPipelineIsCanceled)
  const isStartedSuccess = useSelector(selectPipelineIsStartedSuccess)
  const isOwner = useSelector(selectIsWorkspaceOwner)
  const runDisabled = isOwner ? isStartedSuccess : true

  const filePathIsUndefined = useSelector(selectFilePathIsUndefined)
  const algorithmNodeNotExist = useSelector(selectAlgorithmNodeNotExist)
  const runPostData = useSelector(selectRunPostData)
  const handleRunPipeline = React.useCallback(
    (name: string) => {
      dispatch(run({ runPostData: { name, ...runPostData, forceRunList: [] } }))
    },
    [dispatch, runPostData],
  )
  const handleClickVariant = (variant: VariantType, mess: string) => {
    enqueueSnackbar(mess, { variant })
  }
  const handleRunPipelineByUid = React.useCallback(() => {
    dispatch(runByCurrentUid({ runPostData }))
  }, [dispatch, runPostData])
  const handleCancelPipeline = React.useCallback(async () => {
    if (uid != null) {
      const data = await dispatch(cancelResult({ uid }))
      if ((data as any).error) {
        handleClickVariant(
          'error',
          'Failed to cancel workflow. Please try again.',
        )
      }
    }
    //eslint-disable-next-line
  }, [dispatch, uid])
  React.useEffect(() => {
    const intervalId = setInterval(() => {
      if (isStartedSuccess && !isCanceled && uid != null) {
        dispatch(pollRunResult({ uid: uid }))
      }
    }, POLLING_INTERVAL)
    return () => {
      clearInterval(intervalId)
    }
  }, [dispatch, uid, isCanceled, isStartedSuccess])
  const status = useSelector(selectPipelineStatus)
  const { enqueueSnackbar } = useSnackbar()
  // タブ移動による再レンダリングするたびにスナックバーが実行されてしまう挙動を回避するために前回の値を保持
  const [prevStatus, setPrevStatus] = React.useState(status)
  React.useEffect(() => {
    if (prevStatus !== status) {
      if (status === RUN_STATUS.FINISHED) {
        enqueueSnackbar('Finished', { variant: 'success' })
        dispatch(getExperiments())
      } else if (status === RUN_STATUS.START_SUCCESS) {
        dispatch(getExperiments())
      } else if (status === RUN_STATUS.ABORTED) {
        enqueueSnackbar('Aborted', { variant: 'error' })
        dispatch(getExperiments())
      } else if (status === RUN_STATUS.CANCELED) {
        enqueueSnackbar('Workflow canceled.', { variant: 'success' })
        dispatch(getExperiments())
      }
      setPrevStatus(status)
    }
  }, [dispatch, status, prevStatus, enqueueSnackbar])
  return {
    filePathIsUndefined,
    algorithmNodeNotExist,
    uid,
    status,
    runDisabled,
    handleRunPipeline,
    handleRunPipelineByUid,
    handleCancelPipeline,
  }
}<|MERGE_RESOLUTION|>--- conflicted
+++ resolved
@@ -22,9 +22,6 @@
 } from '../Experiments/ExperimentsActions'
 import { useSnackbar, VariantType } from 'notistack'
 import { RUN_STATUS } from './PipelineType'
-<<<<<<< HEAD
-import { AppDispatch } from "../../store";
-=======
 import { useLocation, useNavigate, useParams } from 'react-router-dom'
 import { IS_STANDALONE, STANDALONE_WORKSPACE_ID } from 'const/Mode'
 import {
@@ -33,20 +30,16 @@
   setCurrentWorkspace,
 } from '../Workspace/WorkspaceSlice'
 import { clearExperiments } from '../Experiments/ExperimentsSlice'
-import { AppDispatch } from 'store/store'
 import { getWorkspace } from 'store/slice/Workspace/WorkspaceActions'
 import { selectIsWorkspaceOwner } from '../Workspace/WorkspaceSelector'
->>>>>>> 6f4ef76c
+import { AppDispatch } from "../../store";
 
 const POLLING_INTERVAL = 5000
 
 export type UseRunPipelineReturnType = ReturnType<typeof useRunPipeline>
 
 export function useRunPipeline() {
-<<<<<<< HEAD
   const dispatch = useDispatch<AppDispatch>()
-=======
-  const dispatch = useDispatch()
   const appDispatch: AppDispatch = useDispatch()
   const navigate = useNavigate()
   const location = useLocation()
@@ -76,7 +69,6 @@
     }
   }, [dispatch, appDispatch, navigate, _workspaceId, location.state])
 
->>>>>>> 6f4ef76c
   const uid = useSelector(selectPipelineLatestUid)
   const isCanceled = useSelector(selectPipelineIsCanceled)
   const isStartedSuccess = useSelector(selectPipelineIsStartedSuccess)
