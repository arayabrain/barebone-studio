--- conflicted
+++ resolved
@@ -147,12 +147,6 @@
     [dispatch, enqueueSnackbar, runPostData],
   )
 
-<<<<<<< HEAD
-  const handleClickVariant = (variant: VariantType, mess: string) => {
-    enqueueSnackbar(mess, { variant })
-  }
-=======
->>>>>>> 4e925fc7
   const handleRunPipelineByUid = useCallback(() => {
     dispatch(runByCurrentUid({ runPostData }))
       .unwrap()
@@ -187,13 +181,10 @@
       })
   }, [dispatch, enqueueSnackbar, runPostData])
 
-<<<<<<< HEAD
-=======
   const handleClickVariant = (variant: VariantType, mess: string) => {
     enqueueSnackbar(mess, { variant })
   }
 
->>>>>>> 4e925fc7
   const handleCancelPipeline = useCallback(async () => {
     if (uid != null) {
       const data = await dispatch(cancelResult({ uid }))
