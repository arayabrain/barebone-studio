import { createSlice, isAnyOf, PayloadAction } from '@reduxjs/toolkit'
import {
  reproduceWorkflow,
  importWorkflowConfig,
  fetchWorkflow,
} from 'store/slice/Workflow/WorkflowActions'
import {
  cancelResult,
  pollRunResult,
  run,
  runByCurrentUid,
} from './PipelineActions'
import {
  Pipeline,
  PIPELINE_SLICE_NAME,
  RUN_BTN_OPTIONS,
  RUN_BTN_TYPE,
  RUN_STATUS,
} from './PipelineType'
import { clearFlowElements } from '../FlowElement/FlowElementSlice'
import {
  getInitialRunResult,
  convertToRunResult,
  isNodeResultPending,
} from './PipelineUtils'
import { convertFunctionsToRunResultDTO } from '../Experiments/ExperimentsUtils'

const initialState: Pipeline = {
  run: {
    status: RUN_STATUS.START_UNINITIALIZED,
  },
  runBtn: RUN_BTN_OPTIONS.RUN_NEW,
}

export const pipelineSlice = createSlice({
  name: PIPELINE_SLICE_NAME,
  initialState,
  reducers: {
    setRunBtnOption: (
      state,
      action: PayloadAction<{
        runBtnOption: RUN_BTN_TYPE
      }>,
    ) => {
      state.runBtn = action.payload.runBtnOption
    },
    clearCurrentPipeline: () => initialState,
  },
  extraReducers: (builder) => {
    builder
      .addCase(pollRunResult.fulfilled, (state, action) => {
        if (state.run.status === RUN_STATUS.START_SUCCESS) {
          state.run.runResult = {
            ...state.run.runResult, // pendingのNodeResultはそのままでsuccessもしくはerrorのみ上書き
            ...convertToRunResult(action.payload),
          }
          const runResultPendingList = Object.values(
            state.run.runResult,
          ).filter(isNodeResultPending)
          if (runResultPendingList.length === 0) {
            // 終了
            state.run.status = RUN_STATUS.FINISHED
          }
        }
      })
      .addCase(pollRunResult.rejected, (state, action) => {
        state.run.status = RUN_STATUS.ABORTED
      })
      .addCase(reproduceWorkflow.fulfilled, (state, action) => {
        state.currentPipeline = {
          uid: action.meta.arg.uid,
        }
        state.runBtn = RUN_BTN_OPTIONS.RUN_ALREADY
        state.run = {
          status: RUN_STATUS.START_UNINITIALIZED,
        }
      })
      .addCase(importWorkflowConfig.fulfilled, (state, action) => {
        state.currentPipeline = undefined
        state.runBtn = RUN_BTN_OPTIONS.RUN_NEW
        state.run = {
          status: RUN_STATUS.START_UNINITIALIZED,
        }
      })
<<<<<<< HEAD
      .addCase(fetchExperiment.fulfilled, (state, action) => {
        state.currentPipeline = {
          uid: action.payload.unique_id,
        }
        state.runBtn = RUN_BTN_OPTIONS.RUN_ALREADY
        state.run = {
          uid: action.payload.unique_id,
          status: RUN_STATUS.START_SUCCESS,
          runResult: {
            ...convertToRunResult(
              convertFunctionsToRunResultDTO(action.payload.function),
            ),
          },
          runPostData: {
            name: action.payload.name,
            nodeDict: action.payload.nodeDict,
            edgeDict: action.payload.edgeDict,
            snakemakeParam: {},
            nwbParam: {},
            forceRunList: [],
          },
        }

        const runResultPendingList = Object.values(state.run.runResult).filter(
          isNodeResultPending,
        )
        if (runResultPendingList.length === 0) {
          state.run.status = RUN_STATUS.FINISHED
        }
      })
=======
      .addCase(fetchWorkflow.rejected, () => initialState)
>>>>>>> 2a2793a8
      .addCase(cancelResult.fulfilled, (state, action) => {
        state.run.status = RUN_STATUS.CANCELED
      })
      .addMatcher(
        isAnyOf(fetchWorkflow.fulfilled, reproduceWorkflow.fulfilled),
        (state, action) => {
          state.currentPipeline = {
            uid: action.payload.unique_id,
          }
          state.runBtn = RUN_BTN_OPTIONS.RUN_ALREADY
          state.run = {
            uid: action.payload.unique_id,
            status: RUN_STATUS.START_SUCCESS,
            runResult: {
              ...convertToRunResult(
                convertFunctionsToRunResultDTO(action.payload.function),
              ),
            },
            runPostData: {
              name: action.payload.name,
              nodeDict: action.payload.nodeDict,
              edgeDict: action.payload.edgeDict,
              snakemakeParam: {},
              nwbParam: {},
              forceRunList: [],
            },
          }

          const runResultPendingList = Object.values(
            state.run.runResult,
          ).filter(isNodeResultPending)
          if (runResultPendingList.length === 0) {
            state.run.status = RUN_STATUS.FINISHED
          }
        },
      )
      .addMatcher(
        isAnyOf(run.pending, runByCurrentUid.pending),
        (state, action) => {
          state.run = {
            status: RUN_STATUS.START_PENDING,
          }
        },
      )
      .addMatcher(
        isAnyOf(run.fulfilled, runByCurrentUid.fulfilled),
        (state, action) => {
          const runPostData = action.meta.arg.runPostData
          const uid = action.payload
          state.run = {
            uid,
            status: RUN_STATUS.START_SUCCESS,
            runResult: getInitialRunResult({ name: '', ...runPostData }),
            runPostData: { name: '', ...runPostData },
          }
          state.currentPipeline = {
            uid: action.payload,
          }
        },
      )
      .addMatcher(
        isAnyOf(run.rejected, runByCurrentUid.rejected),
        (state, action) => {
          state.run = {
            status: RUN_STATUS.START_ERROR,
          }
        },
      )
      .addMatcher(
        isAnyOf(fetchExperiment.rejected, clearFlowElements),
        () => initialState,
      )
  },
})

export const { setRunBtnOption, clearCurrentPipeline } = pipelineSlice.actions

export default pipelineSlice.reducer<|MERGE_RESOLUTION|>--- conflicted
+++ resolved
@@ -82,40 +82,6 @@
           status: RUN_STATUS.START_UNINITIALIZED,
         }
       })
-<<<<<<< HEAD
-      .addCase(fetchExperiment.fulfilled, (state, action) => {
-        state.currentPipeline = {
-          uid: action.payload.unique_id,
-        }
-        state.runBtn = RUN_BTN_OPTIONS.RUN_ALREADY
-        state.run = {
-          uid: action.payload.unique_id,
-          status: RUN_STATUS.START_SUCCESS,
-          runResult: {
-            ...convertToRunResult(
-              convertFunctionsToRunResultDTO(action.payload.function),
-            ),
-          },
-          runPostData: {
-            name: action.payload.name,
-            nodeDict: action.payload.nodeDict,
-            edgeDict: action.payload.edgeDict,
-            snakemakeParam: {},
-            nwbParam: {},
-            forceRunList: [],
-          },
-        }
-
-        const runResultPendingList = Object.values(state.run.runResult).filter(
-          isNodeResultPending,
-        )
-        if (runResultPendingList.length === 0) {
-          state.run.status = RUN_STATUS.FINISHED
-        }
-      })
-=======
-      .addCase(fetchWorkflow.rejected, () => initialState)
->>>>>>> 2a2793a8
       .addCase(cancelResult.fulfilled, (state, action) => {
         state.run.status = RUN_STATUS.CANCELED
       })
@@ -185,7 +151,7 @@
         },
       )
       .addMatcher(
-        isAnyOf(fetchExperiment.rejected, clearFlowElements),
+        isAnyOf(fetchWorkflow.rejected, clearFlowElements),
         () => initialState,
       )
   },
