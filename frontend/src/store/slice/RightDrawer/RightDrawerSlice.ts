--- conflicted
+++ resolved
@@ -1,14 +1,9 @@
 import { createSlice, isAnyOf, PayloadAction } from '@reduxjs/toolkit'
 import {
-<<<<<<< HEAD
   reproduceWorkflow,
   importWorkflowConfig,
 } from 'store/slice/Workflow/WorkflowActions'
-=======
-  fetchExperiment,
-  importExperimentByUid,
-} from '../Experiments/ExperimentsActions'
->>>>>>> 7ec74009
+import { fetchExperiment } from '../Experiments/ExperimentsActions'
 import {
   deleteFlowNodes,
   deleteFlowNodeById,
@@ -97,20 +92,14 @@
           state.currendNodeId = null
         }
       })
-<<<<<<< HEAD
       .addMatcher(
-        isAnyOf(reproduceWorkflow.fulfilled, importWorkflowConfig.fulfilled),
-        () => {
-          return initialState
-        },
-=======
-      .addCase(importExperimentByUid.fulfilled, () => {
-        return initialState
-      })
-      .addMatcher(
-        isAnyOf(fetchExperiment.fulfilled, fetchExperiment.rejected),
+        isAnyOf(
+          reproduceWorkflow.fulfilled,
+          importWorkflowConfig.fulfilled,
+          fetchExperiment.fulfilled,
+          fetchExperiment.rejected,
+        ),
         () => initialState,
->>>>>>> 7ec74009
       )
   },
 })
