export const EXPERIMENTS_SLICE_NAME = "experiments"

export type Experiments =
  | {
      status: "fulfilled"
      experimentList: ExperimentListType
      loading?: boolean
    }
  | {
      status: "uninitialized"
      loading?: boolean
    }
  | {
      status: "pending"
      loading?: boolean
    }
  | {
      status: "error"
      message?: string
      loading?: boolean
    }

export type ExperimentListType = {
  [uid: string]: ExperimentType
}

export type ExperimentType = {
  uid: string
  functions: {
    [nodeId: string]: ExperimentFunction
  }
  status?: EXPERIMENTS_STATUS
  name: string
  startedAt: string
  finishedAt?: string
  hasNWB: boolean
  frameRate?: number
<<<<<<< HEAD
  isRemoteSynced?: boolean
=======
  data_usage: number
>>>>>>> d458e0c9
}

export type ExperimentFunction = {
  name: string
  nodeId: string
  status: EXPERIMENTS_STATUS
  hasNWB: boolean
  message?: string
}

export type EXPERIMENTS_STATUS = "success" | "error" | "running"

export interface ExperimentSortKeys {
  uid: string
  name: string
  startedAt: string
  data_usage: string
}<|MERGE_RESOLUTION|>--- conflicted
+++ resolved
@@ -35,11 +35,8 @@
   finishedAt?: string
   hasNWB: boolean
   frameRate?: number
-<<<<<<< HEAD
+  data_usage: number
   isRemoteSynced?: boolean
-=======
-  data_usage: number
->>>>>>> d458e0c9
 }
 
 export type ExperimentFunction = {
