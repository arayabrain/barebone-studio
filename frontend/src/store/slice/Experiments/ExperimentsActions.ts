--- conflicted
+++ resolved
@@ -5,11 +5,8 @@
   getExperimentsApi,
   deleteExperimentByUidApi,
   deleteExperimentByListApi,
-<<<<<<< HEAD
+  copyExperimentByListApi,
   syncRemoteExperimentApi,
-=======
-  copyExperimentByListApi,
->>>>>>> 13d8ad85
 } from "api/experiments/Experiments"
 import { EXPERIMENTS_SLICE_NAME } from "store/slice/Experiments/ExperimentsType"
 import { selectCurrentWorkspaceId } from "store/slice/Workspace/WorkspaceSelector"
@@ -69,7 +66,24 @@
   }
 })
 
-<<<<<<< HEAD
+export const copyExperimentByList = createAsyncThunk<
+  boolean,
+  string[],
+  ThunkApiConfig
+>(`${EXPERIMENTS_SLICE_NAME}/copyExperimentByList`, async (uid, thunkAPI) => {
+  const workspaceId = selectCurrentWorkspaceId(thunkAPI.getState())
+  if (workspaceId) {
+    try {
+      const response = await copyExperimentByListApi(workspaceId, uid)
+      return response
+    } catch (e) {
+      return thunkAPI.rejectWithValue(e)
+    }
+  } else {
+    return thunkAPI.rejectWithValue("workspace id does not exist.")
+  }
+})
+
 export const syncRemoteExperiment = createAsyncThunk<
   boolean,
   string,
@@ -79,26 +93,11 @@
   if (workspaceId) {
     try {
       const response = await syncRemoteExperimentApi(workspaceId, uid)
-=======
-export const copyExperimentByList = createAsyncThunk<
-  boolean,
-  string[],
-  ThunkApiConfig
->(`${EXPERIMENTS_SLICE_NAME}/copyExperimentByList`, async (uid, thunkAPI) => {
-  const workspaceId = selectCurrentWorkspaceId(thunkAPI.getState())
-  if (workspaceId) {
-    try {
-      const response = await copyExperimentByListApi(workspaceId, uid)
->>>>>>> 13d8ad85
       return response
     } catch (e) {
       return thunkAPI.rejectWithValue(e)
     }
   } else {
-<<<<<<< HEAD
     return thunkAPI.rejectWithValue("sync remote storage experiment failed.")
-=======
-    return thunkAPI.rejectWithValue("workspace id does not exist.")
->>>>>>> 13d8ad85
   }
 })