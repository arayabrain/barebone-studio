--- conflicted
+++ resolved
@@ -1,8 +1,5 @@
 import { isEdge } from 'react-flow-renderer'
 import { RootState } from 'store/store'
-<<<<<<< HEAD
-
-=======
 import {
   selectAlgorithmFunctionPath,
   selectAlgorithmParams,
@@ -12,7 +9,6 @@
   selectInputNodeSelectedFilePath,
 } from '../InputNode/InputNodeSelectors'
 import { NODE_TYPE_SET } from './FlowElementType'
->>>>>>> 34f179c8
 import { isNodeData } from './FlowElementUtils'
 
 export const selectFlowElements = (state: RootState) =>
@@ -35,10 +31,9 @@
 export const selectNodeLabelById = (nodeId: string) => (state: RootState) =>
   selectNodeById(nodeId)(state)?.data?.label
 
-<<<<<<< HEAD
-export const selectEdgeListForRun = (state: RootState) => {
-  return selectFlowElements(state).filter(isEdge)
-=======
+export const selectEdgeListForRun = (state: RootState) =>
+  selectFlowElements(state).filter(isEdge)
+
 export const selectElementListForRun = (state: RootState) => {
   const elements = selectFlowElements(state)
   const nodeList = elements.filter(isNodeData).map((element) => {
@@ -71,5 +66,4 @@
   })
   const edgeList = elements.filter(isEdge)
   return { nodeList, edgeList }
->>>>>>> 34f179c8
 }