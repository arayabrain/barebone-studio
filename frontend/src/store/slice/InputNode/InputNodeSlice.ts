import { createSlice, isAnyOf, PayloadAction } from "@reduxjs/toolkit"

import { isInputNodePostData } from "api/run/RunUtils"
import { INITIAL_IMAGE_ELEMENT_ID } from "const/flowchart"
import { uploadFile } from "store/slice/FileUploader/FileUploaderActions"
import { addInputNode } from "store/slice/FlowElement/FlowElementActions"
import {
  clearFlowElements,
  deleteFlowNodes,
  deleteFlowNodeById,
} from "store/slice/FlowElement/FlowElementSlice"
import { NODE_TYPE_SET } from "store/slice/FlowElement/FlowElementType"
import { setInputNodeFilePath } from "store/slice/InputNode/InputNodeActions"
import {
  CsvInputParamType,
  FILE_TYPE_SET,
  InputNode,
  INPUT_NODE_SLICE_NAME,
  MatlabInputParamType,
} from "store/slice/InputNode/InputNodeType"
import {
  isCsvInputNode,
  isHDF5InputNode,
  isMatlabInputNode,
} from "store/slice/InputNode/InputNodeUtils"
import {
  reproduceWorkflow,
  importWorkflowConfig,
  fetchWorkflow,
} from "store/slice/Workflow/WorkflowActions"

const initialState: InputNode = {
  [INITIAL_IMAGE_ELEMENT_ID]: {
    fileType: FILE_TYPE_SET.EXPDB,
    param: {},
  },
}

export const inputNodeSlice = createSlice({
  name: INPUT_NODE_SLICE_NAME,
  initialState,
  reducers: {
    deleteInputNode(state, action: PayloadAction<string>) {
      delete state[action.payload]
    },
    setCsvInputNodeParam(
      state,
      action: PayloadAction<{
        nodeId: string
        param: CsvInputParamType
      }>,
    ) {
      const { nodeId, param } = action.payload
      const inputNode = state[nodeId]
      if (isCsvInputNode(inputNode)) {
        inputNode.param = param
      }
    },
    setInputNodeMatlabPath(
      state,
      action: PayloadAction<{
        nodeId: string
        path: string
      }>,
    ) {
      const { nodeId, path } = action.payload
      const item = state[nodeId]
      if (isMatlabInputNode(item)) {
        item.matPath = path
      }
    },
    setInputNodeHDF5Path(
      state,
      action: PayloadAction<{
        nodeId: string
        path: string
      }>,
    ) {
      const { nodeId, path } = action.payload
      const item = state[nodeId]
      if (isHDF5InputNode(item)) {
        item.hdf5Path = path
      }
    },
    setMatlabInputNodeParam(
      state,
      action: PayloadAction<{
        nodeId: string
        param: MatlabInputParamType
      }>,
    ) {
      const { nodeId, param } = action.payload
      const inputNode = state[nodeId]
      if (isMatlabInputNode(inputNode)) {
        inputNode.param = param
      }
    },
  },
  extraReducers: (builder) =>
    builder
      .addCase(setInputNodeFilePath, (state, action) => {
        const { nodeId, filePath } = action.payload
        const targetNode = state[nodeId]
        targetNode.selectedFilePath = filePath
        if (isHDF5InputNode(targetNode)) {
          targetNode.hdf5Path = undefined
        }
      })
      .addCase(addInputNode, (state, action) => {
        const { node, fileType } = action.payload
        if (node.data?.type === NODE_TYPE_SET.INPUT) {
          switch (fileType) {
            case FILE_TYPE_SET.CSV:
              state[node.id] = {
                fileType,
                param: {
                  setHeader: null,
                  setIndex: false,
                  transpose: false,
                },
              }
              break
            case FILE_TYPE_SET.IMAGE:
              state[node.id] = {
                fileType,
                param: {},
              }
              break
            case FILE_TYPE_SET.HDF5:
              state[node.id] = {
                fileType,
                param: {},
              }
              break
            case FILE_TYPE_SET.FLUO:
              state[node.id] = {
                fileType: FILE_TYPE_SET.CSV,
                param: {
                  setHeader: null,
                  setIndex: false,
                  transpose: false,
                },
              }
              break
            case FILE_TYPE_SET.BEHAVIOR:
              state[node.id] = {
                fileType: FILE_TYPE_SET.CSV,
                param: {
                  setHeader: null,
                  setIndex: false,
                  transpose: false,
                },
              }
              break
            case FILE_TYPE_SET.MATLAB:
              state[node.id] = {
                fileType,
                param: {},
              }
              break
<<<<<<< HEAD
            case FILE_TYPE_SET.EXPDB:
              state[node.id] = {
                fileType,
                param: {},
              }
              break
=======
>>>>>>> afa4b1e2
          }
        }
      })
      .addCase(clearFlowElements, () => initialState)
      .addCase(deleteFlowNodes, (state, action) => {
        action.payload.forEach((node) => {
          if (node.data?.type === NODE_TYPE_SET.INPUT) {
            delete state[node.id]
          }
        })
      })
      .addCase(deleteFlowNodeById, (state, action) => {
        if (Object.keys(state).includes(action.payload)) {
          delete state[action.payload]
        }
      })
      .addCase(uploadFile.fulfilled, (state, action) => {
        const { nodeId } = action.meta.arg
        if (nodeId != null) {
          const { resultPath } = action.payload
          const target = state[nodeId]
          if (target.fileType === FILE_TYPE_SET.IMAGE) {
            target.selectedFilePath = [resultPath]
          } else {
            target.selectedFilePath = resultPath
          }
        }
      })
      .addCase(fetchWorkflow.rejected, () => initialState)
      .addCase(importWorkflowConfig.fulfilled, (_, action) => {
        const newState: InputNode = {}
        Object.values(action.payload.nodeDict)
          .filter(isInputNodePostData)
          .forEach((node) => {
            if (node.data != null) {
              if (node.data.fileType === FILE_TYPE_SET.IMAGE) {
                newState[node.id] = {
                  fileType: FILE_TYPE_SET.IMAGE,
                  param: {},
                }
              } else if (node.data.fileType === FILE_TYPE_SET.CSV) {
                newState[node.id] = {
                  fileType: FILE_TYPE_SET.CSV,
                  param: node.data.param as CsvInputParamType,
                }
              } else if (node.data.fileType === FILE_TYPE_SET.MATLAB) {
                newState[node.id] = {
                  fileType: FILE_TYPE_SET.MATLAB,
                  param: {},
                }
              } else if (node.data.fileType === FILE_TYPE_SET.HDF5) {
                newState[node.id] = {
                  fileType: FILE_TYPE_SET.HDF5,
                  param: {},
                }
              } else if (node.data.fileType === FILE_TYPE_SET.MATLAB) {
                newState[node.id] = {
                  fileType: FILE_TYPE_SET.MATLAB,
                  param: node.data.param as MatlabInputParamType,
                }
              } else if (node.data.fileType === FILE_TYPE_SET.EXPDB) {
                newState[node.id] = {
                  fileType: FILE_TYPE_SET.EXPDB,
                  param: {},
                }
              }
            }
          })
        return newState
      })
      .addMatcher(
        isAnyOf(fetchWorkflow.fulfilled, reproduceWorkflow.fulfilled),
        (_, action) => {
          const newState: InputNode = {}
          Object.values(action.payload.nodeDict)
            .filter(isInputNodePostData)
            .forEach((node) => {
              if (node.data != null) {
                if (node.data.fileType === FILE_TYPE_SET.IMAGE) {
                  newState[node.id] = {
                    fileType: FILE_TYPE_SET.IMAGE,
                    selectedFilePath: node.data.path as string[],
                    param: {},
                  }
                } else if (node.data.fileType === FILE_TYPE_SET.CSV) {
                  newState[node.id] = {
                    fileType: FILE_TYPE_SET.CSV,
                    selectedFilePath: node.data.path as string,
                    param: node.data.param as CsvInputParamType,
                  }
                } else if (node.data.fileType === FILE_TYPE_SET.MATLAB) {
                  newState[node.id] = {
                    fileType: FILE_TYPE_SET.MATLAB,
                    matPath: node.data.matPath,
                    selectedFilePath: node.data.path as string,
                    param: {},
                  }
                } else if (node.data.fileType === FILE_TYPE_SET.HDF5) {
                  newState[node.id] = {
                    fileType: FILE_TYPE_SET.HDF5,
                    hdf5Path: node.data.hdf5Path,
                    selectedFilePath: node.data.path as string,
                    param: {},
                  }
                } else if (node.data.fileType === FILE_TYPE_SET.MATLAB) {
                  newState[node.id] = {
                    fileType: FILE_TYPE_SET.MATLAB,
                    selectedFilePath: node.data.path as string,
                    param: node.data.param as MatlabInputParamType,
                  }
                } else if (node.data.fileType === FILE_TYPE_SET.EXPDB) {
                  newState[node.id] = {
                    fileType: FILE_TYPE_SET.EXPDB,
                    selectedFilePath: node.data.path as string,
                    param: {},
                  }
                }
              }
            })
          return newState
        },
      ),
})

export const {
  setCsvInputNodeParam,
<<<<<<< HEAD
  setInputNodeHDF5Path,
  setMatlabInputNodeParam,
=======
  setInputNodeMatlabPath,
  setInputNodeHDF5Path,
>>>>>>> afa4b1e2
} = inputNodeSlice.actions

export default inputNodeSlice.reducer<|MERGE_RESOLUTION|>--- conflicted
+++ resolved
@@ -16,7 +16,6 @@
   FILE_TYPE_SET,
   InputNode,
   INPUT_NODE_SLICE_NAME,
-  MatlabInputParamType,
 } from "store/slice/InputNode/InputNodeType"
 import {
   isCsvInputNode,
@@ -82,19 +81,6 @@
         item.hdf5Path = path
       }
     },
-    setMatlabInputNodeParam(
-      state,
-      action: PayloadAction<{
-        nodeId: string
-        param: MatlabInputParamType
-      }>,
-    ) {
-      const { nodeId, param } = action.payload
-      const inputNode = state[nodeId]
-      if (isMatlabInputNode(inputNode)) {
-        inputNode.param = param
-      }
-    },
   },
   extraReducers: (builder) =>
     builder
@@ -158,15 +144,12 @@
                 param: {},
               }
               break
-<<<<<<< HEAD
             case FILE_TYPE_SET.EXPDB:
               state[node.id] = {
                 fileType,
                 param: {},
               }
               break
-=======
->>>>>>> afa4b1e2
           }
         }
       })
@@ -222,11 +205,6 @@
                   fileType: FILE_TYPE_SET.HDF5,
                   param: {},
                 }
-              } else if (node.data.fileType === FILE_TYPE_SET.MATLAB) {
-                newState[node.id] = {
-                  fileType: FILE_TYPE_SET.MATLAB,
-                  param: node.data.param as MatlabInputParamType,
-                }
               } else if (node.data.fileType === FILE_TYPE_SET.EXPDB) {
                 newState[node.id] = {
                   fileType: FILE_TYPE_SET.EXPDB,
@@ -271,12 +249,6 @@
                     selectedFilePath: node.data.path as string,
                     param: {},
                   }
-                } else if (node.data.fileType === FILE_TYPE_SET.MATLAB) {
-                  newState[node.id] = {
-                    fileType: FILE_TYPE_SET.MATLAB,
-                    selectedFilePath: node.data.path as string,
-                    param: node.data.param as MatlabInputParamType,
-                  }
                 } else if (node.data.fileType === FILE_TYPE_SET.EXPDB) {
                   newState[node.id] = {
                     fileType: FILE_TYPE_SET.EXPDB,
@@ -293,13 +265,8 @@
 
 export const {
   setCsvInputNodeParam,
-<<<<<<< HEAD
-  setInputNodeHDF5Path,
-  setMatlabInputNodeParam,
-=======
   setInputNodeMatlabPath,
   setInputNodeHDF5Path,
->>>>>>> afa4b1e2
 } = inputNodeSlice.actions
 
 export default inputNodeSlice.reducer