import {
  isHDF5InputNode,
  isCsvInputNode,
  isImageInputNode,
  isMatlabInputNode,
<<<<<<< HEAD
  isExpDbInputNode,
=======
>>>>>>> afa4b1e2
} from "store/slice/InputNode/InputNodeUtils"
import { RootState } from "store/store"

export const selectInputNode = (state: RootState) => state.inputNode

export const selectInputNodeById = (nodeId: string) => (state: RootState) =>
  state.inputNode[nodeId]

export const selectInputNodeDefined = (nodeId: string) => (state: RootState) =>
  Object.keys(state.inputNode).includes(nodeId)

export const selectInputNodeFileType = (nodeId: string) => (state: RootState) =>
  selectInputNodeById(nodeId)(state).fileType

export const selectInputNodeSelectedFilePath =
  (nodeId: string) => (state: RootState) => {
    return selectInputNodeById(nodeId)(state).selectedFilePath
  }

export const selectCsvInputNodeSelectedFilePath =
  (nodeId: string) => (state: RootState) => {
    const node = selectInputNodeById(nodeId)(state)
    if (isCsvInputNode(node)) {
      return node.selectedFilePath
    } else {
      throw new Error("invalid input node type")
    }
  }

export const selectImageInputNodeSelectedFilePath =
  (nodeId: string) => (state: RootState) => {
    const node = selectInputNodeById(nodeId)(state)
    if (isImageInputNode(node)) {
      return node.selectedFilePath
    } else {
      throw new Error("invalid input node type")
    }
  }

export const selectHDF5InputNodeSelectedFilePath =
  (nodeId: string) => (state: RootState) => {
    const node = selectInputNodeById(nodeId)(state)
    if (isHDF5InputNode(node)) {
      return node.selectedFilePath
    } else {
      throw new Error("invalid input node type")
    }
  }

export const selectMatlabInputNodeSelectedFilePath =
  (nodeId: string) => (state: RootState) => {
    const node = selectInputNodeById(nodeId)(state)
    if (isMatlabInputNode(node)) {
      return node.selectedFilePath
    } else {
      throw new Error("invalid input node type")
    }
  }

export const selectFilePathIsUndefined = (state: RootState) =>
  Object.keys(state.inputNode).length === 0 ||
  Object.values(state.inputNode).filter((inputNode) => {
    if (isHDF5InputNode(inputNode)) {
      return inputNode.selectedFilePath == null || inputNode.hdf5Path == null
    } else {
      const filePath = inputNode.selectedFilePath
      if (Array.isArray(filePath)) {
        return filePath.length === 0
      } else {
        return filePath == null
      }
    }
  }).length > 0

export const selectInputNodeParam = (nodeId: string) => (state: RootState) =>
  selectInputNodeById(nodeId)(state).param

const selectCsvInputNodeParam = (nodeId: string) => (state: RootState) => {
  const inputNode = selectInputNodeById(nodeId)(state)
  if (isCsvInputNode(inputNode)) {
    return inputNode.param
  } else {
    throw new Error(`The InputNode is not CsvInputNode. (nodeId: ${nodeId})`)
  }
}

export const selectCsvInputNodeParamSetHeader =
  (nodeId: string) => (state: RootState) =>
    selectCsvInputNodeParam(nodeId)(state).setHeader

export const selectCsvInputNodeParamSetIndex =
  (nodeId: string) => (state: RootState) =>
    selectCsvInputNodeParam(nodeId)(state).setIndex

export const selectCsvInputNodeParamTranspose =
  (nodeId: string) => (state: RootState) =>
    selectCsvInputNodeParam(nodeId)(state).transpose

export const selectInputNodeHDF5Path =
  (nodeId: string) => (state: RootState) => {
    const item = selectInputNodeById(nodeId)(state)
    if (isHDF5InputNode(item)) {
      return item.hdf5Path
    } else {
      return undefined
    }
  }

<<<<<<< HEAD
export const selectMatlabInputNodeSelectedFilePath =
  (nodeId: string) => (state: RootState) => {
    const node = selectInputNodeById(nodeId)(state)
    if (isMatlabInputNode(node)) {
      return node.selectedFilePath
    } else {
      throw new Error("invalid input node type")
    }
  }

const selectMatlabInputNodeParam = (nodeId: string) => (state: RootState) => {
  const inputNode = selectInputNodeById(nodeId)(state)
  if (isMatlabInputNode(inputNode)) {
    return inputNode.param
  } else {
    throw new Error(`The InputNode is not MatlbaInputNode. (nodeId: ${nodeId})`)
  }
}

export const selectMatlabInputNodeParamFieldName =
  (nodeId: string) => (state: RootState) =>
    selectMatlabInputNodeParam(nodeId)(state).fieldName

export const selectMatlabInputNodeParamIndex =
  (nodeId: string) => (state: RootState) =>
    selectMatlabInputNodeParam(nodeId)(state).index

export const selectExpDbInputNodeSelectedFilePath =
  (nodeId: string) => (state: RootState) => {
    const inputNode = selectInputNodeById(nodeId)(state)
    if (isExpDbInputNode(inputNode)) {
      return inputNode.selectedFilePath
    } else {
      throw new Error("invalid input node type")
=======
export const selectInputNodeMatlabPath =
  (nodeId: string) => (state: RootState) => {
    const item = selectInputNodeById(nodeId)(state)
    if (isMatlabInputNode(item)) {
      return item.matPath
    } else {
      return undefined
>>>>>>> afa4b1e2
    }
  }<|MERGE_RESOLUTION|>--- conflicted
+++ resolved
@@ -3,10 +3,7 @@
   isCsvInputNode,
   isImageInputNode,
   isMatlabInputNode,
-<<<<<<< HEAD
   isExpDbInputNode,
-=======
->>>>>>> afa4b1e2
 } from "store/slice/InputNode/InputNodeUtils"
 import { RootState } from "store/store"
 
@@ -115,33 +112,15 @@
     }
   }
 
-<<<<<<< HEAD
-export const selectMatlabInputNodeSelectedFilePath =
+export const selectInputNodeMatlabPath =
   (nodeId: string) => (state: RootState) => {
-    const node = selectInputNodeById(nodeId)(state)
-    if (isMatlabInputNode(node)) {
-      return node.selectedFilePath
+    const item = selectInputNodeById(nodeId)(state)
+    if (isMatlabInputNode(item)) {
+      return item.matPath
     } else {
-      throw new Error("invalid input node type")
+      return undefined
     }
   }
-
-const selectMatlabInputNodeParam = (nodeId: string) => (state: RootState) => {
-  const inputNode = selectInputNodeById(nodeId)(state)
-  if (isMatlabInputNode(inputNode)) {
-    return inputNode.param
-  } else {
-    throw new Error(`The InputNode is not MatlbaInputNode. (nodeId: ${nodeId})`)
-  }
-}
-
-export const selectMatlabInputNodeParamFieldName =
-  (nodeId: string) => (state: RootState) =>
-    selectMatlabInputNodeParam(nodeId)(state).fieldName
-
-export const selectMatlabInputNodeParamIndex =
-  (nodeId: string) => (state: RootState) =>
-    selectMatlabInputNodeParam(nodeId)(state).index
 
 export const selectExpDbInputNodeSelectedFilePath =
   (nodeId: string) => (state: RootState) => {
@@ -150,14 +129,5 @@
       return inputNode.selectedFilePath
     } else {
       throw new Error("invalid input node type")
-=======
-export const selectInputNodeMatlabPath =
-  (nodeId: string) => (state: RootState) => {
-    const item = selectInputNodeById(nodeId)(state)
-    if (isMatlabInputNode(item)) {
-      return item.matPath
-    } else {
-      return undefined
->>>>>>> afa4b1e2
     }
   }