export const INPUT_NODE_SLICE_NAME = 'inputNode'

export const FILE_TYPE_SET = {
  CSV: 'csv',
  IMAGE: 'image',
  HDF5: 'hdf5',
  // NWB:"nwb"
  // JSON:"json"
} as const

export type FILE_TYPE = typeof FILE_TYPE_SET[keyof typeof FILE_TYPE_SET]

export type InputNode = {
  [nodeId: string]: InputNodeType
}

export type InputNodeType = CsvInputNode | ImageInputNode | HDF5InputNode

interface InputNodeBaseType<
  T extends FILE_TYPE,
  P extends { [key: string]: unknown },
> {
  fileType: T
  selectedFilePath?: string // 複数ファイル指定の予定あり
  selectedFileName?: string
  param: P
}

export type CsvInputParamType = {
  setColumn: number | null
  setIndex: boolean
  transpose: boolean
}

export interface CsvInputNode
  extends InputNodeBaseType<'csv', CsvInputParamType> {}

<<<<<<< HEAD
export interface ImageInputNode extends InputNodeBaseType<'image', {}> {}
=======
export interface ImageInputNode extends InputNodeBaseType<'image'> {}

export interface HDF5InputNode extends InputNodeBaseType<'hdf5'> {
  hdf5Path?: string
}
>>>>>>> 74ff1bd8
<|MERGE_RESOLUTION|>--- conflicted
+++ resolved
@@ -35,12 +35,8 @@
 export interface CsvInputNode
   extends InputNodeBaseType<'csv', CsvInputParamType> {}
 
-<<<<<<< HEAD
 export interface ImageInputNode extends InputNodeBaseType<'image', {}> {}
-=======
-export interface ImageInputNode extends InputNodeBaseType<'image'> {}
 
-export interface HDF5InputNode extends InputNodeBaseType<'hdf5'> {
+export interface HDF5InputNode extends InputNodeBaseType<'hdf5', {}> {
   hdf5Path?: string
-}
->>>>>>> 74ff1bd8
+}