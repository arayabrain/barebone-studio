--- conflicted
+++ resolved
@@ -7,10 +7,7 @@
   FLUO: "fluo",
   BEHAVIOR: "behavior",
   MATLAB: "matlab",
-<<<<<<< HEAD
   EXPDB: "expdb",
-=======
->>>>>>> afa4b1e2
 } as const
 
 export type FILE_TYPE = (typeof FILE_TYPE_SET)[keyof typeof FILE_TYPE_SET]
@@ -24,10 +21,7 @@
   | ImageInputNode
   | HDF5InputNode
   | MatlabInputNode
-<<<<<<< HEAD
   | ExpDbInputNode
-=======
->>>>>>> afa4b1e2
 
 interface InputNodeBaseType<
   T extends FILE_TYPE,
@@ -66,16 +60,6 @@
   hdf5Path?: string
 }
 
-export type MatlabInputParamType = {
-  fieldName?: string
-  index?: number[]
-}
-
-export interface MatlabInputNode
-  extends InputNodeBaseType<"matlab", MatlabInputParamType> {
-  selectedFilePath?: string
-}
-
 export interface ExpDbInputNode
   extends InputNodeBaseType<"expdb", Record<never, never>> {
   selectedFilePath?: string
