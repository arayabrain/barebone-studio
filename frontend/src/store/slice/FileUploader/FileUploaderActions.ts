--- conflicted
+++ resolved
@@ -2,17 +2,14 @@
 
 import { createAsyncThunk, createAction } from "@reduxjs/toolkit"
 
-<<<<<<< HEAD
-import { updateShapeApi, uploadFileApi } from "api/files/Files"
-import { getFilesTree } from "store/slice/FilesTree/FilesTreeAction"
-=======
 import {
   getStatusLoadViaUrlApi,
   GetStatusViaUrl,
+  updateShapeApi,
   uploadFileApi,
   uploadViaUrlApi,
 } from "api/files/Files"
->>>>>>> fc5e4354
+import { getFilesTree } from "store/slice/FilesTree/FilesTreeAction"
 import { FILE_UPLOADER_SLICE_NAME } from "store/slice/FileUploader/FileUploaderType"
 import { FILE_TYPE } from "store/slice/InputNode/InputNodeType"
 
@@ -84,7 +81,6 @@
   }
 }
 
-<<<<<<< HEAD
 export const updateShape = createAsyncThunk<
   boolean,
   {
@@ -104,7 +100,7 @@
     }
   },
 )
-=======
+
 export const uploadViaUrl = createAsyncThunk<
   { file_name: string },
   { workspaceId: number; url: string; requestId: string }
@@ -136,5 +132,4 @@
   } catch (e) {
     return thunkAPI.rejectWithValue(e)
   }
-})
->>>>>>> fc5e4354
+})