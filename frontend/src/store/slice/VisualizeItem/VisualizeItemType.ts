import {
  DATA_TYPE,
  DATA_TYPE_SET,
} from "store/slice/DisplayData/DisplayDataType"

export const VISUALIZE_ITEM_SLICE_NAME = "visualaizeItem"

export type VisualaizeItem = {
  selectedItemId: number | null
  items: {
    [itemId: number | string]: VisualaizeItemType
  }
  layout: ItemLayout
  clickedRois: {
    [itemId: number | string]: string | null
  }
}

export type ItemLayout = number[][] // itemIdをrow,columnで並べる

export type VisualaizeItemType = DisplayDataItem

export interface ItemBaseType<T extends VISUALIZE_ITEM_TYPE> {
  itemType: T
  width: number
  height: number
}

export type ColorType = {
  rgb: string
  offset: string
}

export const VISUALIZE_ITEM_TYPE_SET = {
  DISPLAY_DATA: "displayData",
} as const

export type VISUALIZE_ITEM_TYPE =
  (typeof VISUALIZE_ITEM_TYPE_SET)[keyof typeof VISUALIZE_ITEM_TYPE_SET]

export type DisplayDataItem =
  | ImageItem
  | TimeSeriesItem
  | HeatMapItem
  | CsvItem
  | RoiItem
  | ScatterItem
  | BarItem
  | HDF5Item
  | HTMLItem
  | FluoItem
  | BehaviorItem
  | HistogramItem
  | LineItem
  | PieItem
  | PolarItem
  | MatlabItem

export interface DisplayDataItemBaseType extends ItemBaseType<"displayData"> {
  filePath: string | null
  nodeId: string | null
  dataType: DATA_TYPE | null
  isWorkflowDialog: boolean
  saveFileName: string
  saveFormat: string
}

export interface ImageItem extends DisplayDataItemBaseType {
  dataType: typeof DATA_TYPE_SET.IMAGE
  activeIndex: number
  startIndex: number
  endIndex: number
  showticklabels: boolean
  zsmooth: string | boolean
  showline: boolean
  showgrid: boolean
  showscale: boolean
  colors: ColorType[]
  alpha: number
  roiItem: RoiItem | null
  roiAlpha: number
  duration: number
<<<<<<< HEAD
  clickedDataId?: string | null
=======
  clickedDataId?: string
  showRoiLabels: boolean
>>>>>>> 9ff8caf3
}

export interface TimeSeriesItem extends DisplayDataItemBaseType {
  dataType: typeof DATA_TYPE_SET.TIME_SERIES
  stdBool: boolean
  span: number
  showgrid: boolean
  showline: boolean
  showticklabels: boolean
  zeroline: boolean
  xrange: {
    left: number | undefined
    right: number | undefined
  }
  rangeUnit: "frames" | "time"
  maxIndex: number
  refImageItemId: number | null
  drawOrderList: string[]
}

export interface HeatMapItem extends DisplayDataItemBaseType {
  dataType: typeof DATA_TYPE_SET.HEAT_MAP
  showscale: boolean
  colors: ColorType[]
}
export interface CsvItem extends DisplayDataItemBaseType {
  dataType: typeof DATA_TYPE_SET.CSV
  setHeader: number | null
  setIndex: boolean
  transpose: boolean
}

export interface MatlabItem extends DisplayDataItemBaseType {
  dataType: typeof DATA_TYPE_SET.MATLAB
  setHeader: number | null
  setIndex: boolean
  transpose: boolean
}

export interface RoiItem extends DisplayDataItemBaseType {
  dataType: typeof DATA_TYPE_SET.ROI
  outputKey?: string
  // colors: ColorType[]
}

export interface ScatterItem extends DisplayDataItemBaseType {
  dataType: typeof DATA_TYPE_SET.SCATTER
  xIndex: string
  yIndex: string
}

export interface BarItem extends DisplayDataItemBaseType {
  dataType: typeof DATA_TYPE_SET.BAR
  index: string
}

export interface HDF5Item extends DisplayDataItemBaseType {
  dataType: typeof DATA_TYPE_SET.HDF5
}

export interface HTMLItem extends DisplayDataItemBaseType {
  dataType: typeof DATA_TYPE_SET.HTML
}

export interface FluoItem extends DisplayDataItemBaseType {
  dataType: typeof DATA_TYPE_SET.FLUO
}

export interface BehaviorItem extends DisplayDataItemBaseType {
  dataType: typeof DATA_TYPE_SET.BEHAVIOR
}

export interface HistogramItem extends DisplayDataItemBaseType {
  dataType: typeof DATA_TYPE_SET.HISTOGRAM
  bins: number
}

export interface LineItem extends DisplayDataItemBaseType {
  dataType: typeof DATA_TYPE_SET.LINE
  selectedIndex: number
}

export interface PieItem extends DisplayDataItemBaseType {
  dataType: typeof DATA_TYPE_SET.PIE
}

export interface PolarItem extends DisplayDataItemBaseType {
  dataType: typeof DATA_TYPE_SET.POLAR
  selectedIndex: number
}<|MERGE_RESOLUTION|>--- conflicted
+++ resolved
@@ -80,12 +80,8 @@
   roiItem: RoiItem | null
   roiAlpha: number
   duration: number
-<<<<<<< HEAD
   clickedDataId?: string | null
-=======
-  clickedDataId?: string
   showRoiLabels: boolean
->>>>>>> 9ff8caf3
 }
 
 export interface TimeSeriesItem extends DisplayDataItemBaseType {
