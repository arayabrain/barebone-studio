--- conflicted
+++ resolved
@@ -539,7 +539,6 @@
     )
   }
 
-<<<<<<< HEAD
 export const selectHistogramItemBins =
   (itemId: number) => (state: RootState) => {
     const item = selectVisualizeItemById(itemId)(state)
@@ -569,14 +568,13 @@
       throw new Error('invalid VisualaizeItemType')
     }
   }
-=======
+
 export const selectImageItemRangeUnit =
-    (itemId: number) => (state: RootState) => {
-      const item = selectVisualizeItemById(itemId)(state)
-      if (isTimeSeriesItem(item)) {
-        return item.rangeUnit
-      } else {
-        throw new Error('invalid VisualaizeItemType')
-      }
-    }
->>>>>>> 7f48282b
+  (itemId: number) => (state: RootState) => {
+    const item = selectVisualizeItemById(itemId)(state)
+    if (isTimeSeriesItem(item)) {
+      return item.rangeUnit
+    } else {
+      throw new Error('invalid VisualaizeItemType')
+    }
+  }