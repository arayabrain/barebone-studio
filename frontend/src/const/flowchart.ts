--- conflicted
+++ resolved
@@ -34,10 +34,7 @@
   AlgorithmNode: "AlgorithmNode",
   BehaviorFileNode: "BehaviorFileNode",
   MatlabFileNode: "MatlabFileNode",
-<<<<<<< HEAD
   ExpDbNode: "ExpDbNode",
-=======
->>>>>>> afa4b1e2
 } as const
 
 export type REACT_FLOW_NODE_TYPE =
