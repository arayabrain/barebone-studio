--- conflicted
+++ resolved
@@ -7,11 +7,7 @@
 const PORT =
   process.env.REACT_APP_SERVER_PORT ||
   window.location.port ||
-<<<<<<< HEAD
-  (PROTO == "https" ? 443 : 8000)
-=======
   (PROTO == "https" ? 443 : 80)
->>>>>>> a9cd9af7
 
 export const BASE_URL =
   PORT == null ? `${PROTO}://${HOST}` : `${PROTO}://${HOST}:${PORT}`