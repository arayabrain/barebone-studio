--- conflicted
+++ resolved
@@ -2,12 +2,7 @@
 import IconButton from '@mui/material/IconButton'
 import Close from '@mui/icons-material/Close'
 import { SnackbarProvider, SnackbarKey, useSnackbar } from 'notistack'
-<<<<<<< HEAD
-import { BrowserRouter, Route, Routes } from 'react-router-dom'
-=======
 import { BrowserRouter, Navigate, Route, Routes } from 'react-router-dom'
-import Layout from 'components/Layout'
->>>>>>> ae3f0951
 import Dashboard from 'pages/Dashboard'
 import Account from 'pages/Account'
 import AccountDelete from 'pages/AccountDelete'
