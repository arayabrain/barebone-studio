--- conflicted
+++ resolved
@@ -6,15 +6,12 @@
 import Project from './components/Project'
 import Layout from 'components/Layout'
 import Dashboard from 'pages/Dashboard'
-<<<<<<< HEAD
 import AccountManager from 'pages/AccountManager'
 import Account from 'pages/Account'
 import AccountDelete from 'pages/AccountDelete'
-import Projects from "./pages/Projects";
-import Database from "./pages/Database";
-=======
+import Projects from './pages/Projects'
+import Database from './pages/Database'
 import Login from 'pages/Login'
->>>>>>> b2acd7f0
 
 const App: React.FC = () => {
   return (
@@ -28,17 +25,13 @@
         <Layout>
           <Routes>
             <Route path="/" element={<Dashboard />} />
-<<<<<<< HEAD
             <Route path="/workflow" element={<Project />} />
             <Route path="/account-manager" element={<AccountManager />} />
-            <Route path="/account-delete" element={<AccountDelete />} />
             <Route path="/account" element={<Account />} />
             <Route path="/projects" element={<Projects />} />
             <Route path="/database" element={<Database />} />
-=======
             <Route path="/project" element={<Project />} />
             <Route path="/login" element={<Login />} />
->>>>>>> b2acd7f0
           </Routes>
         </Layout>
       </BrowserRouter>
