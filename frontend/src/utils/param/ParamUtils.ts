import {
  ParamDTO,
  ParamChild,
  ParamParent,
  ParamType,
  ParamMap,
} from "utils/param/ParamType"

export function getChildParam(
  path: string,
  ParamMap: ParamMap,
): ParamChild | null {
  let result: ParamChild | null = null
  for (const node of Object.values(ParamMap)) {
    if (isParamChild(node)) {
      if (node.path === path) {
        result = node
      }
    } else {
      result = getChildParam(path, node.children)
    }
    if (result != null) {
      break
    }
  }
  return result
}

export function isParamChild(param: ParamType): param is ParamChild {
<<<<<<< HEAD
  return param?.type === 'child'
=======
  return param.type === "child"
>>>>>>> 79b3be7e
}

export function isParamParent(param: ParamType): param is ParamParent {
  return param.type === "parent"
}

function isDictObject(value: unknown): value is { [key: string]: unknown } {
  return value !== null && typeof value === "object" && !Array.isArray(value)
}

const PATH_SEPARATOR = "/"

export function convertToParamMap(dto: ParamDTO, keyList?: string[]): ParamMap {
  const ParamMap: ParamMap = {}
  Object.entries(dto).forEach(([name, value]) => {
    const kList = keyList ?? []
    if (isDictObject(value)) {
      kList.push(name)
      ParamMap[name] = {
        type: "parent",
        children: convertToParamMap(value, kList),
      }
    } else {
      ParamMap[name] = {
        type: "child",
        value,
        path: kList.concat([name]).join(PATH_SEPARATOR),
      }
    }
  })
  return ParamMap
}

export function equalsParamMap(a: ParamMap, b: ParamMap) {
  if (a === b) {
    return true
  }
  const aArray = Object.keys(a)
  const bArray = Object.keys(b)
  return (
    aArray.length === bArray.length &&
    aArray.every((aKey) => {
      const aValue = a[aKey]
      const bValue = b[aKey]
      return equalsParam(aValue, bValue)
    })
  )
}

function equalsParam(a: ParamType, b: ParamType): boolean {
  if (a === b) {
    return true
  }
  if (isParamChild(a) && isParamChild(b)) {
    return equalsParamChild(a, b)
  } else if (isParamParent(a) && isParamParent(b)) {
    const aArray = Object.keys(a)
    const bArray = Object.keys(b)
    return (
      aArray.length === bArray.length &&
      aArray.every((aKey) => {
        const aValue = a.children[aKey]
        const bValue = b.children[aKey]
        return equalsParam(aValue, bValue)
      })
    )
  } else {
    return false
  }
}

function equalsParamChild(a: ParamChild, b: ParamChild) {
  return a.path === b.path && a.value === b.value
}<|MERGE_RESOLUTION|>--- conflicted
+++ resolved
@@ -27,11 +27,7 @@
 }
 
 export function isParamChild(param: ParamType): param is ParamChild {
-<<<<<<< HEAD
-  return param?.type === 'child'
-=======
   return param.type === "child"
->>>>>>> 79b3be7e
 }
 
 export function isParamParent(param: ParamType): param is ParamParent {
