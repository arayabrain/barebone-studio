--- conflicted
+++ resolved
@@ -15,21 +15,4 @@
   } catch (e) {
     return rejectWithValue(e)
   }
-<<<<<<< HEAD
-})
-
-export const getAlgoOutputData = createAsyncThunk<
-  AlgoOutputDataDTO,
-  { nodeId: string; outputKey: string; path: string }
->(`${ALGORITHM_SLICE_NAME}/getAlgoOutputData`, async ({ path }, thunkAPI) => {
-  try {
-    const response = await axios.get(
-      `http://localhost:8000/api/outputs/${path}`,
-    )
-    return response.data
-  } catch (e) {
-    return thunkAPI.rejectWithValue(e)
-  }
-=======
->>>>>>> 94d58eea
 })