--- conflicted
+++ resolved
@@ -1,13 +1,4 @@
-<<<<<<< HEAD
-import {
-  OutputDataId,
-  OutputPath,
-  OutputPathType,
-  OUTPUT_TYPE_SET,
-} from './AlgorithmType'
-=======
 import { OutputPath, OutputPathType, OUTPUT_TYPE_SET } from './AlgorithmType'
->>>>>>> 2027c377
 
 export function isImageOutput(
   path: OutputPathType,
@@ -21,30 +12,8 @@
 
 export function isTimeSeriesOutput(
   path: OutputPathType,
-<<<<<<< HEAD
-): path is OutputPath<typeof OUTPUT_TYPE_SET.IMAGE> {
-  if (path.type === OUTPUT_TYPE_SET.IMAGE) {
-=======
 ): path is OutputPath<typeof OUTPUT_TYPE_SET.TIME_SERIES> {
   if (path.type === OUTPUT_TYPE_SET.TIME_SERIES) {
->>>>>>> 2027c377
-    return true
-  } else {
-    return false
-  }
-}
-
-<<<<<<< HEAD
-export function isTimeSeriesOutput(
-  path: OutputPathType,
-): path is OutputPath<typeof OUTPUT_TYPE_SET.TIME_SERIES> {
-  if (path.type === OUTPUT_TYPE_SET.TIME_SERIES) {
-=======
-export function isHeatMapOutput(
-  path: OutputPathType,
-): path is OutputPath<typeof OUTPUT_TYPE_SET.HEAT_MAP> {
-  if (path.type === OUTPUT_TYPE_SET.HEAT_MAP) {
->>>>>>> 2027c377
     return true
   } else {
     return false
@@ -59,11 +28,4 @@
   } else {
     return false
   }
-}
-
-export function toOutputDataId(
-  nodeId: string,
-  outputKey: string,
-): OutputDataId {
-  return `${nodeId}/${outputKey}`
 }