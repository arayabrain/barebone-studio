--- conflicted
+++ resolved
@@ -12,24 +12,6 @@
       selectedOutputKey?: string // key of OutputPaths
     }
   }
-<<<<<<< HEAD
-  plotDataMap: {
-    // idの方はOutputDataIdを使いたいけど、テンプレートリテラルはオブジェクトのkeyとして使えない...
-    [id: string]: AlgoOutputDataDTO // todo 後で型を検討
-  }
-}
-
-/**
- * ${nodeId}/${outputKey}
- */
-export type OutputDataId = `${string}/${string}`
-
-export type OutputData = {
-  xLabels: string[]
-  yValues: number[]
-  legends: string[]
-=======
->>>>>>> 94d58eea
 }
 
 export type OutputPaths = {
@@ -40,7 +22,6 @@
   TIME_SERIES: 'TimeSeries',
   HEAT_MAP: 'HeatMap',
 } as const
-<<<<<<< HEAD
 
 export type OUTPUT_TYPE = typeof OUTPUT_TYPE_SET[keyof typeof OUTPUT_TYPE_SET]
 
@@ -49,16 +30,6 @@
   | OutputPath<typeof OUTPUT_TYPE_SET.TIME_SERIES>
   | OutputPath<typeof OUTPUT_TYPE_SET.HEAT_MAP>
 
-=======
-
-export type OUTPUT_TYPE = typeof OUTPUT_TYPE_SET[keyof typeof OUTPUT_TYPE_SET]
-
-export type OutputPathType =
-  | OutputPath<typeof OUTPUT_TYPE_SET.IMAGE>
-  | OutputPath<typeof OUTPUT_TYPE_SET.TIME_SERIES>
-  | OutputPath<typeof OUTPUT_TYPE_SET.HEAT_MAP>
-
->>>>>>> 94d58eea
 export interface OutputPath<T extends OUTPUT_TYPE> {
   type: T
   path: T extends typeof OUTPUT_TYPE_SET.IMAGE
@@ -68,11 +39,6 @@
     : HeatMapPathType
 }
 
-<<<<<<< HEAD
-// type OutputType = 'image' | 'timeseries' | 'heatMap'
-
-=======
->>>>>>> 94d58eea
 type Path = { value: string }
 
 type ImagePathType = Path & { maxIndex: number }
