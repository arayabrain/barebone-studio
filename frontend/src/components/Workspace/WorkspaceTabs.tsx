--- conflicted
+++ resolved
@@ -41,19 +41,6 @@
   const isPending = useSelector(selectPipelineIsStartedSuccess)
 
   return (
-<<<<<<< HEAD
-    <Tabs
-      sx={{ width: "100%" }}
-      value={activeTab}
-      onChange={handleChange}
-      centered
-      textColor="primary"
-    >
-      <Tab label="Workflow" {...a11yProps(0)} />
-      <Tab label="Visualize" {...a11yProps(1)} />
-      <Tab label="Records" {...a11yProps(2)} />
-    </Tabs>
-=======
     <>
       <Tabs
         sx={{ width: "100%" }}
@@ -67,7 +54,6 @@
         <Tab label="Record" {...a11yProps(2)} />
       </Tabs>
     </>
->>>>>>> afa4b1e2
   )
 }
 
