--- conflicted
+++ resolved
@@ -42,15 +42,9 @@
     }
 
     return (
-<<<<<<< HEAD
-      <Tooltip title="Import workflow from config file">
-        <IconButton onClick={onClick} disabled={!!isPending} color={"primary"}>
-          <UploadFile />
-=======
       <Tooltip title="Import workflow yaml file">
-        <IconButton onClick={onClick}>
+        <IconButton onClick={onClick} disabled={!!isPending}>
           <UploadFile color="primary" />
->>>>>>> e4848f15
           <input
             hidden
             ref={inputRef}
