import { memo, useEffect, useState } from "react"
import { useDispatch, useSelector } from "react-redux"
import { Handle, Position, NodeProps } from "reactflow"

import FolderIcon from "@mui/icons-material/Folder"
import InsertDriveFileOutlinedIcon from "@mui/icons-material/InsertDriveFileOutlined"
import { Typography } from "@mui/material"
import Button from "@mui/material/Button"
import Dialog from "@mui/material/Dialog"
import DialogActions from "@mui/material/DialogActions"
import DialogContent from "@mui/material/DialogContent"
import DialogTitle from "@mui/material/DialogTitle"
import LinearProgress from "@mui/material/LinearProgress"
import { useTheme } from "@mui/material/styles"
import { TreeView, TreeItem } from "@mui/x-tree-view"

import { FileSelect } from "components/Workspace/FlowChart/FlowChartNode/FileSelect"
import { toHandleId } from "components/Workspace/FlowChart/FlowChartNode/FlowChartUtils"
import { NodeContainer } from "components/Workspace/FlowChart/FlowChartNode/NodeContainer"
import { HANDLE_STYLE } from "const/flowchart"
import { deleteFlowNodeById } from "store/slice/FlowElement/FlowElementSlice"
import { NodeIdProps } from "store/slice/FlowElement/FlowElementType"
import { getHDF5Tree } from "store/slice/HDF5/HDF5Action"
import {
  selectHDF5IsLoading,
  selectHDF5Nodes,
} from "store/slice/HDF5/HDF5Selectors"
import { HDF5TreeNodeType } from "store/slice/HDF5/HDF5Type"
import { setInputNodeFilePath } from "store/slice/InputNode/InputNodeActions"
import {
  selectHDF5InputNodeSelectedFilePath,
  selectInputNodeDefined,
  selectInputNodeHDF5Path,
} from "store/slice/InputNode/InputNodeSelectors"
import { setInputNodeHDF5Path } from "store/slice/InputNode/InputNodeSlice"
import { FILE_TYPE_SET } from "store/slice/InputNode/InputNodeType"
import { selectCurrentWorkspaceId } from "store/slice/Workspace/WorkspaceSelector"
import { AppDispatch } from "store/store"

export const HDF5FileNode = memo(function HDF5FileNode(element: NodeProps) {
  const defined = useSelector(selectInputNodeDefined(element.id))
  if (defined) {
    return <HDF5FileNodeImple {...element} />
  } else {
    return null
  }
})

const HDF5FileNodeImple = memo(function HDF5FileNodeImple({
  id: nodeId,
  selected,
}: NodeProps) {
  const dispatch = useDispatch()
  const filePath = useSelector(selectHDF5InputNodeSelectedFilePath(nodeId))
  const onChangeFilePath = (path: string) => {
    dispatch(setInputNodeFilePath({ nodeId, filePath: path }))
  }

  const onClickDeleteIcon = () => {
    dispatch(deleteFlowNodeById(nodeId))
  }

  return (
    <NodeContainer nodeId={nodeId} selected={selected}>
      <button
        className="flowbutton"
        onClick={onClickDeleteIcon}
        style={{ color: "black", position: "absolute", top: -10, right: 10 }}
      >
        ×
      </button>
      <FileSelect
        nodeId={nodeId}
        onChangeFilePath={(path) => {
          if (!Array.isArray(path)) {
            onChangeFilePath(path)
          }
        }}
        fileType={FILE_TYPE_SET.HDF5}
        filePath={filePath ?? ""}
      />
      {filePath !== undefined && <ItemSelect nodeId={nodeId} />}
      <Handle
        type="source"
        position={Position.Right}
        id={toHandleId(nodeId, "hdf5", "HDF5Data")}
        style={{ ...HANDLE_STYLE }}
      />
    </NodeContainer>
  )
})

const ItemSelect = memo(function ItemSelect({ nodeId }: NodeIdProps) {
  const [open, setOpen] = useState(false)

  const structureFileName = useSelector(selectInputNodeHDF5Path(nodeId))

  return (
    <>
      <Button variant="outlined" size="small" onClick={() => setOpen(true)}>
        {"Structure"}
      </Button>
      <Typography className="selectFilePath" variant="caption">
        {structureFileName ? structureFileName : "No structure is selected."}
      </Typography>

      <Dialog open={open} onClose={() => setOpen(false)} fullWidth>
        <DialogTitle>{"Select File"}</DialogTitle>
        <Structure nodeId={nodeId} />
        <DialogActions>
          <Button
            onClick={() => setOpen(false)}
            color="inherit"
            variant="outlined"
          >
            cancel
          </Button>
          <Button
            onClick={() => setOpen(false)}
            color="primary"
            variant="outlined"
            autoFocus
          >
            OK
          </Button>
        </DialogActions>
      </Dialog>
    </>
  )
})

const Structure = memo(function Structure({ nodeId }: NodeIdProps) {
  const theme = useTheme()
  return (
    <DialogContent dividers>
      <div
        style={{
          height: 300,
          overflow: "auto",
          marginBottom: theme.spacing(1),
          border: "1px solid",
          padding: theme.spacing(1),
          borderColor: theme.palette.divider,
        }}
      >
        <FileTreeView nodeId={nodeId} />
      </div>
    </DialogContent>
  )
})

const FileTreeView = memo(function FileTreeView({ nodeId }: NodeIdProps) {
  const [tree, isLoading] = useHDF5Tree(nodeId)
  return (
    <div>
      {isLoading && <LinearProgress />}
      <TreeView>
<<<<<<< HEAD
        {tree?.map((node, index) => (
          <TreeNode key={index} node={node} nodeId={nodeId} />
=======
        {tree?.map((node) => (
          <TreeNode key={nodeId} node={node} nodeId={nodeId} />
>>>>>>> 79b3be7e
        ))}
      </TreeView>
    </div>
  )
})

interface TreeNodeProps extends NodeIdProps {
  node: HDF5TreeNodeType
}

const TreeNode = memo(function TreeNode({ node, nodeId }: TreeNodeProps) {
  const dispatch = useDispatch()

  const onClickFile = (path: string) => {
    dispatch(setInputNodeHDF5Path({ nodeId, path }))
  }

  if (node.isDir) {
    // Directory
    return (
      <TreeItem
        icon={<FolderIcon htmlColor="skyblue" />}
        nodeId={node.path}
        label={node.name}
      >
        {node.nodes.map((childNode, i) => (
          <TreeNode node={childNode} key={i} nodeId={nodeId} />
        ))}
      </TreeItem>
    )
  } else {
    // File
    return (
      <TreeItem
        icon={<InsertDriveFileOutlinedIcon fontSize="small" />}
        nodeId={node.path}
        label={node.name + `   (shape=${node.shape}, nbytes=${node.nbytes})`}
        onClick={() => onClickFile(node.path)}
      />
    )
  }
})

function useHDF5Tree(
  nodeId: string,
): [HDF5TreeNodeType[] | undefined, boolean] {
  const dispatch = useDispatch<AppDispatch>()
  const tree = useSelector(selectHDF5Nodes())
  const isLoading = useSelector(selectHDF5IsLoading())
  const filePath = useSelector(selectHDF5InputNodeSelectedFilePath(nodeId))
  const workspaceId = useSelector(selectCurrentWorkspaceId)
  useEffect(() => {
    if (workspaceId && !isLoading && filePath) {
      dispatch(getHDF5Tree({ path: filePath, workspaceId }))
    }
  }, [workspaceId, isLoading, filePath, dispatch])
  return [tree, isLoading]
}<|MERGE_RESOLUTION|>--- conflicted
+++ resolved
@@ -155,13 +155,8 @@
     <div>
       {isLoading && <LinearProgress />}
       <TreeView>
-<<<<<<< HEAD
-        {tree?.map((node, index) => (
-          <TreeNode key={index} node={node} nodeId={nodeId} />
-=======
         {tree?.map((node) => (
           <TreeNode key={nodeId} node={node} nodeId={nodeId} />
->>>>>>> 79b3be7e
         ))}
       </TreeView>
     </div>
