import React, { CSSProperties } from 'react'
import { useDispatch, useSelector } from 'react-redux'
import { Handle, Position, NodeProps } from 'reactflow'

import { alpha, useTheme } from '@mui/material/styles'
import Dialog from '@mui/material/Dialog'
import TreeView from '@mui/lab/TreeView'
import TreeItem from '@mui/lab/TreeItem'
import FolderIcon from '@mui/icons-material/Folder'
import InsertDriveFileOutlinedIcon from '@mui/icons-material/InsertDriveFileOutlined'
import DialogActions from '@mui/material/DialogActions'
import DialogContent from '@mui/material/DialogContent'
import DialogTitle from '@mui/material/DialogTitle'
import LinearProgress from '@mui/material/LinearProgress'
import Button from '@mui/material/Button'

import { FILE_TYPE_SET } from 'store/slice/InputNode/InputNodeType'
import {
  selectHDF5InputNodeSelectedFilePath,
  selectInputNodeDefined,
  selectInputNodeHDF5Path,
} from 'store/slice/InputNode/InputNodeSelectors'
import { setInputNodeHDF5Path } from 'store/slice/InputNode/InputNodeSlice'
import { setInputNodeFilePath } from 'store/slice/InputNode/InputNodeActions'
import { toHandleId } from './FlowChartUtils'
import { FileSelect } from './FileSelect'
import { deleteFlowNodeById } from 'store/slice/FlowElement/FlowElementSlice'
import {
  selectHDF5IsLoading,
  selectHDF5Nodes,
} from 'store/slice/HDF5/HDF5Selectors'
import { getHDF5Tree } from 'store/slice/HDF5/HDF5Action'
import { HDF5TreeNodeType } from 'store/slice/HDF5/HDF5Type'
import { Typography } from '@mui/material'
<<<<<<< HEAD
import { AppDispatch } from "../../../../store/store";
=======
import { selectCurrentWorkspaceId } from 'store/slice/Workspace/WorkspaceSelector'
>>>>>>> 6f4ef76c

const sourceHandleStyle: CSSProperties = {
  width: 8,
  height: 15,
  top: 15,
  border: '1px solid',
  borderColor: '#555',
  borderRadius: 0,
}

export const HDF5FileNode = React.memo<NodeProps>((element) => {
  const defined = useSelector(selectInputNodeDefined(element.id))
  if (defined) {
    return <HDF5FileNodeImple {...element} />
  } else {
    return null
  }
})

const HDF5FileNodeImple = React.memo<NodeProps>(({ id: nodeId, selected }) => {
  const dispatch = useDispatch()
  const filePath = useSelector(selectHDF5InputNodeSelectedFilePath(nodeId))
  const onChangeFilePath = (path: string) => {
    dispatch(setInputNodeFilePath({ nodeId, filePath: path }))
  }
  const theme = useTheme()

  const onClickDeleteIcon = () => {
    dispatch(deleteFlowNodeById(nodeId))
  }

  return (
    <div
      style={{
        height: '100%',
        width: '230px',
        background: selected
          ? alpha(theme.palette.primary.light, 0.1)
          : undefined,
      }}
    >
      <button
        className="flowbutton"
        onClick={onClickDeleteIcon}
        style={{ color: 'black', position: 'absolute', top: -10, right: 10 }}
      >
        ×
      </button>
      <FileSelect
        nodeId={nodeId}
        onChangeFilePath={(path) => {
          if (!Array.isArray(path)) {
            onChangeFilePath(path)
          }
        }}
        fileType={FILE_TYPE_SET.HDF5}
        filePath={filePath ?? ''}
      />
      {filePath !== undefined && <ItemSelect nodeId={nodeId} />}
      <Handle
        type="source"
        position={Position.Right}
        id={toHandleId(nodeId, 'hdf5', 'HDF5Data')}
        style={sourceHandleStyle}
      />
    </div>
  )
})

const ItemSelect = React.memo<{
  nodeId: string
}>(({ nodeId }) => {
  const [open, setOpen] = React.useState(false)

  const structureFileName = useSelector(selectInputNodeHDF5Path(nodeId))

  return (
    <>
      <Button variant="outlined" size="small" onClick={() => setOpen(true)}>
        {'Structure'}
      </Button>
      <Typography className="selectFilePath" variant="caption">
        {!!structureFileName ? structureFileName : 'No structure is selected.'}
      </Typography>

      <Dialog open={open} onClose={() => setOpen(false)} fullWidth>
        <DialogTitle>{'Select File'}</DialogTitle>
        <Structure nodeId={nodeId} />
        <DialogActions>
          <Button
            onClick={() => setOpen(false)}
            color="inherit"
            variant="outlined"
          >
            cancel
          </Button>
          <Button
            onClick={() => setOpen(false)}
            color="primary"
            variant="outlined"
            autoFocus
          >
            OK
          </Button>
        </DialogActions>
      </Dialog>
    </>
  )
})

const Structure = React.memo<{
  nodeId: string
}>(({ nodeId }) => {
  const theme = useTheme()
  return (
    <DialogContent dividers>
      <div
        style={{
          height: 300,
          overflow: 'auto',
          marginBottom: theme.spacing(1),
          border: '1px solid',
          padding: theme.spacing(1),
          borderColor: theme.palette.divider,
        }}
      >
        <FileTreeView nodeId={nodeId} />
      </div>
    </DialogContent>
  )
})

const FileTreeView = React.memo<{
  nodeId: string
}>(({ nodeId }) => {
  const [tree, isLoading] = useHDF5Tree(nodeId)
  return (
    <div>
      {isLoading && <LinearProgress />}
      <TreeView>
        {tree?.map((node) => (
          <TreeNode node={node} nodeId={nodeId} />
        ))}
      </TreeView>
    </div>
  )
})

const TreeNode = React.memo<{
  node: HDF5TreeNodeType
  nodeId: string
}>(({ node, nodeId }) => {
  const dispatch = useDispatch()

  const onClickFile = (path: string) => {
    dispatch(setInputNodeHDF5Path({ nodeId, path }))
  }

  if (node.isDir) {
    // Directory
    return (
      <TreeItem
        icon={<FolderIcon htmlColor="skyblue" />}
        nodeId={node.path}
        label={node.name}
      >
        {node.nodes.map((childNode, i) => (
          <TreeNode node={childNode} key={i} nodeId={nodeId} />
        ))}
      </TreeItem>
    )
  } else {
    // File
    return (
      <TreeItem
        icon={<InsertDriveFileOutlinedIcon fontSize="small" />}
        nodeId={node.path}
        label={node.name + `   (shape=${node.shape}, nbytes=${node.nbytes})`}
        onClick={() => onClickFile(node.path)}
      />
    )
  }
})

function useHDF5Tree(
  nodeId: string,
): [HDF5TreeNodeType[] | undefined, boolean] {
  const dispatch = useDispatch<AppDispatch>()
  const tree = useSelector(selectHDF5Nodes())
  const isLoading = useSelector(selectHDF5IsLoading())
  const filePath = useSelector(selectHDF5InputNodeSelectedFilePath(nodeId))
  const workspaceId = useSelector(selectCurrentWorkspaceId)
  React.useEffect(() => {
    if (workspaceId && !isLoading && filePath) {
      dispatch(getHDF5Tree({ path: filePath, workspaceId }))
    }
  }, [workspaceId, isLoading, filePath, dispatch])
  return [tree, isLoading]
}<|MERGE_RESOLUTION|>--- conflicted
+++ resolved
@@ -32,11 +32,8 @@
 import { getHDF5Tree } from 'store/slice/HDF5/HDF5Action'
 import { HDF5TreeNodeType } from 'store/slice/HDF5/HDF5Type'
 import { Typography } from '@mui/material'
-<<<<<<< HEAD
+import { selectCurrentWorkspaceId } from 'store/slice/Workspace/WorkspaceSelector'
 import { AppDispatch } from "../../../../store/store";
-=======
-import { selectCurrentWorkspaceId } from 'store/slice/Workspace/WorkspaceSelector'
->>>>>>> 6f4ef76c
 
 const sourceHandleStyle: CSSProperties = {
   width: 8,
