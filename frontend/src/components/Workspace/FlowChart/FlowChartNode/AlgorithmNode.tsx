--- conflicted
+++ resolved
@@ -177,13 +177,9 @@
         ? algoArgs
             .filter((info) => info.type !== "params")
             .map((algoInfo, i) => {
-<<<<<<< HEAD
-              return <ArgHandle key={`${nodeId}_args_${i.toFixed()}`} algoInfo={algoInfo} i={i} nodeId={nodeId} />
-=======
               return (
                 <ArgHandle key={i} algoInfo={algoInfo} i={i} nodeId={nodeId} />
               )
->>>>>>> 79b3be7e
             })
         : null}
     </>
@@ -206,13 +202,9 @@
     <>
       {algoReturns != null ? (
         algoReturns?.map((algoInfo, i) => {
-<<<<<<< HEAD
-          return <ReturnHandle key={`${nodeId}_returns_${i.toFixed()}`} algoInfo={algoInfo} i={i} nodeId={nodeId} />
-=======
           return (
             <ReturnHandle key={i} algoInfo={algoInfo} i={i} nodeId={nodeId} />
           )
->>>>>>> 79b3be7e
         })
       ) : (
         // algoReturns.lengthが0の場合の応急処置
