--- conflicted
+++ resolved
@@ -89,9 +89,10 @@
       defaultExpandIcon={<ChevronRightIcon />}
     >
       <TreeItem nodeId="Data" label="Data">
-        {/* <InputNodeComponent
-          fileName={'image'}
-          nodeName={'imageData'}
+        {/*
+        <InputNodeComponent 
+          fileName={"image"}
+          nodeName={"imageData"}
           fileType={FILE_TYPE_SET.IMAGE}
         />
         <InputNodeComponent
@@ -113,7 +114,13 @@
           fileName={"behavior"}
           nodeName={"behaviorData"}
           fileType={FILE_TYPE_SET.BEHAVIOR}
-        /> */}
+        />
+        <InputNodeComponent
+          fileName={"matlab"}
+          nodeName={"matlabData"}
+          fileType={FILE_TYPE_SET.MATLAB}
+        />        
+        */}
         <InputNodeComponent
           fileName={"microscope"}
           nodeName={"microscopeData"}
@@ -125,20 +132,6 @@
           fileType={FILE_TYPE_SET.EXPDB}
           displayName="preprocessed_data"
         />
-        {/* <InputNodeComponent
-          fileName={"matlab"}
-          nodeName={"matlabData"}
-          fileType={FILE_TYPE_SET.MATLAB}
-<<<<<<< HEAD
-        /> */}
-=======
-        />
-        <InputNodeComponent
-          fileName={"microscope"}
-          nodeName={"microscopeData"}
-          fileType={FILE_TYPE_SET.MICROSCOPE}
-        />
->>>>>>> a9cd9af7
       </TreeItem>
       <TreeItem nodeId="Algorithm" label="Algorithm">
         {Object.entries(algoList).map(([name, node], i) => (
@@ -205,13 +198,10 @@
           reactFlowNodeType = REACT_FLOW_NODE_TYPE_KEY.MicroscopeFileNode
           fileType = FILE_TYPE_SET.MICROSCOPE
           break
-<<<<<<< HEAD
         case FILE_TYPE_SET.EXPDB:
           reactFlowNodeType = REACT_FLOW_NODE_TYPE_KEY.ExpDbNode
           fileType = FILE_TYPE_SET.EXPDB
           break
-=======
->>>>>>> a9cd9af7
       }
       const newNode = {
         id: `input_${getNanoId()}`,
