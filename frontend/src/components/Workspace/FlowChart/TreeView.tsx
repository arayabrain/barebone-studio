--- conflicted
+++ resolved
@@ -184,13 +184,10 @@
           reactFlowNodeType = REACT_FLOW_NODE_TYPE_KEY.MatlabFileNode
           fileType = FILE_TYPE_SET.MATLAB
           break
-<<<<<<< HEAD
         case FILE_TYPE_SET.EXPDB:
           reactFlowNodeType = REACT_FLOW_NODE_TYPE_KEY.ExpDbNode
           fileType = FILE_TYPE_SET.EXPDB
           break
-=======
->>>>>>> afa4b1e2
       }
       const newNode = {
         id: `input_${getNanoId()}`,
