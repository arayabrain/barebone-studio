--- conflicted
+++ resolved
@@ -234,17 +234,11 @@
         value={String(selectedRefImageItemId)}
         onChange={onChangeRefImageItemId}
       >
-<<<<<<< HEAD
-        <MenuItem value={undefined}>{'None'}</MenuItem>
-        {itemIdList.map((value, index) => (
-          <MenuItem key={index} value={value}>{value}</MenuItem>
-=======
         <MenuItem value={undefined}>{"None"}</MenuItem>
         {itemIdList.map((value) => (
           <MenuItem key={value} value={value}>
             {value}
           </MenuItem>
->>>>>>> 79b3be7e
         ))}
       </Select>
     </FormControl>
