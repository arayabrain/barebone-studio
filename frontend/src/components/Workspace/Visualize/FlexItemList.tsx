--- conflicted
+++ resolved
@@ -12,15 +12,10 @@
   const layout = useSelector(selectVisualizeItemLayout, twoDimarrayEqualityFn)
   return (
     <Box display="flex" flexWrap="wrap" flexDirection="column" p={1} m={1}>
-<<<<<<< HEAD
-      {layout.map((row, row_idx) => (
-        <Box key={`flex_item_box_${row_idx.toFixed()}`} display="flex" flexDirection="row">
-=======
       {layout.map((row, i) => (
         <Box key={i.toFixed()} display="flex" flexDirection="row">
->>>>>>> 79b3be7e
           {row.map((itemId) => (
-            <VisualizeItem itemId={itemId} key={`visualize_item_${itemId.toFixed()}`} />
+            <VisualizeItem itemId={itemId} key={itemId} />
           ))}
         </Box>
       ))}
