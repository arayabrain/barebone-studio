--- conflicted
+++ resolved
@@ -35,76 +35,76 @@
   label?: string
 }> = ({ dataType, selectedNodeId, selectedFilePath, onSelect, label }) => {
   const inputNodeFilePathInfoList = useSelector(
-      (state: RootState) => {
-        const inputNodes = selectInputNode(state);
-        return Object.entries(inputNodes)
-            .map(([nodeId, inputNode]) => ({
-              nodeId,
-              filePath: inputNode.selectedFilePath,
-              fileType: inputNode.fileType,
-              dataType: toDataTypeFromFileType(inputNode.fileType),
-              nodeName: selectNodeLabelById(nodeId)(state),
-            }))
-            .filter(({ filePath }) => filePath != null)
-            .filter(({ dataType: inputNodeDataType }) =>
-                dataType != null ? inputNodeDataType === dataType : true
-            );
-      },
-      (prevFilePathInfoList, nextFilePathInfoList) =>
-          prevFilePathInfoList.length === nextFilePathInfoList.length &&
-          prevFilePathInfoList.every(
-              (prevInfo, index) =>
-                  prevInfo.filePath === nextFilePathInfoList[index].filePath &&
-                  prevInfo.fileType === nextFilePathInfoList[index].fileType &&
-                  prevInfo.dataType === nextFilePathInfoList[index].dataType &&
-                  prevInfo.nodeName === nextFilePathInfoList[index].nodeName
+    (state: RootState) => {
+      const inputNodes = selectInputNode(state)
+      return Object.entries(inputNodes)
+        .map(([nodeId, inputNode]) => ({
+          nodeId,
+          filePath: inputNode.selectedFilePath,
+          fileType: inputNode.fileType,
+          dataType: toDataTypeFromFileType(inputNode.fileType),
+          nodeName: selectNodeLabelById(nodeId)(state),
+        }))
+        .filter(({ filePath }) => filePath != null)
+        .filter(({ dataType: inputNodeDataType }) =>
+          dataType != null ? inputNodeDataType === dataType : true,
+        )
+    },
+    (prevFilePathInfoList, nextFilePathInfoList) =>
+      prevFilePathInfoList.length === nextFilePathInfoList.length &&
+      prevFilePathInfoList.every(
+        (prevInfo, index) =>
+          prevInfo.filePath === nextFilePathInfoList[index].filePath &&
+          prevInfo.fileType === nextFilePathInfoList[index].fileType &&
+          prevInfo.dataType === nextFilePathInfoList[index].dataType &&
+          prevInfo.nodeName === nextFilePathInfoList[index].nodeName,
+      ),
+  )
+
+  const latestUid = useSelector(selectPipelineLatestUid)
+
+  const algorithmNodeOutputPathInfoList = useSelector(
+    (state: RootState) => {
+      if (latestUid != null) {
+        const runResult = selectPipelineNodeResultSuccessList(state)
+        return runResult.map(({ nodeId, nodeResult }) => {
+          return {
+            nodeId,
+            nodeName: selectNodeLabelById(nodeId)(state),
+            paths: Object.entries(nodeResult.outputPaths)
+              .map(([outputKey, value]) => {
+                return {
+                  outputKey,
+                  filePath: value.path,
+                  type: value.type,
+                }
+              })
+              .filter(({ type }) =>
+                dataType != null ? type === dataType : true,
+              ),
+          }
+        })
+      } else {
+        return []
+      }
+    },
+    (prevPathInfoList, nextPathInfoList) =>
+      prevPathInfoList.length === nextPathInfoList.length &&
+      prevPathInfoList.every((prevInfo, index) => {
+        const nextInfo = nextPathInfoList[index]
+        return (
+          prevInfo.nodeId === nextInfo.nodeId &&
+          prevInfo.nodeName === nextInfo.nodeName &&
+          prevInfo.paths.length === nextInfo.paths.length &&
+          prevInfo.paths.every(
+            (prevPath, pathIndex) =>
+              prevPath.outputKey === nextInfo.paths[pathIndex].outputKey &&
+              prevPath.filePath === nextInfo.paths[pathIndex].filePath &&
+              prevPath.type === nextInfo.paths[pathIndex].type,
           )
-  );
-
-  const latestUid = useSelector(selectPipelineLatestUid)
-
-  const algorithmNodeOutputPathInfoList = useSelector(
-      (state: RootState) => {
-        if (latestUid != null) {
-          const runResult = selectPipelineNodeResultSuccessList(state);
-          return runResult.map(({ nodeId, nodeResult }) => {
-            return {
-              nodeId,
-              nodeName: selectNodeLabelById(nodeId)(state),
-              paths: Object.entries(nodeResult.outputPaths)
-                  .map(([outputKey, value]) => {
-                    return {
-                      outputKey,
-                      filePath: value.path,
-                      type: value.type,
-                    };
-                  })
-                  .filter(({ type }) =>
-                      dataType != null ? type === dataType : true
-                  ),
-            };
-          });
-        } else {
-          return [];
-        }
-      },
-      (prevPathInfoList, nextPathInfoList) =>
-          prevPathInfoList.length === nextPathInfoList.length &&
-          prevPathInfoList.every((prevInfo, index) => {
-            const nextInfo = nextPathInfoList[index];
-            return (
-                prevInfo.nodeId === nextInfo.nodeId &&
-                prevInfo.nodeName === nextInfo.nodeName &&
-                prevInfo.paths.length === nextInfo.paths.length &&
-                prevInfo.paths.every(
-                    (prevPath, pathIndex) =>
-                        prevPath.outputKey === nextInfo.paths[pathIndex].outputKey &&
-                        prevPath.filePath === nextInfo.paths[pathIndex].filePath &&
-                        prevPath.type === nextInfo.paths[pathIndex].type
-                )
-            );
-          })
-  );
+        )
+      }),
+  )
 
   const [open, setOpen] = useState(false)
   const handleClose = () => {
@@ -132,7 +132,9 @@
       filePath.forEach((pathElm) => {
         menuItemList.push(
           <MenuItem
-            value={pathInfo.nodeId && pathElm ? `${pathInfo.nodeId}/${pathElm}` : ''}
+            value={
+              pathInfo.nodeId && pathElm ? `${pathInfo.nodeId}/${pathElm}` : ""
+            }
             onClick={() =>
               onSelectHandle(pathInfo.nodeId, pathElm ?? "", pathInfo.dataType)
             }
@@ -145,7 +147,11 @@
     } else {
       menuItemList.push(
         <MenuItem
-          value={pathInfo.nodeId && pathInfo.filePath ? `${pathInfo.nodeId}/${pathInfo.filePath}` : ''}
+          value={
+            pathInfo.nodeId && pathInfo.filePath
+              ? `${pathInfo.nodeId}/${pathInfo.filePath}`
+              : ""
+          }
           onClick={() =>
             onSelectHandle(pathInfo.nodeId, filePath ?? "", pathInfo.dataType)
           }
@@ -157,16 +163,15 @@
     }
   })
   algorithmNodeOutputPathInfoList.forEach((pathInfo) => {
-<<<<<<< HEAD
-    menuItemList.push(<ListSubheader key={pathInfo.nodeName}>{pathInfo.nodeName}</ListSubheader>)
-    pathInfo.paths.forEach((outputPath, i) => {
-=======
     menuItemList.push(<ListSubheader>{pathInfo.nodeName}</ListSubheader>)
     pathInfo.paths.forEach((outputPath) => {
->>>>>>> 79b3be7e
       menuItemList.push(
         <MenuItem
-          value={pathInfo.nodeId && outputPath.filePath ? `${pathInfo.nodeId}/${outputPath.filePath}` : ''}
+          value={
+            pathInfo.nodeId && outputPath.filePath
+              ? `${pathInfo.nodeId}/${outputPath.filePath}`
+              : ""
+          }
           onClick={() =>
             onSelectHandle(
               pathInfo.nodeId,
@@ -187,7 +192,11 @@
     <FormControl style={{ minWidth: 150, maxWidth: 220 }} variant="standard">
       <InputLabel>{label ? label : "Select Item"}</InputLabel>
       <Select
-        value={selectedNodeId && selectedFilePath ? `${selectedNodeId}/${selectedFilePath}` : ''}
+        value={
+          selectedNodeId && selectedFilePath
+            ? `${selectedNodeId}/${selectedFilePath}`
+            : ""
+        }
         open={open}
         onClose={handleClose}
         onOpen={handleOpen}
