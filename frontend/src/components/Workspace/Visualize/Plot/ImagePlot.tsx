--- conflicted
+++ resolved
@@ -244,11 +244,11 @@
   const refPageXSize = useRef(0)
   const refPageYSize = useRef(0)
 
-  function getRoiColor(roiIndex: number): string {
+  function getRoiColor(roiIndex: number): number[] {
     const colors = createColormap({
       colormap: "jet",
       nshades: 200,
-      format: "hex",
+      format: "rgba",
     })
     return colors[(Math.abs(roiIndex) * 9) % 200]
   }
@@ -317,8 +317,7 @@
         // hoverinfo: isAddRoi || pointClick.length ? "none" : undefined,
         colorscale: [...Array(timeDataMaxIndex + 1)].map((_, i) => {
           const offset: number = i / timeDataMaxIndex
-<<<<<<< HEAD
-          const rgba = colorscaleRoi[new_i]
+          const rgba = getRoiColor(i)
           const hex = rgba2hex(rgba, roiAlpha)
 
           const isClickPoint =
@@ -347,40 +346,6 @@
           }
           if (!allowEditRoi && isClickPoint) return [offset, hex]
           return [offset, rgba2hex(rgba, 0.3)]
-=======
-          if (!action) {
-            if (statusRoi.temp_delete_roi.includes(i))
-              return [offset, "#ffffff"]
-            if (statusRoi.temp_merge_roi.includes(i)) return [offset, "#e134eb"]
-            if (statusRoi.temp_add_roi.includes(i)) return [offset, "#3483eb"]
-          }
-          if (action === ADD_ROI) {
-            if (statusRoi.temp_delete_roi.includes(i))
-              return [offset, "#ffffff"]
-            if (statusRoi.temp_add_roi.includes(i)) return [offset, "#3483eb"]
-            if (statusRoi.temp_merge_roi.includes(i)) return [offset, "#e134eb"]
-          }
-          if (action === DELETE_ROI) {
-            if (
-              pointClick.find((e) => e.z === i) ||
-              statusRoi.temp_delete_roi.includes(i)
-            )
-              return [offset, "#ffffff"]
-            if (statusRoi.temp_add_roi.includes(i)) return [offset, "#3483eb"]
-            if (statusRoi.temp_merge_roi.includes(i)) return [offset, "#e134eb"]
-          }
-          if (action === MERGE_ROI) {
-            if (statusRoi.temp_delete_roi.includes(i))
-              return [offset, "#ffffff"]
-            if (
-              pointClick.find((e) => e.z === i) ||
-              statusRoi.temp_merge_roi.includes(i)
-            )
-              return [offset, "#e134eb"]
-            if (statusRoi.temp_add_roi.includes(i)) return [offset, "#3483eb"]
-          }
-          return [offset, getRoiColor(i)]
->>>>>>> 730cf687
         }),
         zmin: 0,
         zmax: timeDataMaxIndex,
@@ -392,17 +357,13 @@
     [
       imageData,
       colorscale,
-<<<<<<< HEAD
       showscale,
       zsmooth,
       roiDataState,
+      timeDataMaxIndex,
+      roiAlpha,
+      alpha,
       action,
-=======
->>>>>>> 730cf687
-      timeDataMaxIndex,
-      alpha,
-      colorscaleRoi,
-      roiAlpha,
       roiClicked,
       statusRoi,
       allowEditRoi,
