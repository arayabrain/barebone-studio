--- conflicted
+++ resolved
@@ -79,11 +79,8 @@
   selectImageItemAlpha,
   selectRoiItemOutputKeys,
   selectVisualizeItems,
-<<<<<<< HEAD
   selectClickedRoi,
-=======
   selectImageItemShowRoiLabels,
->>>>>>> 9ff8caf3
 } from "store/slice/VisualizeItem/VisualizeItemSelectors"
 import {
   incrementImageActiveIndex,
@@ -234,11 +231,8 @@
   const [startDragAddRoi, setStartDragAddRoi] = useState(false)
   const [action, setAction] = useState("")
   const [positionDrag, setChangeSize] = useState<PositionDrag | undefined>()
-<<<<<<< HEAD
   const clickedDataId = useSelector(selectClickedRoi(itemId))
-=======
   const showRoiLabels = useSelector(selectImageItemShowRoiLabels(itemId))
->>>>>>> 9ff8caf3
 
   const outputKey: string | null = useSelector(selectRoiItemOutputKeys(itemId))
 
