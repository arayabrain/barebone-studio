import React, {
  useCallback,
  useEffect,
  useState,
  MouseEvent,
  useRef,
} from 'react'
import PlotlyChart from 'react-plotlyjs-ts'
import { useSelector, useDispatch } from 'react-redux'
import { AppDispatch, RootState } from 'store/store'
import {
  Datum,
  LayoutAxis,
  PlotData,
  PlotMouseEvent,
  PlotSelectionEvent,
} from 'plotly.js'
import createColormap from 'colormap'
import { Button, LinearProgress, TextField, Typography } from '@mui/material'
import FormControlLabel from '@mui/material/FormControlLabel'
import Switch from '@mui/material/Switch'
import Slider from '@mui/material/Slider'
import Box from '@mui/material/Box'
import { styled } from '@mui/material/styles'
import { twoDimarrayEqualityFn } from 'utils/EqualityUtils'
import { DisplayDataContext } from '../DataContext'

import {
  selectImageDataError,
  selectImageDataIsInitialized,
  selectImageDataIsPending,
  selectImageDataIsFulfilled,
  selectActiveImageData,
  selectRoiData,
  selectImageDataMaxSize,
} from 'store/slice/DisplayData/DisplayDataSelectors'
import {
  getImageData,
  getRoiData,
  getTimeSeriesInitData,
} from 'store/slice/DisplayData/DisplayDataActions'
import {
  selectImageItemShowticklabels,
  selectImageItemZsmooth,
  selectImageItemShowLine,
  selectImageItemShowGrid,
  selectImageItemShowScale,
  selectImageItemColors,
  selectImageItemActiveIndex,
  selectImageItemStartIndex,
  selectImageItemEndIndex,
  selectRoiItemFilePath,
  selectRoiItemIndex,
  selectImageItemRoiAlpha,
  selectImageItemDuration,
  selectVisualizeItemWidth,
  selectVisualizeItemHeight,
  selectVisualizeSaveFilename,
  selectVisualizeSaveFormat,
  selectImageItemAlpha,
  selectRoiItemOutputKeys,
  selectVisualizeItems,
} from 'store/slice/VisualizeItem/VisualizeItemSelectors'
import {
  incrementImageActiveIndex,
  resetAllOrderList,
  setImageActiveIndex,
  setImageItemDuration,
} from 'store/slice/VisualizeItem/VisualizeItemSlice'
import {
  selectingImageArea,
  setImageItemClikedDataId,
} from 'store/slice/VisualizeItem/VisualizeItemActions'
import { addRoiApi, deleteRoiApi, mergeRoiApi } from 'api/outputs/Outputs'
import { isTimeSeriesItem } from 'store/slice/VisualizeItem/VisualizeItemUtils'
import { selectCurrentWorkspaceId } from 'store/slice/Workspace/WorkspaceSelector'

interface PointClick {
  x: number
  y: number
  z: number
}

const WIDTH_CHARTJS = 321
const INIT_WIDTH_ROI = 30

const initSizeDrag = {
  width: INIT_WIDTH_ROI,
  height: INIT_WIDTH_ROI,
  left: Math.floor((WIDTH_CHARTJS - INIT_WIDTH_ROI) / 2),
  top: Math.floor((WIDTH_CHARTJS - INIT_WIDTH_ROI) / 2),
}

enum PositionDrag {
  'LEFT' = 'LEFT',
  'RIGHT' = 'RIGHT',
  'BOTTOM' = 'BOTTOM',
  'TOP' = 'TOP',
}

const sChart = 320

export const ImagePlot = React.memo(() => {
  const { filePath: path, itemId } = React.useContext(DisplayDataContext)

  const workspaceId = useSelector(selectCurrentWorkspaceId)
  const startIndex = useSelector(selectImageItemStartIndex(itemId))
  const endIndex = useSelector(selectImageItemEndIndex(itemId))
  const isPending = useSelector(selectImageDataIsPending(path))
  const isInitialized = useSelector(selectImageDataIsInitialized(path))
  const isFulfilled = useSelector(selectImageDataIsFulfilled(path))
  const error = useSelector(selectImageDataError(path))

  const roiFilePath = useSelector(selectRoiItemFilePath(itemId))

  const dispatch = useDispatch<AppDispatch>()
  React.useEffect(() => {
    if (workspaceId) {
      if (!isInitialized) {
        dispatch(
          getImageData({
            path,
            workspaceId,
            startIndex: startIndex ?? 1,
            endIndex: endIndex ?? 10,
          }),
        )
      }
      if (roiFilePath != null) {
        dispatch(getRoiData({ path: roiFilePath, workspaceId }))
      }
    }
  }, [
    dispatch,
    isInitialized,
    path,
    workspaceId,
    startIndex,
    endIndex,
    roiFilePath,
  ])
  if (isPending) {
    return <LinearProgress />
  } else if (error != null) {
    return <Typography color="error">{error}</Typography>
  } else if (isFulfilled) {
    return <ImagePlotImple />
  } else {
    return null
  }
})

const ImagePlotImple = React.memo(() => {
  const { itemId } = React.useContext(DisplayDataContext)
  const activeIndex = useSelector(selectImageItemActiveIndex(itemId))
  return <ImagePlotChart activeIndex={activeIndex} />
})

const ImagePlotChart = React.memo<{
  activeIndex: number
}>(({ activeIndex }) => {
<<<<<<< HEAD
  const dispatch = useDispatch<AppDispatch>()
=======
  const dispatch = useDispatch()
  const workspaceId = useSelector(selectCurrentWorkspaceId)
>>>>>>> 6f4ef76c
  const { filePath: path, itemId } = React.useContext(DisplayDataContext)
  const imageData = useSelector(
    selectActiveImageData(path, activeIndex),
    imageDataEqualtyFn,
  )
  const roiFilePath = useSelector(selectRoiItemFilePath(itemId))

  const roiData = useSelector(
    (state: RootState) =>
      roiFilePath != null ? selectRoiData(roiFilePath)(state) : [],
    imageDataEqualtyFn,
  )

  const [isAddRoi, setIsAddRoi] = useState(false)
  const [loadingApi, setLoadingApi] = useState(false)

  const [roiDataState, setRoiDataState] = useState(roiData)

  const [pointClick, setPointClick] = useState<PointClick[]>([])

  const itemsVisual = useSelector(selectVisualizeItems)

  const showticklabels = useSelector(selectImageItemShowticklabels(itemId))
  const showline = useSelector(selectImageItemShowLine(itemId))
  const zsmooth = useSelector(selectImageItemZsmooth(itemId))
  const showgrid = useSelector(selectImageItemShowGrid(itemId))
  const showscale = useSelector(selectImageItemShowScale(itemId))
  const colorscale = useSelector(selectImageItemColors(itemId))
  const alpha = useSelector(selectImageItemAlpha(itemId))
  const timeDataMaxIndex = useSelector(selectRoiItemIndex(itemId, roiFilePath))
  const roiAlpha = useSelector(selectImageItemRoiAlpha(itemId))
  const width = useSelector(selectVisualizeItemWidth(itemId))
  const height = useSelector(selectVisualizeItemHeight(itemId))

  const [sizeDrag, setSizeDrag] = useState(initSizeDrag)

  const [startDragAddRoi, setStartDragAddRoi] = useState(false)
  const [positionDrag, setChangeSize] = useState<PositionDrag | undefined>()

  const outputKey: string | null = useSelector(selectRoiItemOutputKeys(itemId))

  const refPageXSize = useRef(0)
  const refPageYSize = useRef(0)

  const colorscaleRoi = createColormap({
    colormap: 'jet',
    nshades: 100, //timeDataMaxIndex >= 6 ? timeDataMaxIndex : 6,
    format: 'rgba',
    alpha: 1.0,
  })

  useEffect(() => {
    setRoiDataState(roiData)
  }, [roiData])

  useEffect(() => {
    onCancel()
    onCancelAdd()
    //eslint-disable-next-line react-hooks/exhaustive-deps
  }, [outputKey, roiFilePath])

  const data = React.useMemo(
    () => [
      {
        z: imageData,
        type: 'heatmap',
        name: 'images',
        colorscale: colorscale.map((value) => {
          let offset: number = parseFloat(value.offset)
          const offsets: number[] = colorscale.map((v) => {
            return parseFloat(v.offset)
          })
          // plotlyは端[0.0, 1.0]がないとダメなので、その設定
          if (offset === Math.max(...offsets)) {
            offset = 1.0
          }
          if (offset === Math.min(...offsets)) {
            offset = 0.0
          }
          const rgb = value.rgb
            .replace(/[^0-9,]/g, '')
            .split(',')
            .map((x) => Number(x))
          const hex = rgba2hex(rgb, alpha)
          return [offset, hex]
        }),
        // hoverinfo: isAddRoi || pointClick.length ? 'none' : undefined,
        hoverongaps: false,
        showscale: showscale,
        zsmooth: zsmooth, // ['best', 'fast', false]
      },
      {
        z: roiDataState,
        type: 'heatmap',
        name: 'roi',
        hovertemplate: isAddRoi ? 'none' : 'cell id: %{z}',
        // hoverinfo: isAddRoi || pointClick.length ? 'none' : undefined,
        colorscale: [...Array(timeDataMaxIndex)].map((_, i) => {
          const new_i = Math.floor(((i % 10) * 10 + i / 10) % 100)
          const offset: number = i / (timeDataMaxIndex - 1)
          const rgba = colorscaleRoi[new_i]
          const hex = rgba2hex(rgba, roiAlpha)
          return [offset, hex]
        }),
        zmin: 0,
        zmax: timeDataMaxIndex,
        hoverongaps: false,
        zsmooth: false,
        showscale: false,
      },
    ],
    [
      imageData,
      roiDataState,
      zsmooth,
      showscale,
      colorscale,
      colorscaleRoi,
      timeDataMaxIndex,
      roiAlpha,
      alpha,
      isAddRoi,
    ],
  )

  const [selectMode, setSelectMode] = React.useState(false)

  const handleChange = (event: React.ChangeEvent<HTMLInputElement>) => {
    setSelectMode(event.target.checked)
  }
  // debounceでイベントを間引きする。onSelectedはそれっぽい名前だが動かなかった。
  const onSelecting = debounce((event: PlotSelectionEvent) => {
    if (event.range != null) {
      dispatch(selectingImageArea({ itemId, range: event.range }))
    }
  })
  const layout = React.useMemo(
    () => ({
      width: width,
      height: height - 130,
      margin: {
        t: 30, // top
        l: 100, // left
        b: 20, // bottom
      },
      dragmode: selectMode ? 'select' : 'pan',
      xaxis: {
        autorange: true,
        showgrid: showgrid,
        showline: showline,
        zeroline: false,
        autotick: true,
        ticks: '',
        showticklabels: showticklabels,
      },
      yaxis: {
        automargin: true,
        autorange: 'reversed',
        showgrid: showgrid,
        showline: showline,
        zeroline: false,
        autotick: true, // todo
        ticks: '',
        showticklabels: showticklabels, // todo
      },
    }),
    //eslint-disable-next-line react-hooks/exhaustive-deps
    [showgrid, showline, showticklabels, width, height, selectMode, isAddRoi],
  )

  const saveFileName = useSelector(selectVisualizeSaveFilename(itemId))
  const saveFormat = useSelector(selectVisualizeSaveFormat(itemId))

  const config = {
    displayModeBar: true,
    responsive: true,
    toImageButtonOptions: {
      format: saveFormat,
      filename: saveFileName,
      // scale: number;
      // format: 'png' | 'svg' | 'jpeg' | 'webp';
      // height: number;
      // width: number;
    },
  }

  const onChartClick = (event: PlotMouseEvent) => {
    const point: PlotDatum = event.points[0] as PlotDatum
    if (point.curveNumber >= 1 && outputKey === 'cell_roi') {
      setSelectRoi({
        x: Number(point.x),
        y: Number(point.y),
        z: Number(point.z),
      })
    }
    if (point.curveNumber >= 1 && point.z > 0) {
      dispatch(
        setImageItemClikedDataId({
          itemId,
          clickedDataId: point.z.toString(),
        }),
      )
    }
  }

  const setSelectRoi = (point: PointClick) => {
    if (!point.z) return
    const newPoints = [...pointClick, point]
    const newRoi = roiDataState.map((roi) => {
      return roi.map((element) => {
        if (newPoints.some((p) => p.z === element)) {
          return 0
        }
        return element
      })
    })
    setPointClick([...pointClick, point])
    setRoiDataState(newRoi)
  }

  const onCancel = () => {
    setPointClick([])
    setRoiDataState(roiData)
  }

  const addRoi = () => {
    setIsAddRoi(true)
  }

  const onCancelAdd = () => {
    setIsAddRoi(false)
    setSizeDrag(initSizeDrag)
    setChangeSize(undefined)
  }

  const onMouseDownDragAddRoi = () => {
    setStartDragAddRoi(true)
  }

  const onMouseUpDragAddRoi = () => {
    setStartDragAddRoi(false)
    setChangeSize(undefined)
  }

  const onMouseDownSize = (position: PositionDrag, event: MouseEvent) => {
    setChangeSize(position)
    refPageXSize.current = event.pageX
    refPageYSize.current = event.pageY
  }

  const onMouseMoveAddRoi = (event: MouseEvent<HTMLDivElement>) => {
    const { pageX, pageY } = event
    let newSizeDrag
    if (startDragAddRoi) {
      const { y } = event.currentTarget.getBoundingClientRect()
      let newX = sizeDrag.left + (pageX - refPageXSize.current)
      let newY = Math.ceil(pageY - y - 15) - window.scrollY

      if (newX < 0) newX = 0
      else if (newX + sizeDrag.width > sChart) newX = sChart - sizeDrag.width
      if (newY < 0) newY = 0
      else if (newY + sizeDrag.height > sChart) newY = sChart - sizeDrag.height
      newSizeDrag = { ...sizeDrag, left: newX, top: newY }
    } else if (positionDrag === PositionDrag.LEFT) {
      const newWidth = sizeDrag.width - (pageX - refPageXSize.current)
      const newLeft = sizeDrag.left + (pageX - refPageXSize.current)
      if (newWidth < 10 || newLeft < 1) return
      newSizeDrag = { ...sizeDrag, width: newWidth, left: newLeft }
    } else if (positionDrag === PositionDrag.RIGHT) {
      const newWidth = sizeDrag.width + (pageX - refPageXSize.current)
      if (newWidth < 10 || newWidth > sChart - sizeDrag.left) return
      newSizeDrag = { ...sizeDrag, width: newWidth }
    } else if (positionDrag === PositionDrag.BOTTOM) {
      const newHeight = sizeDrag.height + (pageY - refPageYSize.current)
      if (newHeight < 10 || newHeight > sChart - sizeDrag.top) return
      newSizeDrag = { ...sizeDrag, height: newHeight }
    } else if (positionDrag === PositionDrag.TOP) {
      const newHeight = sizeDrag.height - (pageY - refPageYSize.current)
      const newTop = sizeDrag.top + (pageY - refPageYSize.current)
      if (newHeight < 10 || newTop < 1) return
      newSizeDrag = { ...sizeDrag, height: newHeight, top: newTop }
    }
    if (newSizeDrag) setSizeDrag({ ...sizeDrag, ...newSizeDrag })
    refPageXSize.current = pageX
    refPageYSize.current = pageY
  }

  const addRoiSubmit = async () => {
    if (!roiFilePath || loadingApi) return
    setLoadingApi(true)
    const sizeX = roiDataState[0].length - 1
    const sizeY = roiDataState.length - 1
    const xAdd = Number(((sizeDrag.width + 2) / (sChart / sizeX)).toFixed(1))
    const yAdd = Number(((sizeDrag.height + 2) / (sChart / sizeY)).toFixed(1))
    const x = Number((sizeDrag.left / (sChart / sizeX)).toFixed(1))
    const y = Number((sizeDrag.top / (sChart / sizeY)).toFixed(1))

    const pointCenter = {
      posx: x + Math.floor(xAdd / 2),
      posy: y + Math.floor(yAdd / 2),
      sizex: xAdd,
      sizey: yAdd,
    }
    dispatch(resetAllOrderList())
    try {
      await addRoiApi(roiFilePath, pointCenter)
    } catch {}
    setLoadingApi(false)
    onCancelAdd()
    workspaceId && dispatch(getRoiData({ path: roiFilePath, workspaceId }))
    resetTimeSeries()
  }

  const onMergeRoi = async () => {
    if (!roiFilePath || loadingApi) return
    setLoadingApi(true)
    dispatch(resetAllOrderList())
    try {
      await mergeRoiApi(roiFilePath, {
        ids: pointClick.map((point) => point.z - 1),
      })
    } catch {}
    setLoadingApi(false)
    onCancel()
    workspaceId && dispatch(getRoiData({ path: roiFilePath, workspaceId }))
    resetTimeSeries()
  }

  const onDeleteRoi = async () => {
    if (!roiFilePath || loadingApi) return
    setLoadingApi(true)
    dispatch(resetAllOrderList())
    try {
      await deleteRoiApi(roiFilePath, {
        ids: pointClick.map((point) => point.z - 1),
      })
    } catch {}
    setLoadingApi(false)
    onCancel()
    workspaceId && dispatch(getRoiData({ path: roiFilePath, workspaceId }))
    resetTimeSeries()
  }

  const resetTimeSeries = () => {
    if (itemsVisual) {
      Object.keys(itemsVisual).forEach((item) => {
        if (isTimeSeriesItem(itemsVisual[item])) {
          dispatch(
            getTimeSeriesInitData({
              path: itemsVisual[item].filePath as string,
              itemId: Number(item),
            }),
          )
        }
      })
    }
  }

  const renderActionRoi = () => {
    if (!roiDataState?.length || outputKey !== 'cell_roi') return null
    if (!isAddRoi) {
      return <LinkDiv onClick={addRoi}>Add ROI</LinkDiv>
    }
    return (
      <BoxDiv>
        <LinkDiv
          style={{
            opacity: loadingApi ? 0.5 : 1,
            cursor: loadingApi ? 'progress' : 'pointer',
          }}
          onClick={addRoiSubmit}
        >
          OK
        </LinkDiv>
        <LinkDiv
          style={{
            opacity: loadingApi ? 0.5 : 1,
            cursor: loadingApi ? 'progress' : 'pointer',
          }}
          onClick={onCancelAdd}
        >
          Cancel
        </LinkDiv>
      </BoxDiv>
    )
  }

  return (
    <div>
      <Box sx={{ display: 'flex' }}>
        <Box sx={{ flexGrow: 1, mt: 1 }}>
          <PlayBack activeIndex={activeIndex} />
        </Box>
        <FormControlLabel
          sx={{ ml: 1 }}
          control={<Switch checked={selectMode} onChange={handleChange} />}
          label="drag select"
        />
      </Box>
      <Box sx={{ minHeight: 5.5 }}>
        {pointClick.length ? (
          <>
            <BoxDiv>
              <span>ROI Selecteds: [{String(pointClick.map((e) => e.z))}]</span>
            </BoxDiv>
            <BoxDiv>
              {pointClick.length >= 2 ? (
                <LinkDiv
                  sx={{ ml: 0, opacity: loadingApi ? 0.5 : 1 }}
                  onClick={onMergeRoi}
                >
                  Merge ROI
                </LinkDiv>
              ) : null}
              <LinkDiv
                sx={{ color: '#F84E1B', opacity: loadingApi ? 0.5 : 1 }}
                onClick={onDeleteRoi}
              >
                Delete ROI
              </LinkDiv>
              <LinkDiv
                sx={{ opacity: loadingApi ? 0.5 : 1 }}
                onClick={onCancel}
              >
                Cancel
              </LinkDiv>
            </BoxDiv>
          </>
        ) : (
          renderActionRoi()
        )}
      </Box>
      <div style={{ position: 'relative' }}>
        <PlotlyChart
          data={data}
          layout={layout}
          config={config}
          onClick={onChartClick}
          onSelecting={onSelecting}
        />
        {isAddRoi ? (
          <DivAddRoi>
            <DivSvg
              onMouseLeave={onMouseUpDragAddRoi}
              onMouseMove={onMouseMoveAddRoi}
              onMouseUp={onMouseUpDragAddRoi}
            >
              <DivDrag style={sizeDrag}>
                <DragCenter
                  onMouseDown={onMouseDownDragAddRoi}
                  style={{
                    width: sizeDrag.width - 1,
                    height: sizeDrag.height - 1,
                    cursor: !startDragAddRoi ? 'grab' : 'grabbing',
                  }}
                />
                <DragSizeLeft
                  onMouseDown={(event) =>
                    onMouseDownSize(PositionDrag.LEFT, event)
                  }
                />
                <DragSizeRight
                  onMouseDown={(event) => {
                    onMouseDownSize(PositionDrag.RIGHT, event)
                  }}
                />
                <DragSizeTop
                  onMouseDown={(event) => {
                    onMouseDownSize(PositionDrag.TOP, event)
                  }}
                />
                <DragSizeBottom
                  onMouseDown={(event) => {
                    onMouseDownSize(PositionDrag.BOTTOM, event)
                  }}
                />
              </DivDrag>
            </DivSvg>
          </DivAddRoi>
        ) : null}
      </div>
    </div>
  )
})

const PlayBack = React.memo<{ activeIndex: number }>(({ activeIndex }) => {
  const dispatch = useDispatch()
  const { filePath: path, itemId } = React.useContext(DisplayDataContext)

  const maxSize = useSelector(selectImageDataMaxSize(path))
  const startIndex = useSelector(selectImageItemStartIndex(itemId))
  const endIndex = useSelector(selectImageItemEndIndex(itemId))
  const duration = useSelector(selectImageItemDuration(itemId))

  const onSliderChange = (
    event: Event,
    value: number | number[],
    activeThumb: number,
  ) => {
    if (typeof value === 'number') {
      const newIndex = value - startIndex
      if (newIndex >= 0 && newIndex !== activeIndex) {
        dispatch(setImageActiveIndex({ itemId, activeIndex: newIndex }))
      }
    }
  }

  const intervalRef = React.useRef<null | NodeJS.Timeout>(null)

  useEffect(() => {
    if (intervalRef.current !== null) {
      if (activeIndex >= maxSize) {
        clearInterval(intervalRef.current)
        intervalRef.current = null
      }
    }
  }, [activeIndex, maxSize])

  const onPlayClick = useCallback(() => {
    if (activeIndex >= maxSize) {
      dispatch(setImageActiveIndex({ itemId, activeIndex: 0 }))
    }
    if (maxSize > 1 && intervalRef.current === null) {
      intervalRef.current = setInterval(() => {
        dispatch(incrementImageActiveIndex({ itemId }))
      }, duration)
    }
  }, [activeIndex, maxSize, dispatch, duration, itemId])

  const onPauseClick = () => {
    if (intervalRef.current !== null) {
      clearInterval(intervalRef.current)
      intervalRef.current = null
    }
  }

  const onDurationChange = useCallback(
    (event: React.ChangeEvent<HTMLInputElement>) => {
      const newValue =
        event.target.value === '' ? '' : Number(event.target.value)
      if (typeof newValue === 'number') {
        dispatch(setImageItemDuration({ itemId, duration: newValue }))
      }
    },
    [dispatch, itemId],
  )
  return (
    <>
      <Button sx={{ mt: 1.5 }} variant="outlined" onClick={onPlayClick}>
        Play
      </Button>
      <Button sx={{ mt: 1.5, ml: 1 }} variant="outlined" onClick={onPauseClick}>
        Pause
      </Button>
      <TextField
        sx={{ width: 100, ml: 2 }}
        label="Duration [msec]"
        type="number"
        inputProps={{
          step: 100,
          min: 0,
          max: 1000,
        }}
        InputLabelProps={{
          shrink: true,
        }}
        onChange={onDurationChange}
        value={duration}
      />
      <Slider
        aria-label="Custom marks"
        defaultValue={20}
        value={startIndex + activeIndex}
        valueLabelDisplay="auto"
        step={1}
        marks
        min={startIndex}
        max={maxSize === 0 ? 0 : endIndex}
        onChange={onSliderChange}
      />
    </>
  )
})

function imageDataEqualtyFn(
  a: number[][] | undefined,
  b: number[][] | undefined,
) {
  if (a != null && b != null) {
    return twoDimarrayEqualityFn(a, b)
  } else {
    return a === undefined && b === undefined
  }
}

interface PlotDatum {
  curveNumber: number
  data: PlotData
  customdata: Datum
  pointIndex: number
  pointNumber: number
  x: Datum
  xaxis: LayoutAxis
  y: Datum
  yaxis: LayoutAxis
  z: number
}

function rgba2hex(rgba: number[], alpha: number) {
  const r = rgba[0]
  const g = rgba[1]
  const b = rgba[2]
  const a = alpha

  var outParts = [
    r.toString(16),
    g.toString(16),
    b.toString(16),
    Math.round(a * 255)
      .toString(16)
      .substring(0, 2),
  ]

  // Pad single-digit output values
  outParts.forEach(function (part, i) {
    if (part.length === 1) {
      outParts[i] = '0' + part
    }
  })

  return `#${outParts.join('')}`
}

function debounce<T extends (...args: any[]) => unknown>(
  callback: T,
  delay = 500,
): (...args: Parameters<T>) => void {
  let timeoutId: NodeJS.Timeout
  return (...args) => {
    clearTimeout(timeoutId)
    timeoutId = setTimeout(() => callback(...args), delay)
  }
}

const BoxDiv = styled('div')({
  mt: 1,
  display: 'flex',
  alignItems: 'center',
  listStyle: 'none',
  padding: 0,
  margin: 0,
})

const LinkDiv = styled('div')({
  marginLeft: 16,
  textDecoration: 'underline',
  cursor: 'pointer',
  color: '#1155cc',
  zIndex: 999,
  position: 'relative',
})

const DivAddRoi = styled('div')({
  width: '100%',
  height: '100%',
  position: 'absolute',
  left: 0,
  top: 0,
  borderRadius: 100,
})

const DivSvg = styled('div')({
  width: 321,
  height: 321,
  marginTop: 30,
  marginLeft: 99,
  position: 'relative',
})

const DivDrag = styled('div')({
  border: '1px solid #ffffff',
  position: 'absolute',
  borderRadius: 100,
})

const DragCenter = styled('div')({
  borderRadius: 100,
  cursor: 'grab',
})

const DragSize = styled('div')({
  width: 3,
  height: 3,
  borderRadius: 100,
  position: 'absolute',
  background: '#fff',
})

const DragSizeLeft = styled(DragSize)({
  top: `calc(50% - 1px)`,
  left: -2,
  cursor: 'ew-resize',
})

const DragSizeRight = styled(DragSize)({
  top: `calc(50% - 1px)`,
  right: -2,
  cursor: 'ew-resize',
})

const DragSizeTop = styled(DragSize)({
  top: -2,
  right: `calc(50% - 1px)`,
  cursor: 'ns-resize',
})

const DragSizeBottom = styled(DragSize)({
  bottom: -2,
  right: `calc(50% - 1px)`,
  cursor: 'ns-resize',
})<|MERGE_RESOLUTION|>--- conflicted
+++ resolved
@@ -159,12 +159,8 @@
 const ImagePlotChart = React.memo<{
   activeIndex: number
 }>(({ activeIndex }) => {
-<<<<<<< HEAD
   const dispatch = useDispatch<AppDispatch>()
-=======
-  const dispatch = useDispatch()
   const workspaceId = useSelector(selectCurrentWorkspaceId)
->>>>>>> 6f4ef76c
   const { filePath: path, itemId } = React.useContext(DisplayDataContext)
   const imageData = useSelector(
     selectActiveImageData(path, activeIndex),
