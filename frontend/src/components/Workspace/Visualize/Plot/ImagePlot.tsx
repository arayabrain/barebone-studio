--- conflicted
+++ resolved
@@ -430,13 +430,9 @@
   }
 
   const onChartClick = (event: PlotMouseEvent) => {
-<<<<<<< HEAD
     if (!["Merge ROI", "Delete ROI"].includes(action)) return
-    const point: PlotDatum = event.points[0] as PlotDatum
-=======
     // use as unknown because original PlotDatum does not have z property
     const point: PlotDatum = event.points[0] as unknown as PlotDatum
->>>>>>> 35ceb65a
     if (point.curveNumber >= 1 && outputKey === "cell_roi") {
       setSelectRoi({
         x: Number(point.x),
