--- conflicted
+++ resolved
@@ -22,11 +22,8 @@
 } from "components/Workspace/FlowChart/Dialog/DialogContext"
 import { useBoxFilter } from "components/Workspace/FlowChart/Dialog/FilterContext"
 import { DisplayDataContext } from "components/Workspace/Visualize/DataContext"
-<<<<<<< HEAD
 import { useVisualize } from "components/Workspace/Visualize/VisualizeContext"
-=======
 import { selectAlgorithmDataFilterParam } from "store/slice/AlgorithmNode/AlgorithmNodeSelectors"
->>>>>>> 730cf687
 import {
   getTimeSeriesDataById,
   getTimeSeriesInitData,
@@ -63,11 +60,7 @@
   selectVisualizeSaveFormat,
   selectImageItemRangeUnit,
 } from "store/slice/VisualizeItem/VisualizeItemSelectors"
-<<<<<<< HEAD
-=======
-import { setTimeSeriesItemDrawOrderList } from "store/slice/VisualizeItem/VisualizeItemSlice"
 import { selectCurrentWorkspaceId } from "store/slice/Workspace/WorkspaceSelector"
->>>>>>> 730cf687
 import { AppDispatch } from "store/store"
 
 export const TimeSeriesPlot = memo(function TimeSeriesPlot() {
@@ -141,7 +134,11 @@
   const [roiUniqueList, setRoiUniqueList] = useState<null | string[]>(
     roiUniqueListSelector,
   )
-
+  const { setRoisClick, links } = useVisualize()
+  const itemIdRoi = useMemo(
+    () => Object.keys(links).find((key) => links[key] === itemId),
+    [itemId, links],
+  )
   const pathCellRoi = useSelector(selectOutputFilePathCellRoi(nodeId))
 
   const isExistFilterRoi = useMemo(
@@ -149,15 +146,6 @@
     [filterParam?.roi?.length],
   )
 
-<<<<<<< HEAD
-  const { filterParam, roiPath } = useBoxFilter()
-  const { setRoisClick, links } = useVisualize()
-
-  const itemIdRoi = useMemo(
-    () => Object.keys(links).find((key) => links[key] === itemId),
-    [itemId, links],
-  )
-=======
   const getRoiUniqueList = useCallback(() => {
     if (workspaceId && pathCellRoi) {
       getRoiDataApi(pathCellRoi, { workspaceId }).then(({ data }) => {
@@ -173,7 +161,6 @@
       })
     }
   }, [pathCellRoi, workspaceId])
->>>>>>> 730cf687
 
   useEffect(() => {
     if (isOutput && isExistFilterRoi) getRoiUniqueList()
