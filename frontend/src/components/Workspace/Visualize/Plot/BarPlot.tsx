import { memo, useContext, useEffect, useMemo } from "react"
import PlotlyChart from "react-plotlyjs-ts"
import { useSelector, useDispatch } from "react-redux"

import Box from "@mui/material/Box"
import FormControl from "@mui/material/FormControl"
import InputLabel from "@mui/material/InputLabel"
import LinearProgress from "@mui/material/LinearProgress"
import MenuItem from "@mui/material/MenuItem"
import Select, { SelectChangeEvent } from "@mui/material/Select"
import Typography from "@mui/material/Typography"

import { BarData } from "api/outputs/Outputs"
import { DisplayDataContext } from "components/Workspace/Visualize/DataContext"
import { getBarData } from "store/slice/DisplayData/DisplayDataActions"
import {
  selectBarData,
  selectBarDataError,
  selectBarDataIsFulfilled,
  selectBarDataIsInitialized,
  selectBarDataIsPending,
  selectBarIndex,
  selectBarMeta,
} from "store/slice/DisplayData/DisplayDataSelectors"
import {
  selectBarItemIndex,
  selectVisualizeItemHeight,
  selectVisualizeItemWidth,
  selectVisualizeSaveFilename,
  selectVisualizeSaveFormat,
} from "store/slice/VisualizeItem/VisualizeItemSelectors"
import { setBarItemIndex } from "store/slice/VisualizeItem/VisualizeItemSlice"
import { AppDispatch } from "store/store"

export const BarPlot = memo(function BarPlot() {
  const { filePath: path } = useContext(DisplayDataContext)
  const dispatch = useDispatch<AppDispatch>()
  const isPending = useSelector(selectBarDataIsPending(path))
  const isInitialized = useSelector(selectBarDataIsInitialized(path))
  const error = useSelector(selectBarDataError(path))
  const isFulfilled = useSelector(selectBarDataIsFulfilled(path))
  useEffect(() => {
    if (!isInitialized) {
      dispatch(getBarData({ path }))
    }
  }, [dispatch, isInitialized, path])
  if (isPending) {
    return <LinearProgress />
  } else if (error != null) {
    return <Typography color="error">{error}</Typography>
  } else if (isFulfilled) {
    return <BarPlotImple />
  } else {
    return null
  }
})

const BarPlotImple = memo(function BarPlotImple() {
  const { filePath: path, itemId } = useContext(DisplayDataContext)
  const barData = useSelector(selectBarData(path), barDataEqualityFn)
  const meta = useSelector(selectBarMeta(path))
  const width = useSelector(selectVisualizeItemWidth(itemId))
  const height = useSelector(selectVisualizeItemHeight(itemId))
  const index = useSelector(selectBarItemIndex(itemId))
  const dataKeys = useSelector(selectBarIndex(path))

  const data = useMemo(
    () => [
      {
        x: Object.keys(barData[index]),
        y: Object.values(barData[index]),
        type: "bar",
      },
    ],
    [barData, index],
  )

  const layout = useMemo(
    () => ({
      title: {
        text: meta?.title,
        x: 0.1,
      },
      width: width,
      height: height - 120,
      margin: {
        t: 50, // top
        l: 50, // left
        b: 40, // bottom
      },
      dragmode: "pan",
      autosize: true,
      xaxis: {
        title: meta?.xlabel,
      },
      yaxis: {
        title: meta?.ylabel,
      },
    }),
    [meta, width, height],
  )

  const saveFileName = useSelector(selectVisualizeSaveFilename(itemId))
  const saveFormat = useSelector(selectVisualizeSaveFormat(itemId))

  const config = {
    displayModeBar: true,
    // scrollZoom: true,
    responsive: true,
    toImageButtonOptions: {
      format: saveFormat,
      filename: saveFileName,
    },
  }

  return (
    <div>
      <Box sx={{ display: "flex" }}>
        <Box sx={{ flexGrow: 1, ml: 1 }}>
          <SelectIndex dataKeys={dataKeys} />
        </Box>
      </Box>
      <PlotlyChart data={data} layout={layout} config={config} />
    </div>
  )
})

interface SelectIndexProps {
  dataKeys: string[]
}

const SelectIndex = memo(function SelectIndex({ dataKeys }: SelectIndexProps) {
  const { itemId } = useContext(DisplayDataContext)
  const dispatch = useDispatch()
  const index = useSelector(selectBarItemIndex(itemId))

  const handleChange = (event: SelectChangeEvent<string>) => {
    dispatch(
      setBarItemIndex({
        itemId,
        index: event.target.value,
      }),
    )
  }
  return (
    <FormControl variant="standard" sx={{ m: 1, minWidth: 120 }}>
      <InputLabel>index</InputLabel>
      <Select label="smooth" value={`${index}`} onChange={handleChange}>
        {dataKeys.map((v, i) => (
<<<<<<< HEAD
          <MenuItem key={index} value={i}>{v}</MenuItem>
=======
          <MenuItem key={i} value={i}>
            {v}
          </MenuItem>
>>>>>>> 79b3be7e
        ))}
      </Select>
    </FormControl>
  )
})

function barDataEqualityFn(a: BarData | undefined, b: BarData | undefined) {
  if (a != null && b != null) {
    const aArray = Object.keys(a)
    const bArray = Object.keys(b)
    return (
      a === b ||
      (aArray.length === bArray.length &&
        aArray.every((aKey, i) => {
          const bKey = bArray[i]
          return bKey === aKey // && nestEqualityFun(bValue, aValue)
        }))
    )
  } else {
    return a === undefined && b === undefined
  }
}<|MERGE_RESOLUTION|>--- conflicted
+++ resolved
@@ -147,13 +147,9 @@
       <InputLabel>index</InputLabel>
       <Select label="smooth" value={`${index}`} onChange={handleChange}>
         {dataKeys.map((v, i) => (
-<<<<<<< HEAD
-          <MenuItem key={index} value={i}>{v}</MenuItem>
-=======
           <MenuItem key={i} value={i}>
             {v}
           </MenuItem>
->>>>>>> 79b3be7e
         ))}
       </Select>
     </FormControl>
