import {
  ChangeEvent,
  MouseEvent as ReactMouseEvent,
  useCallback,
  useEffect,
  useRef,
  useState,
} from "react"
import { useDispatch, useSelector } from "react-redux"

import CancelIcon from "@mui/icons-material/Cancel"
import CheckIcon from "@mui/icons-material/Check"
import {
  Box,
  Button,
  Dialog,
  DialogActions,
  DialogContent,
  DialogTitle,
  Input,
  styled,
} from "@mui/material"
import {
  DataGrid,
  GridRenderCellParams,
  GridValidRowModel,
} from "@mui/x-data-grid"

import { UserDTO } from "api/users/UsersApiDTO"
import Loading from "components/common/Loading"
import { getListUserSearch } from "store/slice/User/UserActions"
import {
  selectListUserSearch,
  selectLoading,
} from "store/slice/User/UserSelector"
import { resetUserSearch } from "store/slice/User/UserSlice"
import { postListUserShareWorkspaces } from "store/slice/Workspace/WorkspaceActions"
import { AppDispatch } from "store/store"

type PopupType = {
  open: boolean
  id: number
  handleClose: (v: boolean) => void
  title?: string
  usersShare?: {
    share_type?: number
    users: UserDTO[]
  }
}

type TableSearch = {
  usersSuggest: UserDTO[]
  onClose: () => void
  handleAddListUser: (user: UserDTO) => void
  stateUserShare: UserDTO[]
}

const TableListSearch = ({
  usersSuggest,
  onClose,
  handleAddListUser,
  stateUserShare,
}: TableSearch) => {
  const ref = useRef<HTMLLIElement | null>(null)

  useEffect(() => {
    window.addEventListener("mousedown", onMouseDown)
    return () => {
      window.removeEventListener("mousedown", onMouseDown)
    }
    // eslint-disable-next-line react-hooks/exhaustive-deps
  }, [])

  const onMouseDown = (event: MouseEvent) => {
    const target = event.target as HTMLLIElement
    if (ref.current?.contains(target) || target.id === "inputSearch") return
    onClose?.()
  }

  return (
    <TableListSearchWrapper ref={ref}>
      <UlCustom>
        {usersSuggest.map((item) => {
          const isSelected = stateUserShare.some((i) => i.id === item.id)
          return (
            <LiCustom
              key={item.id}
              onClick={() => handleAddListUser(item)}
              style={{
                cursor: isSelected ? "not-allowed" : "pointer",
              }}
            >
              {`${item.name} (${item.email})`}
              {isSelected ? <CheckIcon style={{ fontSize: 14 }} /> : null}
            </LiCustom>
          )
        })}
      </UlCustom>
    </TableListSearchWrapper>
  )
}
const PopupShare = ({
  open,
  handleClose,
  usersShare,
  id,
  title,
}: PopupType) => {
  const usersSuggest = useSelector(selectListUserSearch)
  const loading = useSelector(selectLoading)
  const [textSearch, setTextSearch] = useState("")
  const [stateUserShare, setStateUserShare] = useState(usersShare || undefined)
  const dispatch = useDispatch<AppDispatch>()
  const timeout = useRef<NodeJS.Timeout | undefined>()

  useEffect(() => {
    if (usersShare) {
      // setUserIdsSelected(usersShare.users.map(user => user.id));
      setStateUserShare(usersShare)
    }
  }, [usersShare])

  useEffect(() => {
    if (timeout.current) clearTimeout(timeout.current)
    if (!textSearch) {
      dispatch(resetUserSearch())
      return
    }
    timeout.current = setTimeout(() => {
<<<<<<< HEAD
      dispatch(getListUserSearch({ keyword: textSearch }))
=======
      dispatch(getListSearch({ keyword: encodeURIComponent(textSearch) }))
>>>>>>> afa4b1e2
    }, 300)
    // eslint-disable-next-line react-hooks/exhaustive-deps
  }, [textSearch])

  const handleShareFalse = (
    e: ReactMouseEvent<HTMLButtonElement>,
    params: GridRenderCellParams<GridValidRowModel>,
  ) => {
    e.preventDefault()
    e.stopPropagation()
    if (!stateUserShare) return
    const indexCheck = stateUserShare.users.findIndex(
      (user) => user.id === params.id,
    )
    const newStateUserShare = stateUserShare.users.filter(
      (user, index) => index !== indexCheck,
    )
    setStateUserShare({ ...setStateUserShare, users: newStateUserShare })
  }

  const columnsShare = useCallback(
    (
      handleShareFalse: (
        e: ReactMouseEvent<HTMLButtonElement>,
        params: GridRenderCellParams<GridValidRowModel>,
      ) => void,
    ) => [
      {
        field: "name",
        headerName: "Name",
        minWidth: 140,
        renderCell: (params: GridRenderCellParams<GridValidRowModel>) => (
          <span>{params.row.name}</span>
        ),
      },
      {
        field: "email",
        headerName: "Email",
        minWidth: 280,
        renderCell: (params: GridRenderCellParams<GridValidRowModel>) => (
          <span>{params.row.email}</span>
        ),
      },
      {
        field: "share",
        headerName: "",
        filterable: false,
        sortable: false,
        minWidth: 130,
        renderCell: (params: GridRenderCellParams<GridValidRowModel>) => {
          if (!params.row.share) return ""
          return (
            <Button onClick={(e) => handleShareFalse(e, params)}>
              <CancelIcon color={"error"} />
            </Button>
          )
        },
      },
    ],
    // eslint-disable-next-line react-hooks/exhaustive-deps
    [JSON.stringify(stateUserShare?.users)],
  )

  const handleOke = async () => {
    if (!stateUserShare) return
    const newUserIds = stateUserShare.users.map((user) => user.id)
    await dispatch(
      postListUserShareWorkspaces({
        id,
        data: { user_ids: newUserIds as number[] },
      }),
    )
    handleClose(true)
  }

  const handleSearch = (event: ChangeEvent<HTMLInputElement>) => {
    setTextSearch(event.target.value)
  }

  const handleCloseSearch = () => {
    setTextSearch("")
    dispatch(resetUserSearch())
  }

  const handleAddListUser = (user: UserDTO) => {
    if (!usersSuggest || !stateUserShare) return
    if (!stateUserShare.users.find((item) => item.id === user.id)) {
      setStateUserShare({
        ...stateUserShare,
        users: [...stateUserShare.users, user],
      })
    }
  }

  if (!usersShare) return null

  return (
    <Box>
      <DialogCustom open={open} onClose={handleClose} sx={{ margin: 0 }}>
        <DialogTitle>{title || "Share Database Record"}</DialogTitle>
        <DialogContent>
          <>
            <Box style={{ position: "relative" }}>
              <Input
                id="inputSearch"
                sx={{ width: "60%" }}
                placeholder={"Search and add users"}
                value={textSearch}
                onChange={handleSearch}
              />
              {textSearch && usersSuggest ? (
                <TableListSearch
                  onClose={handleCloseSearch}
                  usersSuggest={usersSuggest}
                  stateUserShare={stateUserShare?.users || []}
                  handleAddListUser={handleAddListUser}
                />
              ) : null}
            </Box>
            <p>Permitted users</p>
            {stateUserShare && (
              <DataGrid
                sx={{ minHeight: 400 }}
                // onRowClick={handleShareTrue}
                rows={stateUserShare?.users.map((user: UserDTO) => ({
                  ...user,
                  share: true,
                }))}
                columns={columnsShare(handleShareFalse)}
                hideFooterPagination
              />
            )}
          </>
        </DialogContent>
        <DialogActions>
          <Button variant={"outlined"} onClick={() => handleClose(false)}>
            Cancel
          </Button>
          <Button variant={"contained"} onClick={handleOke}>
            Ok
          </Button>
        </DialogActions>
      </DialogCustom>
      {loading ? <Loading /> : null}
    </Box>
  )
}

const DialogCustom = styled(Dialog)(() => ({
  "& .MuiDialog-container": {
    "& .MuiPaper-root": {
      width: "70%",
      maxWidth: "890px",
    },
  },
}))

const TableListSearchWrapper = styled(Box)(() => ({
  position: "absolute",
  background: "#fff",
  zIndex: 100,
  width: "60%",
  boxShadow:
    "0 6px 16px 0 rgba(0,0,0,.08), 0 3px 6px -4px rgba(0,0,0,.12), 0 9px 28px 8px rgba(0,0,0,.05)",
  borderBottomLeftRadius: 8,
  borderBottomRightRadius: 8,
  maxHeight: 200,
  overflow: "auto",
}))

const UlCustom = styled("ul")(() => ({
  listStyle: "none",
  padding: 0,
  margin: 0,
}))

const LiCustom = styled("li")(({ theme }) => ({
  padding: theme.spacing(1, 2),
  fontSize: 14,
  cursor: "pointer",
  display: "flex",
  justifyContent: "space-between",
  alignItems: "center",
  "&:hover": {
    backgroundColor: "rgba(0,0,0,.04)",
  },
}))

export default PopupShare<|MERGE_RESOLUTION|>--- conflicted
+++ resolved
@@ -127,11 +127,7 @@
       return
     }
     timeout.current = setTimeout(() => {
-<<<<<<< HEAD
-      dispatch(getListUserSearch({ keyword: textSearch }))
-=======
-      dispatch(getListSearch({ keyword: encodeURIComponent(textSearch) }))
->>>>>>> afa4b1e2
+      dispatch(getListUserSearch({ keyword: encodeURIComponent(textSearch) }))
     }, 300)
     // eslint-disable-next-line react-hooks/exhaustive-deps
   }, [textSearch])
