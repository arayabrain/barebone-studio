--- conflicted
+++ resolved
@@ -5,11 +5,8 @@
 import AnalyticsIcon from "@mui/icons-material/Analytics"
 import DashboardIcon from "@mui/icons-material/Dashboard"
 import ManageAccountsIcon from "@mui/icons-material/ManageAccounts"
-<<<<<<< HEAD
 import StorageIcon from "@mui/icons-material/Storage"
 import WebIcon from "@mui/icons-material/Web"
-=======
->>>>>>> 86a47c65
 import { Box } from "@mui/material"
 import Drawer from "@mui/material/Drawer"
 import List from "@mui/material/List"
@@ -31,14 +28,11 @@
   const onClickDashboard = () => {
     handleDrawerClose()
     navigate("/console")
-<<<<<<< HEAD
   }
 
   const onClickDatabase = () => {
     handleDrawerClose()
     navigate("/console/experiments")
-=======
->>>>>>> 86a47c65
   }
 
   const onClickWorkspaces = () => {
@@ -46,7 +40,6 @@
     navigate("/console/workspaces")
   }
 
-<<<<<<< HEAD
   const onClickAdministration = () => {
     handleDrawerClose()
     navigate("/console/administration")
@@ -55,11 +48,6 @@
   const onClickOpenSite = () => {
     handleDrawerClose()
     navigate("/")
-=======
-  const onClickAccountManager = () => {
-    handleDrawerClose()
-    navigate("/console/account-manager")
->>>>>>> 86a47c65
   }
 
   return (
@@ -71,10 +59,6 @@
               <ListItemButton onClick={onClickDashboard}>
                 <ListItemIcon>
                   <DashboardIcon />
-<<<<<<< HEAD
-                  <DashboardIcon />
-=======
->>>>>>> 86a47c65
                 </ListItemIcon>
                 <ListItemText primary="Dashboard" />
               </ListItemButton>
@@ -91,16 +75,11 @@
               <ListItemButton onClick={onClickWorkspaces}>
                 <ListItemIcon>
                   <AnalyticsIcon />
-<<<<<<< HEAD
-                  <AnalyticsIcon />
-=======
->>>>>>> 86a47c65
                 </ListItemIcon>
                 <ListItemText primary="Workspaces" />
               </ListItemButton>
             </ListItem>
             {admin ? (
-<<<<<<< HEAD
               <>
                 <ListItem key="administration" disablePadding>
                   <ListItemButton onClick={onClickAdministration}>
@@ -120,17 +99,6 @@
                 <ListItemText primary="Open Site" />
               </ListItemButton>
             </ListItem>
-=======
-              <ListItem key="account-manager" disablePadding>
-                <ListItemButton onClick={onClickAccountManager}>
-                  <ListItemIcon>
-                    <ManageAccountsIcon />
-                  </ListItemIcon>
-                  <ListItemText primary="Account Manager" />
-                </ListItemButton>
-              </ListItem>
-            ) : null}
->>>>>>> 86a47c65
           </List>
         </Box>
       </Drawer>
