--- conflicted
+++ resolved
@@ -16,12 +16,8 @@
 const Layout: FC = ({ children }) => {
   const user = useSelector(selectCurrentUser)
   const location = useLocation()
-<<<<<<< HEAD
   const [open, setOpen] = useState(false)
   const [loadingAuth, setLoadingAuth] = useState(IS_STANDALONE)
-=======
-
->>>>>>> 92e6ca9b
   const navigate = useNavigate()
   const dispatch = useDispatch()
 
@@ -38,31 +34,25 @@
       return
     }
     const token = getToken()
-<<<<<<< HEAD
     const isPageLogin = loginPaths.includes(window.location.pathname)
+    const willRedirect = redirectAfterLoginPaths.includes(
+      window.location.pathname,
+    )
+
     try {
       if (token) {
         await dispatch(getMe())
         if (loadingAuth) setLoadingAuth(false)
         if (isPageLogin) return
         navigate('/')
+        dispatch(getMe())
+        if (willRedirect) navigate('/console')
         return
       } else if (!isPageLogin) {
         if (loadingAuth) setLoadingAuth(false)
         throw new Error('fail auth')
       }
-=======
-    const willRedirect = redirectAfterLoginPaths.includes(
-      window.location.pathname,
-    )
-
-    try {
-      if (token) {
-        dispatch(getMe())
-        if (willRedirect) navigate('/console')
-        return
       } else if (!willRedirect) throw new Error('fail auth')
->>>>>>> 92e6ca9b
     } catch {
       if (loadingAuth) setLoadingAuth(false)
       navigate('/login')
@@ -89,14 +79,12 @@
     <LayoutWrapper>
       <Header handleDrawerOpen={handleDrawerOpen} />
       <ContentBodyWrapper>
-<<<<<<< HEAD
         {ignorePaths.includes(location.pathname) ? null : (
           <LeftMenu open={open} handleDrawerClose={handleDrawerClose} />
         )}
         <ChildrenWrapper open={open}>
           {loadingAuth ? null : children}
         </ChildrenWrapper>
-=======
         <LeftMenu open={open} handleDrawerClose={handleDrawerClose} />
         <ChildrenWrapper>{children}</ChildrenWrapper>
       </ContentBodyWrapper>
@@ -109,7 +97,6 @@
     <LayoutWrapper>
       <ContentBodyWrapper>
         <ChildrenWrapper>{children}</ChildrenWrapper>
->>>>>>> 92e6ca9b
       </ContentBodyWrapper>
     </LayoutWrapper>
   )
@@ -131,29 +118,13 @@
 
 const ChildrenWrapper = styled('main', {
   shouldForwardProp: (prop) => prop !== 'open',
-<<<<<<< HEAD
-})<{
-  open?: boolean
-}>(({ theme, open }) => ({
-=======
 })<{}>(({ theme }) => ({
->>>>>>> 92e6ca9b
   flexGrow: 1,
   padding: theme.spacing(3),
   transition: theme.transitions.create('margin', {
     easing: theme.transitions.easing.sharp,
     duration: theme.transitions.duration.leavingScreen,
   }),
-<<<<<<< HEAD
-  ...(open && {
-    transition: theme.transitions.create('margin', {
-      easing: theme.transitions.easing.easeOut,
-      duration: theme.transitions.duration.enteringScreen,
-    }),
-    marginLeft: 0,
-  }),
-=======
->>>>>>> 92e6ca9b
 }))
 
 export default Layout