import React from 'react'
import { useSelector, useDispatch } from 'react-redux'
import Button from '@material-ui/core/Button'
import PlayArrowIcon from '@material-ui/icons/PlayArrow'
import StopIcon from '@material-ui/icons/Stop'
import Snackbar from '@material-ui/core/Snackbar'
import CloseIcon from '@material-ui/icons/Close'

import {
  runMassageSelector,
  runStatusSelector,
} from 'redux/slice/Element/ElementSelector'
import { Box, IconButton, LinearProgress } from '@material-ui/core'
import { runPipeline, stopPipeline } from 'redux/slice/Element/ElementAction'
import { RootState } from 'redux/store'
import { RUN_STATUS } from 'redux/slice/Element/ElementType'

export const ToolBar = React.memo(() => {
  const dispatch = useDispatch()
  const isRunning = useSelector(
    (state: RootState) => runStatusSelector(state) === RUN_STATUS.RUNNING,
  )
  const onRunBtnClick = () => {
<<<<<<< HEAD
    var flowList: any[] = []
    flowElements.forEach((edge: FlowElement) => {
      if ('source' in edge) {
        var node: FlowElement = flowElements.find((e) => e.id === edge.source)!
        flowList.push(node.data)
      }
    })
    // console.log(flowList)
    axios.post('http://localhost:8000/api/run', flowList).then((res) => {
      var message = res.data
      // console.log(message)
    })
    // axios.get('http://localhost:8000/api/run').then((res) => {
    //   var message = res.data
    //   console.log(message)
    // })
=======
    dispatch(runPipeline())
>>>>>>> 499a0c4c
  }
  const onStopBtnClick = () => {
    dispatch(stopPipeline())
  }
  const [dialog, setDialog] = React.useState<{
    open: boolean
    message: string
  }>({ open: false, message: '' })
  const handleClose = () => {
    setDialog({ open: false, message: '' })
  }
  const runStatus = useSelector(runStatusSelector)
  const runMessage = useSelector(runMassageSelector)
  React.useEffect(() => {
    if (runStatus === RUN_STATUS.SUCCESS || runStatus === RUN_STATUS.FAILED) {
      setDialog({ open: true, message: runMessage ?? '' })
    }
  }, [runStatus, runMessage])
  return (
    <div style={{ width: '100%' }}>
      <Box
        display="flex"
        justifyContent="flex-end"
        style={{ paddingBottom: 4 }}
      >
        <Box>
          <Button
            className="ctrl_btn"
            variant="contained"
            color="primary"
            endIcon={<PlayArrowIcon />}
            onClick={onRunBtnClick}
            disabled={isRunning}
          >
            run
          </Button>
        </Box>
        <Box>
          <Button
            className="ctrl_btn"
            variant="contained"
            color="secondary"
            endIcon={<StopIcon />}
            onClick={onStopBtnClick}
          >
            stop
          </Button>
        </Box>
      </Box>
      {isRunning ? <LinearProgress /> : <div style={{ height: 4 }} />}
      <Snackbar
        autoHideDuration={5000}
        anchorOrigin={{
          vertical: 'bottom',
          horizontal: 'left',
        }}
        open={dialog.open}
        onClose={handleClose}
        message={dialog.message}
        action={
          <IconButton onClick={handleClose} color="inherit" size="small">
            <CloseIcon />
          </IconButton>
        }
      />
    </div>
  )
})<|MERGE_RESOLUTION|>--- conflicted
+++ resolved
@@ -21,26 +21,7 @@
     (state: RootState) => runStatusSelector(state) === RUN_STATUS.RUNNING,
   )
   const onRunBtnClick = () => {
-<<<<<<< HEAD
-    var flowList: any[] = []
-    flowElements.forEach((edge: FlowElement) => {
-      if ('source' in edge) {
-        var node: FlowElement = flowElements.find((e) => e.id === edge.source)!
-        flowList.push(node.data)
-      }
-    })
-    // console.log(flowList)
-    axios.post('http://localhost:8000/api/run', flowList).then((res) => {
-      var message = res.data
-      // console.log(message)
-    })
-    // axios.get('http://localhost:8000/api/run').then((res) => {
-    //   var message = res.data
-    //   console.log(message)
-    // })
-=======
     dispatch(runPipeline())
->>>>>>> 499a0c4c
   }
   const onStopBtnClick = () => {
     dispatch(stopPipeline())
