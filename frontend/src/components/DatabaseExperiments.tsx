import { TableCell, Box, TableHead, TableRow, TableBody, styled } from "@mui/material";
import { useSelector } from 'react-redux'
import { selectCurrentUser } from 'store/slice/User/UserSelector'
import ImageChart from "./common/ImageChart";
import { useRef, useState } from "react";
import DialogImage from "./common/DialogImage";
import LaunchIcon from '@mui/icons-material/Launch';
import Button from '@mui/material/Button';
import Dialog from '@mui/material/Dialog';
import DialogActions from '@mui/material/DialogActions';
import DialogContent from '@mui/material/DialogContent';
import DialogContentText from '@mui/material/DialogContentText';
import SwitchCustom from "./common/SwitchCustom";
import ArrowDownwardIcon from '@mui/icons-material/ArrowDownward'
import { onSort } from "utils/database";

export type OrderByType = "ASC" | "DESC" | ""

export type HeaderType = {
  columns: ColumnData[]
  orderBy: OrderByType
  handleOrderBy: (key: string) => void
  keySort: string
}

export type ColumnData = {
  label: string
  minWidth?: number
  maxWidth?: number
  type?: "image"
  key: string
  cursor?: string | ((v: string[]) => string)
  action?: boolean
  sort?: boolean
}

export type Data = {
  id: number
  fields: {
    brain_area: string,
    cre_driver: string,
    reporter_line: string,
    imaging_depth: number
  }
  experiment_id: string
  attributes: string
  cell_image_urls: string[]
  graph_urls: string[]
  created_time: string
  updated_time: string
}

const columns: ColumnData[] = [
  {
    label: "Experiment ID",
    minWidth: 100,
    key: "experiment_id"
  },
  {
    label: "Brain area",
    minWidth: 80,
    key: "fields.brain_area",
    sort: true
  },
  {
    label: "Cre driver",
    minWidth: 80,
    key: "fields.cre_driver",
    sort: true
  },
  {
    label: "Reporter line",
    minWidth: 80,
    key: "fields.reporter_line",
    sort: true
  },
  {
    label: "Imaging depth",
    minWidth: 80,
    key: "fields.imaging_depth",
    sort: true,
  },
  {
    label: "Attributes",
    minWidth: 80,
    key: "attributes",
    cursor: 'pointer'
  },
  {
    label: "Cells",
    minWidth: 80,
    key: "cells",
    cursor: 'pointer'
  },
  {
    label: "Pixel Image",
    minWidth: 80,
    key: "cell_image_urls",
    type: "image",
    cursor: (files?: string[]) => files && files.length > 1 ? 'pointer' : 'default'
  },
]

const dataGraphsTitle: string[] = ["Plot1", "Plot2", "Plot3", "Plot4", "Plot5"]

const datas: Data[] = [
  {
    id: 0,
    experiment_id: "0",
    fields: {
      brain_area: "1xxxx",
      cre_driver: "xxxx",
      reporter_line: "xxxx",
      imaging_depth: 0,
    },
    attributes: '{13}',
    cell_image_urls: ["/static/pixel_image.png", "/static/pixel_image.png", "/static/pixel_image.png", "/static/pixel_image.png", "/static/pixel_image.png", "/static/pixel_image.png", "/static/pixel_image.png", "/static/pixel_image.png", "/static/pixel_image.png", "/static/pixel_image.png", "/static/pixel_image.png", "/static/pixel_image.png"],
    graph_urls: ["/static/pie_chart.png"],
    created_time: "2023-07-06T09:24:45.904Z",
    updated_time: "2023-07-06T09:24:45.904Z",
  },
  {
    id: 1,
    experiment_id: "1",
    fields: {
      brain_area: "xxxx",
      cre_driver: "xxxx",
      reporter_line: "xxxx",
      imaging_depth: 0,
    },
    attributes: "{}",
    cell_image_urls: ["/static/pixel_image.png"],
    graph_urls: [""],
    created_time: "2023-07-06T09:24:45.904Z",
    updated_time: "2023-07-06T09:24:45.904Z",
  },
  {
    id: 2,
    experiment_id: "2",
    fields: {
      brain_area: "xxxx",
      cre_driver: "xxxx",
      reporter_line: "xxxx",
      imaging_depth: 0,
    },
    attributes: "{}",
    cell_image_urls: ["/static/pixel_image.png"],
    graph_urls: ["/static/pie_chart.png", "/static/bar_chart.png", "/static/bar_chart.png"],
    created_time: "2023-07-06T09:24:45.904Z",
    updated_time: "2023-07-06T09:24:45.904Z",
  },
  {
    id: 3,
    experiment_id: "3",
    fields: {
      brain_area: "1xxxx",
      cre_driver: "1xxxx",
      reporter_line: "xxxx",
      imaging_depth: 0,
    },
    attributes: "{}",
    cell_image_urls: ["/static/pixel_image.png"],
    graph_urls: [""],
    created_time: "2023-07-06T09:24:45.904Z",
    updated_time: "2023-07-06T09:24:45.904Z",
  },
  {
    id: 4,
    experiment_id: "4",
    fields: {
      brain_area: "xxxx",
      cre_driver: "xxxx",
      reporter_line: "xxxx",
      imaging_depth: 0,
    },
    attributes: '{13}',
    cell_image_urls: ["/static/pixel_image.png", "/static/pixel_image.png", "/static/pixel_image.png", "/static/pixel_image.png", "/static/pixel_image.png", "/static/pixel_image.png", "/static/pixel_image.png", "/static/pixel_image.png", "/static/pixel_image.png", "/static/pixel_image.png", "/static/pixel_image.png", "/static/pixel_image.png"],
    graph_urls: ["/static/pie_chart.png"],
    created_time: "2023-07-06T09:24:45.904Z",
    updated_time: "2023-07-06T09:24:45.904Z",
  },
  {
    id: 5,
    experiment_id: "5",
    fields: {
      brain_area: "xxxx",
      cre_driver: "xxxx",
      reporter_line: "xxxx",
      imaging_depth: 0,
    },
    attributes: "{}",
    cell_image_urls: ["/static/pixel_image.png"],
    graph_urls: [""],
    created_time: "2023-07-06T09:24:45.904Z",
    updated_time: "2023-07-06T09:24:45.904Z",
  },
  {
    id: 6,
    experiment_id: "6",
    fields: {
      brain_area: "xxxx",
      cre_driver: "xxxx",
      reporter_line: "xxxx",
      imaging_depth: 0,
    },
    attributes: "{}",
    cell_image_urls: ["/static/pixel_image.png"],
    graph_urls: ["/static/pie_chart.png", "/static/bar_chart.png", "/static/bar_chart.png"],
    created_time: "2023-07-06T09:24:45.904Z",
    updated_time: "2023-07-06T09:24:45.904Z",
  },
  {
    id: 7,
    experiment_id: "7",
    fields: {
      brain_area: "xxxx",
      cre_driver: "xxxx",
      reporter_line: "xxxx",
      imaging_depth: 0,
    },
    attributes: "{}",
    cell_image_urls: ["/static/pixel_image.png"],
    graph_urls: [""],
    created_time: "2023-07-06T09:24:45.904Z",
    updated_time: "2023-07-06T09:24:45.904Z",
  },
  {
    id: 8,
    experiment_id: "8",
    fields: {
      brain_area: "xxxx",
      cre_driver: "xxxx",
      reporter_line: "xxxx",
      imaging_depth: 0,
    },
    attributes: '{13}',
    cell_image_urls: ["/static/pixel_image.png", "/static/pixel_image.png", "/static/pixel_image.png", "/static/pixel_image.png", "/static/pixel_image.png", "/static/pixel_image.png", "/static/pixel_image.png", "/static/pixel_image.png", "/static/pixel_image.png", "/static/pixel_image.png", "/static/pixel_image.png", "/static/pixel_image.png"],
    graph_urls: ["/static/pie_chart.png"],
    created_time: "2023-07-06T09:24:45.904Z",
    updated_time: "2023-07-06T09:24:45.904Z",
  },
  {
    id: 9,
    experiment_id: "9",
    fields: {
      brain_area: "xxxx",
      cre_driver: "xxxx",
      reporter_line: "xxxx",
      imaging_depth: 0,
    },
    attributes: "{}",
    cell_image_urls: ["/static/pixel_image.png"],
    graph_urls: [""],
    created_time: "2023-07-06T09:24:45.904Z",
    updated_time: "2023-07-06T09:24:45.904Z",
  },
  {
    id: 10,
    experiment_id: "10",
    fields: {
      brain_area: "1xxxx",
      cre_driver: "xxxx",
      reporter_line: "xxxx",
      imaging_depth: 0,
    },
    attributes: "{}",
    cell_image_urls: ["/static/pixel_image.png"],
    graph_urls: ["/static/pie_chart.png", "/static/bar_chart.png", "/static/bar_chart.png"],
    created_time: "2023-07-06T09:24:45.904Z",
    updated_time: "2023-07-06T09:24:45.904Z",
  },
  {
    id: 11,
    experiment_id: "11",
    fields: {
      brain_area: "xxxx",
      cre_driver: "xxxx",
      reporter_line: "xxxx",
      imaging_depth: 0,
    },
    attributes: "{}",
    cell_image_urls: ["/static/pixel_image.png"],
    graph_urls: [""],
    created_time: "2023-07-06T09:24:45.904Z",
    updated_time: "2023-07-06T09:24:45.904Z",
  },
  {
    id: 12,
    experiment_id: "12",
    fields: {
      brain_area: "xxxx",
      cre_driver: "xxxx",
      reporter_line: "xxxx",
      imaging_depth: 0,
    },
    attributes: "{}",
    cell_image_urls: ["/static/pixel_image.png"],
    graph_urls: ["/static/pie_chart.png", "/static/bar_chart.png", "/static/bar_chart.png"],
    created_time: "2023-07-06T09:24:45.904Z",
    updated_time: "2023-07-06T09:24:45.904Z",
  },
  {
    id: 13,
    experiment_id: "13",
    fields: {
      brain_area: "xxxx",
      cre_driver: "xxxx",
      reporter_line: "xxxx",
      imaging_depth: 0,
    },
    attributes: "{}",
    cell_image_urls: ["/static/pixel_image.png"],
    graph_urls: [""],
    created_time: "2023-07-06T09:24:45.904Z",
    updated_time: "2023-07-06T09:24:45.904Z",
  },
  {
    id: 14,
    experiment_id: "14",
    fields: {
      brain_area: "xxxx",
      cre_driver: "xxxx",
      reporter_line: "xxxx",
      imaging_depth: 0,
    },
    attributes: '{13}',
    cell_image_urls: ["/static/pixel_image.png", "/static/pixel_image.png", "/static/pixel_image.png", "/static/pixel_image.png", "/static/pixel_image.png", "/static/pixel_image.png", "/static/pixel_image.png", "/static/pixel_image.png", "/static/pixel_image.png", "/static/pixel_image.png", "/static/pixel_image.png", "/static/pixel_image.png"],
    graph_urls: ["/static/pie_chart.png"],
    created_time: "2023-07-06T09:24:45.904Z",
    updated_time: "2023-07-06T09:24:45.904Z",
  },
  {
    id: 15,
    experiment_id: "15",
    fields: {
      brain_area: "xxxx",
      cre_driver: "xxxx",
      reporter_line: "xxxx",
      imaging_depth: 0,
    },
    attributes: "{}",
    cell_image_urls: ["/static/pixel_image.png"],
    graph_urls: [""],
    created_time: "2023-07-06T09:24:45.904Z",
    updated_time: "2023-07-06T09:24:45.904Z",
  },
  {
    id: 16,
    experiment_id: "16",
    fields: {
      brain_area: "xxxx",
      cre_driver: "xxxx",
      reporter_line: "xxxx",
      imaging_depth: 0,
    },
    attributes: "{}",
    cell_image_urls: ["/static/pixel_image.png"],
    graph_urls: ["/static/pie_chart.png", "/static/bar_chart.png", "/static/bar_chart.png", "/static/pie_chart.png", "/static/bar_chart.png"],
    created_time: "2023-07-06T09:24:45.904Z",
    updated_time: "2023-07-06T09:24:45.904Z",
  },
  {
    id: 17,
    experiment_id: "17",
    fields: {
      brain_area: "xxxx",
      cre_driver: "xxxx",
      reporter_line: "xxxx",
      imaging_depth: 0,
    },
    attributes: "{}",
    cell_image_urls: ["/static/pixel_image.png"],
    graph_urls: [""],
    created_time: "2023-07-06T09:24:45.904Z",
    updated_time: "2023-07-06T09:24:45.904Z",
  },
]

type TableBodyDataBaseProps = {
  data: Data
  columns: ColumnData[]
  handleOpenDialog: Function
  handleOpenAttributes: Function
  setTypeTable: (type: string) => void
}

type PopupAttributesProps = {
  data: string
  open: boolean
  handleClose: () => void
  role?: boolean
  handleChangeAttributes: (e: any) => void
}

const PopupAttributes =
  ({
   data,
   open,
   handleClose,
   role = false,
   handleChangeAttributes
  }: PopupAttributesProps) => {
  return (
    <Box>
      <Dialog
        open={open}
        onClose={handleClose}
        aria-labelledby="draggable-dialog-title"
      >
        <DialogContent sx={{ minWidth: 400 }}>
          <DialogContentText>
            <Content readOnly={!role} value={data} onChange={handleChangeAttributes} />
          </DialogContentText>
        </DialogContent>
        <DialogActions>
          <Button autoFocus onClick={handleClose}>Close</Button>
          {
            role && <Button onClick={handleClose}>Save</Button>
          }
        </DialogActions>
      </Dialog>
    </Box>
  )
}

const TableHeader =
  ({
    columns,
    orderBy,
    handleOrderBy,
    keySort
  }: HeaderType) => {
  const handleOrder = (key: string) => {
    handleOrderBy(key)
  }

  return (
    <TableHead>
      <TableRow>
        {
          columns.map((item) => {
            return (
              <TableCellCustom
                key={item.key}
                checkHead={item.key}
                sx={{
                  minWidth: item.minWidth,
                  cursor: item.sort ? "pointer" : "default",
                  borderBottom: "none"
                }}
                onClick={() => item.sort && handleOrder(item.key)}
              >
                <Box
                  sx={{
                    display: "flex",
                    alignItems: "center",
                    position: "relative",
                    width: "100%"
                  }}
                >
                  <span
                    style={{
                      display: "inline-block",
                      width: "100%",
                      textAlign: "center"
                    }}
                  >
                    {item.label}
                  </span>
                  <ArrowDownwardIcon
                    sx={{
                      position: "absolute",
                      width: 16,
                      right: -10,
                      display: !orderBy || !item.sort || item.key !== keySort ? "none" : "block",
                      transform: `rotate(${orderBy === "ASC" ? 180 : 0}deg)`,
                      transition: "all 0.3s"
                    }}
                  />
                </Box>
              </TableCellCustom>
            )
          }
          )}
      </TableRow>
    </TableHead>
  )
}

const TableBodyDataBase =
  ({
     data,
     columns,
     handleOpenDialog,
     handleOpenAttributes,
     setTypeTable
  }: TableBodyDataBaseProps) => {

  const handleClick = (key: string, record?: string | number | object | string[]) => {
    if(key === "cell_image_urls") {
      handleOpenDialog(record)
      return
    }
    if(key === "cells") {
      setTypeTable("cells")
      return
    }
    if(key === "attributes") {
      handleOpenAttributes(record)
    }
  }

  const getData = (data: Data, key: string) => {
    let newData: any = data
    if(key.includes(".")) {
      const keys = key.split('.')
      keys.forEach(k => {
        let newKey = isNaN(Number(k)) ? k : Number(k);
        newData = newData?.[newKey];
      })
    } else newData = data[key as keyof Data]
    return newData;
  }

  return (
    <TableBody>
      <TableRow>
        {
          columns.map((column) => {
            let record = getData(data, column.key as string)
            if(column.key === "action") record = <SwitchCustom value={true} />
            return (
              <TableCell
                sx={{
                  border: "none"
                }}
                key={column.key}>
                <Box
                  onClick={() => handleClick(column.key, record)}
                  sx={{ cursor: typeof column.cursor === 'function' ? column.cursor(record) : column.cursor}}
                >
                  { column.type === "image" ?
                  <ImageChart data={record as (string | string[])} />
                  : column.key === "cells" ? <LaunchIcon /> : record
                  }
                </Box>
              </TableCell>
            )
          })
        }
      </TableRow>
    </TableBody>
  )
}

const DatabaseExperiments = ({setTypeTable}: {setTypeTable: (type: string) => void}) => {
  const user = useSelector(selectCurrentUser)
  const [dataTable, setDataTable] = useState<Data[]>(datas.slice(0,6))
  const [initDataTable, setInitDataTable] = useState<Data[]>(datas.slice(0,6))
  const [orderBy, setOrderBy] = useState<OrderByType>("")
  const [keySort, setKeySort] = useState("")
  const [count, setCount] = useState(6)
  const [openDialog, setOpenDialog] = useState(false)
  const [openAttributes, setOpenAttributes] = useState(false)
  const [dataDialog, setDataDialog] = useState<string[] | string>()
  const refTable = useRef<HTMLTableElement | null>(null)
  const ref = useRef<HTMLDivElement | null>(null)

  const handleOpenDialog = (data: string[]) => {
    if(data.length === 1) return
    setOpenDialog(true)
    setDataDialog(data)
  }

  const handleCloseDialog = () => {
    setOpenDialog(false)
  }

  const handleOpenAttributes = (data: string) => {
    setDataDialog(data)
    setOpenAttributes(true)
  }

  const handleCloseAttributes = () => {
    setOpenAttributes(false)
  }

  const handleScroll = (event: any) => {
    if(!ref.current || !refTable.current) return
    if(event.currentTarget.scrollTop + ref.current?.clientHeight === refTable.current?.clientHeight) {
      setCount(pre => pre + 6)
      setDataTable([...dataTable, ...datas.slice(count, count + 6)])
      setInitDataTable([...initDataTable, ...datas.slice(count, count + 6)])
      handleSort([...dataTable, ...datas.slice(count, count + 6)], orderBy, keySort)
    }
  }

  const handleSort = (dataTable: Data[], orderBy: OrderByType, key: string) => {
    const newData = onSort(initDataTable, dataTable, orderBy, key)
    if(!newData) return
    setDataTable(newData)
  }

  const handleOrderBy = (key: string) => {
    setKeySort(key)
    if((key !== keySort && keySort) || !orderBy) {
      setOrderBy("ASC")
      handleSort(dataTable, "ASC", key)
      return
    }

    if(orderBy === "ASC") {
      setOrderBy("DESC")
      handleSort(dataTable, "DESC", key)
      return
    }
    setOrderBy("")
    handleSort(dataTable, "", key)
  }

  const handleChangeAttributes = (event: any) => {
    setDataDialog(event.target.value)
  }

  const getColumns: ColumnData[] = dataGraphsTitle.map((graphTitle, index) => ({
    label: graphTitle,
    minWidth: 80,
    key: `graph_urls.${index}`,
    type: "image"
    }
  ))

  return(
  <DatabaseExperimentsWrapper
    onScroll={handleScroll}
    ref={ref}
  >
    <DatabaseExperimentsTableWrapper ref={refTable}>
    <TableHeader
      columns={ user ? [...columns, ...getColumns, {
        label: "",
<<<<<<< HEAD
        minWidth: 80,
=======
        minWidth: 70,
>>>>>>> bba4d0be
        key: "action"
      }] : [...columns, ...getColumns]}
      orderBy={orderBy}
      handleOrderBy={handleOrderBy}
      keySort={keySort}
    />
    {
      dataTable.map((data, index) => {
        return (
          <TableBodyDataBase
            key={`${data.id}_${index}`}
            setTypeTable={setTypeTable}
            handleOpenAttributes={handleOpenAttributes}
            handleOpenDialog={handleOpenDialog}
            data={data}
            columns={user ? [...columns, ...getColumns, {
              label: "",
              minWidth: 80,
              key: "action"
            }] : [...columns, ...getColumns]}
          />
        )
      })
    }
    <DialogImage
      open={openDialog}
      data={dataDialog}
      handleCloseDialog={handleCloseDialog}
    />
    <PopupAttributes
      handleChangeAttributes={handleChangeAttributes}
      data={dataDialog as string}
      open={openAttributes}
      handleClose={handleCloseAttributes}
      role={!!user}
    />
    </DatabaseExperimentsTableWrapper>
  </DatabaseExperimentsWrapper>
  )
}

const DatabaseExperimentsWrapper = styled(Box)(({theme}) => ({
  width: "100%",
  height: "calc(100vh - 200px)",
  overflow: "scroll",
  border: "1px solid #000"
}))

const DatabaseExperimentsTableWrapper = styled("table")(({theme}) => ({
  width: "100%",
  height: "100%",
  overflow: "scroll",
}))

const TableCellCustom = styled(TableCell, {
  shouldForwardProp: props => props !== "checkHead"
})<{ checkHead: string }>(({theme, checkHead}) => ({
  color: "#FFF",
  background: checkHead.includes("graph_urls") ? "#99dadd" : checkHead === "action" ? "#fff" : "#99dd99",
  borderLeft: `1px solid #FFF`,
  fontWeight: 700
}))

const Content = styled('textarea')(({theme}) => ({
  width: 400,
  height: "fit-content"
}))

export default DatabaseExperiments;<|MERGE_RESOLUTION|>--- conflicted
+++ resolved
@@ -534,7 +534,8 @@
                 sx={{
                   border: "none"
                 }}
-                key={column.key}>
+                key={column.key}
+              >
                 <Box
                   onClick={() => handleClick(column.key, record)}
                   sx={{ cursor: typeof column.cursor === 'function' ? column.cursor(record) : column.cursor}}
@@ -639,11 +640,7 @@
     <TableHeader
       columns={ user ? [...columns, ...getColumns, {
         label: "",
-<<<<<<< HEAD
         minWidth: 80,
-=======
-        minWidth: 70,
->>>>>>> bba4d0be
         key: "action"
       }] : [...columns, ...getColumns]}
       orderBy={orderBy}
