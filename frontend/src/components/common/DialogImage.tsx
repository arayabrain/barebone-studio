--- conflicted
+++ resolved
@@ -10,11 +10,7 @@
 }
 
 const DialogImage = ({data, handleCloseDialog, open, expId, nameCol}: DialogImageProps) => {
-<<<<<<< HEAD
-  if(!data) return <></>
-=======
   if(!data) return null
->>>>>>> 5e972c1f
   return (
     <>
     {
