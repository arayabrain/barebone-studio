import CloseIcon from "@mui/icons-material/Close";
import {Box, styled} from "@mui/material";

type DialogImageProps = {
  open: boolean
  data?: string | (string[])
  handleCloseDialog: () => void
  expId?: string
  nameCol?: string
}

const DialogImage = ({data, handleCloseDialog, open, expId, nameCol}: DialogImageProps) => {
<<<<<<< HEAD
  if(!data) return <></>
=======
  if(!data) return null
>>>>>>> b74f71d5
  return (
    <>
    {
      open ? <DialogImageWrapper>
        <DialogImageContentWrapper>
          <DialogImageContent>
            <Box
              sx={{
                display: "flex",
                justifyContent: "center",
                flexWrap: "wrap",
                gap: 3,
                margin: "80px 50px"
              }}
            >
              {
                !Array.isArray(data) ?
                  <Box sx={{
                    display: "flex",
                    flexDirection: "column",
                  }}>
                    <p>Expriment ID: {expId}</p>
                    <p>{nameCol}</p>

                    <img
                      src={data}
                      alt={""}
                      width={"100%"}
                      height={"100%"}
                    />
                    <span>{data}</span>
                  </Box> :
                Array.isArray(data) ?
                data.filter(Boolean).map((item, index) => (
                  <Box
                    key={`${item}_${index}`}
                    sx={{ display: "flex", flexDirection: "column" }}
                  >
                    <img
                      key={index}
                      src={item}
                      alt={""}
                      width={"100%"}
                      height={"100%"}
                    />
                    <span>{item}</span>
                  </Box>
                )) : null
              }
            </Box>
          </DialogImageContent>
          <ButtonClose onClick={handleCloseDialog}>
            <CloseIcon />
          </ButtonClose>
        </DialogImageContentWrapper>
      </DialogImageWrapper> : null
    }
    </>
  )
}

const DialogImageWrapper = styled(Box)(({theme}) => ({
  position: "fixed",
  top: 0,
  left: 0,
  right: 0,
  bottom: 0,
  background: "rgba(255,255,255,0.7)",
  display: "flex",
  justifyContent: "center",
  alignItems: "center",
}))

const DialogImageContentWrapper = styled(Box)(({theme}) => ({
  position: "relative",
  display: "flex",
  background: "#FFF",
  justifyContent: "center",
  alignItems: "center",
  width: "80%",
  height: "80%",
  border: "1px solid #000",
}))

const DialogImageContent = styled(Box)(({theme}) => ({
  overflow: "scroll",
  position: "relative",
  flexWrap: "wrap",
  display: "flex",
  background: "#FFF",
  justifyContent: "center",
  alignItems: "center",
  width: "100%",
  height: "100%",
}))

const ButtonClose = styled("button")(({theme}) => ({
  border: "1px solid #000",
  position: "absolute",
  display: "block",
  top: -20,
  right: -20,
  width: 40,
  height: 40,
  cursor: "pointer",
  borderRadius: 50,
  "&:hover": {
    background: "#8f8a8a"
  }
}))

export default DialogImage;<|MERGE_RESOLUTION|>--- conflicted
+++ resolved
@@ -10,11 +10,7 @@
 }
 
 const DialogImage = ({data, handleCloseDialog, open, expId, nameCol}: DialogImageProps) => {
-<<<<<<< HEAD
-  if(!data) return <></>
-=======
   if(!data) return null
->>>>>>> b74f71d5
   return (
     <>
     {
