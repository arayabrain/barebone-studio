import React, { CSSProperties } from 'react'
import { useDispatch } from 'react-redux'
import { Handle, Position, NodeProps } from 'react-flow-renderer'
import { uploadImageFile } from 'redux/slice/ImageIndex/ImageIndexAction'
import { alpha, useTheme } from '@material-ui/core'

export const FileSelectorNode = React.memo<NodeProps>((element) => {
  const targetHandleStyle: CSSProperties = {
    width: 8,
    height: '100%',
    border: '1px solid',
    borderColor: '#555',
    borderRadius: 0,
  }
  const sourceHandleStyle: CSSProperties = { ...targetHandleStyle }
  const dispatch = useDispatch()

  const onFileInputChange = (event: React.ChangeEvent<HTMLInputElement>) => {
    event.preventDefault()
    if (event.target.files != null && event.target.files[0] != null) {
      const file = event.target.files[0]
      const formData = new FormData()
      formData.append('file', file)
<<<<<<< HEAD
      const uploadFolderName = `${file.name}(${element.id})`
      fetch(`http://localhost:8000/api/upload/${uploadFolderName}`, {
        method: 'POST',
        mode: 'cors',
        credentials: 'include',
        body: formData,
      })
        .then((response) => response.json())
        .then(
          (result) => {
            const elementId = element.id
            const fileName = file.name
            dispatch(
              uploadImageFile({
                elementId,
                fileName,
                folder: result.folderName,
                maxIndex: result.maxIndex,
              }),
            )
          },
          (error) => {
            console.log(error)
          },
        )
=======
      const elementId = element.id
      const fileName = file.name
      dispatch(uploadImageFile({ elementId, fileName, formData }))
>>>>>>> cc098c2d
    }
  }
  const theme = useTheme()
  return (
    <div
      style={{
        height: '100%',
        background: element.selected
          ? alpha(theme.palette.primary.light, 0.1)
          : undefined,
      }}
    >
      <div style={{ padding: 5 }}>
        <input type="file" onChange={onFileInputChange} />
      </div>
      <Handle
        type="source"
        position={Position.Right}
        id="a"
        style={sourceHandleStyle}
      />
    </div>
  )
})<|MERGE_RESOLUTION|>--- conflicted
+++ resolved
@@ -21,37 +21,9 @@
       const file = event.target.files[0]
       const formData = new FormData()
       formData.append('file', file)
-<<<<<<< HEAD
-      const uploadFolderName = `${file.name}(${element.id})`
-      fetch(`http://localhost:8000/api/upload/${uploadFolderName}`, {
-        method: 'POST',
-        mode: 'cors',
-        credentials: 'include',
-        body: formData,
-      })
-        .then((response) => response.json())
-        .then(
-          (result) => {
-            const elementId = element.id
-            const fileName = file.name
-            dispatch(
-              uploadImageFile({
-                elementId,
-                fileName,
-                folder: result.folderName,
-                maxIndex: result.maxIndex,
-              }),
-            )
-          },
-          (error) => {
-            console.log(error)
-          },
-        )
-=======
       const elementId = element.id
       const fileName = file.name
       dispatch(uploadImageFile({ elementId, fileName, formData }))
->>>>>>> cc098c2d
     }
   }
   const theme = useTheme()
