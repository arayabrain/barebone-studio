<<<<<<< HEAD
import { Box, Input, styled } from '@mui/material'
=======
import { Box, Input, Pagination, styled } from '@mui/material'
>>>>>>> 710c5b53
import {ChangeEvent, useCallback, useEffect, useMemo, useState} from 'react'
import { useNavigate, useSearchParams } from 'react-router-dom'
import ContentPasteSearchIcon from '@mui/icons-material/ContentPasteSearch';
import Button from '@mui/material/Button'
import Dialog from '@mui/material/Dialog'
import DialogActions from '@mui/material/DialogActions'
import DialogContent from '@mui/material/DialogContent'
import DialogContentText from '@mui/material/DialogContentText'
import DialogImage from '../common/DialogImage'
import SwitchCustom from '../common/SwitchCustom'
import {
  GridFilterModel,
  GridSortDirection,
  GridSortModel,
} from '@mui/x-data-grid'
import { DataGridPro } from '@mui/x-data-grid-pro'
import GroupsIcon from '@mui/icons-material/Groups'
import CheckCircleIcon from '@mui/icons-material/CheckCircle';
import {
  DatabaseType,
  DATABASE_SLICE_NAME,
  ImageUrls,
} from '../../store/slice/Database/DatabaseType'
import { useSelector, useDispatch } from 'react-redux'
import { RootState } from '../../store/store'
import {
  getExperimentsDatabase,
  getExperimentsPublicDatabase,
  getListUserShare,
  postPublish,
} from '../../store/slice/Database/DatabaseActions'
import Loading from 'components/common/Loading'
import { TypeData } from 'store/slice/Database/DatabaseSlice'
import { UserDTO } from 'api/users/UsersApiDTO'
import { isAdminOrManager } from 'store/slice/User/UserSelector'
import { SHARE } from '@types'
import PopupShare from '../PopupShare'
import PaginationCustom from "../common/PaginationCustom";

export type Data = {
  id: number
  fields: {
    brain_area: string
    cre_driver: string
    reporter_line: string
    imaging_depth: number
  }
  experiment_id: string
  attributes: string
  cell_image_urls: string[]
  graph_urls: string[]
  share_type: number
  publish_status: number
  created_time: string
  updated_time: string
}

type PopupAttributesProps = {
  data?: string | (string[])
  open: boolean
  handleClose: () => void
  role?: boolean
  handleChangeAttributes: (e: any) => void
  exp_id?: string
}

type DatabaseProps = {
  user?: UserDTO
  cellPath: string
}

let timeout: NodeJS.Timeout | undefined = undefined

const columns = (
  handleOpenAttributes: (value: string) => void,
  handleOpenDialog: (value: ImageUrls[], exp_id?: string) => void,
  cellPath: string,
  navigate: (path: string) => void,
  user: boolean
) => [
  {
    field: 'experiment_id',
    headerName: 'Experiment ID',
    width: 160,
    filterOperators: [
      {
        label: 'Contains', value: 'contains',
        InputComponent: ({applyValue, item}: any) => {
          return <Input sx={{paddingTop: "16px"}} defaultValue={item.value || ''} onChange={(e) => {
            if(timeout) clearTimeout(timeout)
            timeout = setTimeout(() => {
              applyValue({...item, value: e.target.value})
            }, 300)
          }
          } />
        }
      },
    ],
    type: "string",
    renderCell: (params: { row: DatabaseType }) => params.row?.experiment_id,
  },
  user && {
    field: 'published',
    headerName: 'Published',
    renderCell: (params: { row: DatabaseType }) => (
        params.row.publish_status ? <CheckCircleIcon color={"success"} /> : null
    ),
    valueOptions: ['Published', 'No_Published'],
    type: 'singleSelect',
    width: 160,
  },
  {
    field: 'brain_area',
    headerName: 'Brain area',
    renderCell: (params: { row: DatabaseType }) =>
      params.row.fields?.brain_area,
    valueOptions: [1, 2, 3, 4, 5, 6, 7, 8],
    type: 'singleSelect',
    width: 160,
  },
  {
    field: 'cre_driver',
    headerName: 'Cre driver',
    width: 160,
    renderCell: (params: { row: DatabaseType }) =>
      params.row.fields?.cre_driver,
  },
  {
    field: 'reporter_line',
    headerName: 'Reporter line',
    width: 160,
    renderCell: (params: { row: DatabaseType }) =>
      params.row.fields?.reporter_line,
  },
  {
    field: 'imaging_depth',
    headerName: 'Imaging depth',
    width: 160,
    renderCell: (params: { row: DatabaseType }) =>
      params.row.fields?.imaging_depth,
  },
  {
    field: 'attributes',
    headerName: 'Attributes',
    width: 160,
    filterable: false,
    sortable: false,
    renderCell: (params: { row: DatabaseType }) => (
      <Box
        sx={{ cursor: 'pointer' }}
        onClick={() =>
          handleOpenAttributes(JSON.stringify(params.row?.attributes))
        }
      >
        {JSON.stringify(params.row?.attributes)}
      </Box>
    ),
  },
  {
    field: 'cells',
    headerName: 'Cells',
    width: 160,
    filterable: false,
    sortable: false,
    renderCell: (params: { row: DatabaseType }) => (
      <Box
        sx={{ cursor: 'pointer', color: 'dodgerblue' }}
        onClick={() =>
          navigate(`${cellPath}?experiment_id=${params.row?.experiment_id}` )
        }
      >
        <ContentPasteSearchIcon />
      </Box>
    ),
  },
  {
    field: 'cell_image_urls',
    headerName: 'Pixel Image',
    width: 160,
    filterable: false,
    sortable: false,
    renderCell: (params: { row: DatabaseType }) => {
      return (
        <Box
          sx={{
            cursor: 'pointer',
            display: 'flex',
          }}
          onClick={() => handleOpenDialog(params.row?.cell_image_urls)}
        >
          {params.row?.cell_image_urls?.length > 0 && (
            <img
              src={params.row?.cell_image_urls[0].thumb_url}
              alt={''}
              width={'100%'}
              height={'100%'}
            />
          )}
        </Box>
      )
    },
  },
]

const PopupAttributes = ({
  data,
  open,
  handleClose,
  role = false,
  handleChangeAttributes,
  exp_id
}: PopupAttributesProps) => {

  useEffect(() => {
    const handleClosePopup = (event: any) => {
      if(event.key === 'Escape') {
        handleClose()
        return
      }
    }

    document.addEventListener('keydown', handleClosePopup);
    return () => {
      document.removeEventListener('keydown', handleClosePopup);
    };
    //eslint-disable-next-line
  }, []);

  return (
    <Box>
      <Dialog
        open={open}
        onClose={handleClose}
        aria-labelledby="draggable-dialog-title"
      >
        <DialogContent sx={{ minWidth: 400 }}>
          <DialogContentText>
            <Content
              readOnly={!role}
              value={data}
              onChange={handleChangeAttributes}
            />
          </DialogContentText>
        </DialogContent>
        <DialogActions>
          <Button autoFocus onClick={handleClose}>
            Close
          </Button>
          {role && <Button onClick={handleClose}>Save</Button>}
        </DialogActions>
      </Dialog>
    </Box>
  )
}
const DatabaseExperiments = ({ user, cellPath }: DatabaseProps) => {
  const type: keyof TypeData = user ? 'private' : 'public'
  const adminOrManager = useSelector(isAdminOrManager)
  const { data: dataExperiments, loading } = useSelector(
    (state: RootState) => ({
      data: state[DATABASE_SLICE_NAME].data[type],
      loading: state[DATABASE_SLICE_NAME].loading,
    }),
  )

  const [openShare, setOpenShare] = useState<{open: boolean, id?: number}>({open: false})
  const [dataDialog, setDataDialog] = useState<{
    type?: string
    data?: string | string[]
    expId?: string
    nameCol?: string
    shareType?: number
  }>({
    type: '',
    data: undefined,
  })

  const [searchParams, setParams] = useSearchParams()
  const dispatch = useDispatch()
  const navigate = useNavigate()

  const offset = searchParams.get('offset')
  const limit = searchParams.get('limit') || 50
  const sort = searchParams.getAll('sort')

  const { dataShare } = useSelector(
      (state: RootState) => ({
        dataShare: state[DATABASE_SLICE_NAME].listShare,
      }),
  )

  const pagiFilter = useCallback(
    (page?: number) => {
      return `limit=${limit}&offset=${
        page ? (Number(limit) * (page - 1)) : offset || dataExperiments.offset
      }`
    },
    //eslint-disable-next-line
    [limit, offset, JSON.stringify(dataExperiments), dataExperiments.offset],
  )

  const dataParams = useMemo(() => {
    return {
      offset: Number(offset) || 0,
      limit: Number(limit) || 50,
      sort: [sort[0]?.replace('published', 'publish_status'), sort[1]] || [],
    }
    //eslint-disable-next-line
  }, [offset, limit, JSON.stringify(sort)])

  const dataParamsFilter = useMemo(
    () => ({
      experiment_id: searchParams.get('experiment_id') || undefined,
      publish_status: searchParams.get('published') || undefined,
      brain_area: searchParams.get('brain_area') || undefined,
      cre_driver: searchParams.get('cre_driver') || undefined,
      reporter_line: searchParams.get('reporter_line') || undefined,
      imaging_depth: Number(searchParams.get('imaging_depth')) || undefined,
    }),
    [searchParams],
  )

  const fetchApi = () => {
    const api = !user ? getExperimentsPublicDatabase : getExperimentsDatabase
    let newPublish: number | undefined
    if(!dataParamsFilter.publish_status) newPublish = undefined
    else {
      if(dataParamsFilter.publish_status === 'Published') newPublish = 1
      else newPublish = 0
    }
    dispatch(api({ ...dataParamsFilter, publish_status: newPublish, ...dataParams }))
  }

  useEffect(() => {
    fetchApi()
    //eslint-disable-next-line
  }, [JSON.stringify(dataParams), user, JSON.stringify(dataParamsFilter)])

  useEffect(() => {
    if(!openShare.open || !openShare.id) return
    dispatch(getListUserShare({id: openShare.id}))
    //eslint-disable-next-line
  }, [openShare])

  const handleOpenDialog = (data: ImageUrls[] | ImageUrls, expId?: string, graphTitle?: string) => {
    let newData: string | (string[]) = []
    if(Array.isArray(data)) {
      newData = data.map(d => d.url);
    } else newData = data.url
    setDataDialog({ type: 'image', data: newData, expId: expId, nameCol: graphTitle })
  }

  const handleCloseDialog = () => {
    setDataDialog({ type: '', data: undefined })
  }

  const handleOpenAttributes = (data: string) => {
    setDataDialog({ type: 'attribute', data})
  }

  const handleChangeAttributes = (event: any) => {
    setDataDialog((pre) => ({ ...pre, data: event.target.value }))
  }

  const handleOpenShare = (expId?: string, value?: number, id?: number) => {
    setDataDialog({expId: expId, shareType: value})
    setOpenShare({open: true, id: id})
  }

  const getParamsData = () => {
    const dataFilter = Object.keys(dataParamsFilter)
      .filter((key) => (dataParamsFilter as any)[key])
      .map((key) => `${key}=${(dataParamsFilter as any)[key]}`)
      .join('&')
      .replaceAll('publish_status', 'published')
    return dataFilter
  }

  const handlePage = (e: ChangeEvent<unknown>, page: number) => {
    const filter = getParamsData()
<<<<<<< HEAD
    setParams(`${filter}&${dataParams.sort[0] ? `sort=${dataParams.sort[0]}&sort=${dataParams.sort[1]}` : ''}&${pagiFilter(page)}`)
=======
    setParams(
      `${filter}&${dataParams.sort[0] ? `sort=${dataParams.sort[0]}&sort=${dataParams.sort[1]}` : ''}&${pagiFilter(page)}`,
    )
>>>>>>> 710c5b53
  }

  //eslint-disable-next-line
  const handlePublish = async (id: number, status: 'on' | 'off') => {
    let newPublish: number | undefined
    if(!dataParamsFilter.publish_status) newPublish = undefined
    else {
      if(dataParamsFilter.publish_status === 'Published') newPublish = 1
      else newPublish = 0
    }
    await dispatch(postPublish({ id, status, params: { ...dataParamsFilter, publish_status: newPublish, ...dataParams } }))
  }

  const handleSort = useCallback(
    (rowSelectionModel: GridSortModel) => {
      const filter = getParamsData()
      if (!rowSelectionModel[0]) {
        setParams(`${filter}&${pagiFilter()}`)
        return
      }
      setParams(
<<<<<<< HEAD
        `${filter}&${rowSelectionModel[0] ? `sort=${rowSelectionModel[0].field.replace(
=======
        `${filter}&${rowSelectionModel[0] ? `sort=${rowSelectionModel[0].field?.replace(
>>>>>>> 710c5b53
            'publish_status',
            'published',
        )}&sort=${rowSelectionModel[0].sort}` : ''}&${pagiFilter()}`,
      )
    },
    //eslint-disable-next-line
    [pagiFilter, getParamsData],
  )

  const handleFilter = (model: GridFilterModel) => {
    let filter = ''
    if (!!model.items[0]?.value) {
      filter = model.items
        .filter((item) => item.value)
        .map((item: any) => {
          return `${item.field}=${item?.value}`
        })
        .join('&')?.replace('publish_status', 'published')
    }
    const { sort } = dataParams
    setParams(
<<<<<<< HEAD
      `${filter}&${sort[0] ? `sort=${sort[0]}&sort=${sort[1]}` : ''}&${pagiFilter()}`,
    )
  }

  const handleLimit = (event: ChangeEvent<HTMLSelectElement>) => {
    let filter = ''
    filter = Object.keys(dataParamsFilter).filter(key => (dataParamsFilter as any)[key])
      .map((item: any) => {
        return `${item.field}=${item?.value}`
      })
      .join('&').replace('publish_status', 'published')
    const { sort } = dataParams
    setParams(
        `${filter}&${sort[0] ? `sort=${sort[0]}&sort=${sort[1]}` : ''}&limit=${Number(event.target.value)}&offset=0`,
=======
      `${filter}&${sort[0] ? `sort=${sort[0] || ''}&sort=${sort[1] || ''}` : ''}&${pagiFilter()}`,
>>>>>>> 710c5b53
    )
  }

  const getColumns = useMemo(() => {
    return (dataExperiments.header?.graph_titles || []).map(
      (graphTitle, index) => ({
        field: `graph_urls.${index}`,
        headerName: graphTitle,
        sortable: false,
        filterable: false,
        renderCell: (params: { row: DatabaseType }) => {
          const {row} = params
          const {graph_urls} = row
          const graph_url = graph_urls[index]
          if(!graph_url) return null
          return (
            <Box
              sx={{ display: 'flex', cursor: "pointer" }}
              onClick={() => handleOpenDialog(graph_url, row.experiment_id, graphTitle)}
            >
              <img
                src={graph_url.thumb_url}
                alt={''}
                width={'100%'}
                height={'100%'}
              />
            </Box>
          )
        },
        width: 160,
      }),
    )
  }, [dataExperiments.header?.graph_titles])

  const ColumnPrivate = useMemo(() => {
    return [
      {
        field: 'share_type',
        headerName: 'Share',
        width: 160,
        sortable: false,
        filterable: false,
        renderCell: (params: { value: number, row: DatabaseType }) => {
          const { value, row } = params
          return (
            <Box
              sx={{ cursor: 'pointer' }}
              onClick={() => handleOpenShare(row.experiment_id, value, row.id)}
            >
              <GroupsIcon sx={{ color: `${value === SHARE.NOSHARE ? "black" : value === SHARE.ORGANIZATION ? "red" : "blue" }`}}/>
            </Box>
          )
        }
      },
      {
        field: 'publish_status',
        headerName: 'Publish',
        width: 160,
        sortable: false,
        filterable: false,
        renderCell: (params: { row: DatabaseType }) => (
          <Box
            sx={{ cursor: 'pointer' }}
            onClick={() =>
              handlePublish(
                params.row.id,
                params.row.publish_status ? 'off' : 'on',
              )
            }
          >
            <SwitchCustom value={!!params.row.publish_status} />
          </Box>
        ),
      },
    ]
    //eslint-disable-next-line
  }, [handlePublish])

  const columnsTable = [
    ...columns(handleOpenAttributes, handleOpenDialog, cellPath, navigate, !!user),
    ...getColumns,
  ].filter(Boolean) as any

  return (
    <DatabaseExperimentsWrapper>
      <DataGridPro
        columns={
          adminOrManager && user
            ? ([...columnsTable, ...ColumnPrivate] as any)
            : (columnsTable as any)}
        rows={dataExperiments?.items || []}
        hideFooter={true}
        filterMode={'server'}
        sortingMode={'server'}
        onSortModelChange={handleSort}
        initialState={{
          sorting: {
            sortModel: [
              {
                field: dataParams.sort[0]?.replace('publish_status', 'published'),
                sort: dataParams.sort[1] as GridSortDirection,
              },
            ],
          },
          filter: {
            filterModel: {
              items: [
                {
                  field: 'experiment_id',
                  operator: 'contains',
                  value: dataParamsFilter.experiment_id,
                },
                {
                  field: 'published',
                  operator: 'is',
                  value: dataParamsFilter.publish_status,
                },
                {
                  field: 'brain_area',
                  operator: 'is',
                  value: dataParamsFilter.brain_area,
                },
                {
                  field: 'cre_driver',
                  operator: 'contains',
                  value: dataParamsFilter.cre_driver,
                },
                {
                  field: 'reporter_line',
                  operator: 'contains',
                  value: dataParamsFilter.reporter_line,
                },
                {
                  field: 'imaging_depth',
                  operator: 'contains',
                  value: dataParamsFilter.imaging_depth,
                },
              ],
            },
          },
        }}
        onFilterModelChange={handleFilter as any}
      />
      {
        dataExperiments?.items.length > 0 ?
          <PaginationCustom
            data={dataExperiments}
            handlePage={handlePage}
            handleLimit={handleLimit}
            limit={Number(limit)}
          /> : null
      }
      <DialogImage
        open={dataDialog.type === 'image'}
        data={dataDialog.data}
        expId={dataDialog.expId}
        nameCol={dataDialog.nameCol}
        handleCloseDialog={handleCloseDialog}
      />
      <PopupAttributes
        handleChangeAttributes={handleChangeAttributes}
        data={dataDialog.data}
        open={dataDialog.type === 'attribute'}
        handleClose={handleCloseDialog}
        role={!!adminOrManager}
      />
      {loading ? <Loading /> : null}
      {openShare.open && openShare.id ?
        <PopupShare
          id={openShare.id}
          open={openShare.open}
          data={dataDialog as { expId: string; shareType: number; }}
          usersShare={dataShare}
          handleClose={(isSubmit) => {
            if(isSubmit) fetchApi();
            setOpenShare({...openShare, open: false})}
          }
        /> : null
      }
    </DatabaseExperimentsWrapper>
  )
}

const DatabaseExperimentsWrapper = styled(Box)(() => ({
  width: '100%',
  height: 'calc(100vh - 250px)',
}))

const Content = styled('textarea')(() => ({
  width: 400,
  height: 'fit-content',
}))

export default DatabaseExperiments<|MERGE_RESOLUTION|>--- conflicted
+++ resolved
@@ -1,8 +1,4 @@
-<<<<<<< HEAD
 import { Box, Input, styled } from '@mui/material'
-=======
-import { Box, Input, Pagination, styled } from '@mui/material'
->>>>>>> 710c5b53
 import {ChangeEvent, useCallback, useEffect, useMemo, useState} from 'react'
 import { useNavigate, useSearchParams } from 'react-router-dom'
 import ContentPasteSearchIcon from '@mui/icons-material/ContentPasteSearch';
@@ -382,13 +378,9 @@
 
   const handlePage = (e: ChangeEvent<unknown>, page: number) => {
     const filter = getParamsData()
-<<<<<<< HEAD
-    setParams(`${filter}&${dataParams.sort[0] ? `sort=${dataParams.sort[0]}&sort=${dataParams.sort[1]}` : ''}&${pagiFilter(page)}`)
-=======
     setParams(
       `${filter}&${dataParams.sort[0] ? `sort=${dataParams.sort[0]}&sort=${dataParams.sort[1]}` : ''}&${pagiFilter(page)}`,
     )
->>>>>>> 710c5b53
   }
 
   //eslint-disable-next-line
@@ -410,11 +402,7 @@
         return
       }
       setParams(
-<<<<<<< HEAD
-        `${filter}&${rowSelectionModel[0] ? `sort=${rowSelectionModel[0].field.replace(
-=======
         `${filter}&${rowSelectionModel[0] ? `sort=${rowSelectionModel[0].field?.replace(
->>>>>>> 710c5b53
             'publish_status',
             'published',
         )}&sort=${rowSelectionModel[0].sort}` : ''}&${pagiFilter()}`,
@@ -436,7 +424,6 @@
     }
     const { sort } = dataParams
     setParams(
-<<<<<<< HEAD
       `${filter}&${sort[0] ? `sort=${sort[0]}&sort=${sort[1]}` : ''}&${pagiFilter()}`,
     )
   }
@@ -451,9 +438,6 @@
     const { sort } = dataParams
     setParams(
         `${filter}&${sort[0] ? `sort=${sort[0]}&sort=${sort[1]}` : ''}&limit=${Number(event.target.value)}&offset=0`,
-=======
-      `${filter}&${sort[0] ? `sort=${sort[0] || ''}&sort=${sort[1] || ''}` : ''}&${pagiFilter()}`,
->>>>>>> 710c5b53
     )
   }
 
