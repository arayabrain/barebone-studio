--- conflicted
+++ resolved
@@ -10,10 +10,6 @@
 import DialogImage from '../common/DialogImage'
 import SwitchCustom from '../common/SwitchCustom'
 import {
-<<<<<<< HEAD
-=======
-  // GridEnrichedColDef,
->>>>>>> 2118f2e5
   GridFilterModel,
   GridSortDirection,
   GridSortModel,
