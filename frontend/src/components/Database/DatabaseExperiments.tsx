import { Box, Input, Pagination, styled } from '@mui/material'
import { ChangeEvent, useCallback, useEffect, useMemo, useState } from 'react'
import { useNavigate, useSearchParams } from 'react-router-dom'
import ContentPasteSearchIcon from '@mui/icons-material/ContentPasteSearch';
import Button from '@mui/material/Button'
import Dialog from '@mui/material/Dialog'
import DialogActions from '@mui/material/DialogActions'
import DialogContent from '@mui/material/DialogContent'
import DialogContentText from '@mui/material/DialogContentText'
import DialogImage from '../common/DialogImage'
import SwitchCustom from '../common/SwitchCustom'
import {
<<<<<<< HEAD
=======
  // GridEnrichedColDef,
>>>>>>> 2118f2e5
  GridFilterModel,
  GridSortDirection,
  GridSortModel,
  DataGrid
} from '@mui/x-data-grid'
import GroupsIcon from '@mui/icons-material/Groups'
import {
  DatabaseType,
  DATABASE_SLICE_NAME,
  ImageUrls,
} from '../../store/slice/Database/DatabaseType'
import { useSelector, useDispatch } from 'react-redux'
import { RootState } from '../../store/store'
import {
  getExperimentsDatabase,
  getExperimentsPublicDatabase,
  getListUserShare,
  postPublish,
} from '../../store/slice/Database/DatabaseActions'
import Loading from 'components/common/Loading'
import { TypeData } from 'store/slice/Database/DatabaseSlice'
import { UserDTO } from 'api/users/UsersApiDTO'
import { isAdminOrManager } from 'store/slice/User/UserSelector'
import { SHARE } from '@types'
import PopupShare from '../PopupShare'

export type Data = {
  id: number
  fields: {
    brain_area: string
    cre_driver: string
    reporter_line: string
    imaging_depth: number
  }
  experiment_id: string
  attributes: string
  cell_image_urls: string[]
  graph_urls: string[]
  share_type: number
  publish_status: number
  created_time: string
  updated_time: string
}

type PopupAttributesProps = {
  data?: string | (string[])
  open: boolean
  handleClose: () => void
  role?: boolean
  handleChangeAttributes: (e: any) => void
  exp_id?: string
}

type DatabaseProps = {
  user?: UserDTO
  cellPath: string
}

let timeout: NodeJS.Timeout | undefined = undefined

const columns = (
  handleOpenAttributes: (value: string) => void,
  handleOpenDialog: (value: ImageUrls[], exp_id?: string) => void,
  cellPath: string,
  navigate: (path: string) => void,
) => [
  {
    field: 'experiment_id',
    headerName: 'Experiment ID',
    width: 160,
    filterOperators: [
      {
        label: 'Contains', value: 'contains',
        InputComponent: ({applyValue, item}: any) => {
          return <Input sx={{paddingTop: "16px"}} defaultValue={item.value || ''} onChange={(e) => {
            if(timeout) clearTimeout(timeout)
            timeout = setTimeout(() => {
              applyValue({...item, value: e.target.value})
            }, 300)
          }
          } />
        }
      },
    ],
    type: "string",
    renderCell: (params: { row: DatabaseType }) => params.row?.experiment_id,
  },
  {
    field: 'brain_area',
    headerName: 'Brain area',
    renderCell: (params: { row: DatabaseType }) =>
      params.row.fields?.brain_area,
    valueOptions: [1, 2, 3, 4, 5, 6, 7, 8],
    type: 'singleSelect',
    width: 160,
  },
  {
    field: 'cre_driver',
    headerName: 'Cre driver',
    width: 160,
    renderCell: (params: { row: DatabaseType }) =>
      params.row.fields?.cre_driver,
  },
  {
    field: 'reporter_line',
    headerName: 'Reporter line',
    width: 160,
    renderCell: (params: { row: DatabaseType }) =>
      params.row.fields?.reporter_line,
  },
  {
    field: 'imaging_depth',
    headerName: 'Imaging depth',
    width: 160,
    renderCell: (params: { row: DatabaseType }) =>
      params.row.fields?.imaging_depth,
  },
  {
    field: 'attributes',
    headerName: 'Attributes',
    width: 160,
    filterable: false,
    sortable: false,
    renderCell: (params: { row: DatabaseType }) => (
      <Box
        sx={{ cursor: 'pointer' }}
        onClick={() =>
          handleOpenAttributes(JSON.stringify(params.row?.attributes))
        }
      >
        {JSON.stringify(params.row?.attributes)}
      </Box>
    ),
  },
  {
    field: 'cells',
    headerName: 'Cells',
    width: 160,
    filterable: false,
    sortable: false,
    renderCell: (params: { row: DatabaseType }) => (
      <Box
        sx={{ cursor: 'pointer', color: 'dodgerblue' }}
        onClick={() =>
          navigate(`${cellPath}?experiment_id=${params.row?.experiment_id}` )
        }
      >
        <ContentPasteSearchIcon />
      </Box>
    ),
  },
  {
    field: 'cell_image_urls',
    headerName: 'Pixel Image',
    width: 160,
    filterable: false,
    sortable: false,
    renderCell: (params: { row: DatabaseType }) => {
      return (
        <Box
          sx={{
            cursor: 'pointer',
            display: 'flex',
          }}
          onClick={() => handleOpenDialog(params.row?.cell_image_urls)}
        >
          {params.row?.cell_image_urls?.length > 0 && (
            <img
              src={params.row?.cell_image_urls[0].thumb_url}
              alt={''}
              width={'100%'}
              height={'100%'}
            />
          )}
        </Box>
      )
    },
  },
]

const PopupAttributes = ({
  data,
  open,
  handleClose,
  role = false,
  handleChangeAttributes,
  exp_id
}: PopupAttributesProps) => {
  return (
    <Box>
      <Dialog
        open={open}
        onClose={handleClose}
        aria-labelledby="draggable-dialog-title"
      >
        <DialogContent sx={{ minWidth: 400 }}>
          <DialogContentText>
            <Content
              readOnly={!role}
              value={data}
              onChange={handleChangeAttributes}
            />
          </DialogContentText>
        </DialogContent>
        <DialogActions>
          <Button autoFocus onClick={handleClose}>
            Close
          </Button>
          {role && <Button onClick={handleClose}>Save</Button>}
        </DialogActions>
      </Dialog>
    </Box>
  )
}
const DatabaseExperiments = ({ user, cellPath }: DatabaseProps) => {
  const type: keyof TypeData = user ? 'private' : 'public'
  const adminOrManager = useSelector(isAdminOrManager)
  const { data: dataExperiments, loading } = useSelector(
    (state: RootState) => ({
      data: state[DATABASE_SLICE_NAME].data[type],
      loading: state[DATABASE_SLICE_NAME].loading,
    }),
  )

  const [openShare, setOpenShare] = useState<{open: boolean, id?: number}>({open: false})
  const [dataDialog, setDataDialog] = useState<{
    type?: string
    data?: string | string[]
    expId?: string
    nameCol?: string
    shareType?: number
  }>({
    type: '',
    data: undefined,
  })

  const [searchParams, setParams] = useSearchParams()
  const dispatch = useDispatch()
  const navigate = useNavigate()

  const { dataShare } = useSelector(
      (state: RootState) => ({
        dataShare: state[DATABASE_SLICE_NAME].listShare,
      }),
  )

  const pagiFilter = useCallback(
    (page?: number) => {
      return `limit=${dataExperiments.limit}&offset=${
        page ? page - 1 : dataExperiments.offset
      }`
    },
    [dataExperiments.limit, dataExperiments.offset],
  )

  const offset = searchParams.get('offset')
  const limit = searchParams.get('limit')
  const sort = searchParams.getAll('sort')

  const dataParams = useMemo(() => {
    return {
      offset: Number(offset) || 0,
      limit: Number(limit) || 50,
      sort: sort || [],
    }
    //eslint-disable-next-line
  }, [offset, limit, JSON.stringify(sort)])

  const dataParamsFilter = useMemo(
    () => ({
      experiment_id: searchParams.get('experiment_id') || undefined,
      brain_area: searchParams.get('brain_area') || undefined,
      cre_driver: searchParams.get('cre_driver') || undefined,
      reporter_line: searchParams.get('reporter_line') || undefined,
      imaging_depth: Number(searchParams.get('imaging_depth')) || undefined,
    }),
    [searchParams],
  )

  const [filterModel, setFilterModel] = useState<GridFilterModel>({
    items: [
      {
        field: Object.keys(dataParamsFilter).find(key => (dataParamsFilter as any)[key]) || 'experiment_id',
        operator: Object.keys(dataParamsFilter).find(key => ['brain_area', 'publish_status'].includes(key)) ? 'is' : 'contains',
        value: Object.values(dataParamsFilter).find(value => value),
      },
    ],
  });

  const fetchApi = () => {
    const api = !user ? getExperimentsPublicDatabase : getExperimentsDatabase
    dispatch(api({ ...dataParamsFilter, ...dataParams }))
  }

  useEffect(() => {
    fetchApi()
    //eslint-disable-next-line
  }, [dataParams, user, dataParamsFilter])

  useEffect(() => {
    if(!openShare.open || !openShare.id) return
    dispatch(getListUserShare({id: openShare.id}))
    //eslint-disable-next-line
  }, [openShare])

  const handleOpenDialog = (data: ImageUrls[] | ImageUrls, expId?: string, graphTitle?: string) => {
    let newData: string | (string[]) = []
    if(Array.isArray(data)) {
      newData = data.map(d => d.url);
    } else newData = data.url
    setDataDialog({ type: 'image', data: newData, expId: expId, nameCol: graphTitle })
  }

  const handleCloseDialog = () => {
    setDataDialog({ type: '', data: undefined })
  }

  const handleOpenAttributes = (data: string) => {
    setDataDialog({ type: 'attribute', data})
  }

  const handleChangeAttributes = (event: any) => {
    setDataDialog((pre) => ({ ...pre, data: event.target.value }))
  }

  const handleOpenShare = (expId?: string, value?: number, id?: number) => {
    setDataDialog({expId: expId, shareType: value})
    setOpenShare({open: true, id: id})
  }

  const getParamsData = () => {
    const dataFilter = Object.keys(dataParamsFilter)
      .filter((key) => (dataParamsFilter as any)[key])
      .map((key) => `${key}=${(dataParamsFilter as any)[key]}`)
      .join('&')
      .replaceAll('fields.', '')
    return dataFilter
  }

  const handlePage = (e: ChangeEvent<unknown>, page: number) => {
    const filter = getParamsData()
    setParams(
      `${filter}&${dataParams.sort[0] ? `sort=${dataParams.sort[0]}&sort=${
          dataParams.sort[1]
      }` : ''}&${pagiFilter(page)}`,
    )
  }

  const handlePublish = (id: number, status: 'on' | 'off') => {
    dispatch(postPublish({ id, status, params: { ...dataParamsFilter, ...dataParams } }))
  }

  const handleSort = useCallback(
    (rowSelectionModel: GridSortModel) => {
      const filter = getParamsData()
<<<<<<< HEAD
      if (!rowSelectionModel[0]) {
        setParams(`${filter}&${pagiFilter()}`)
        return
      }
=======
      if (!rowSelectionModel[0]) return
>>>>>>> 2118f2e5
      setParams(
        `${filter}&${rowSelectionModel[0] ? `sort=${rowSelectionModel[0].field.replace(
            'publish_status.',
            'published',
        )}&sort=${rowSelectionModel[0].sort}` : ''}&${pagiFilter()}`,
      )
    },
    //eslint-disable-next-line
    [pagiFilter, getParamsData],
  )

  const handleFilter = (model: GridFilterModel) => {
    setFilterModel(model)
    let filter = ''
    if (!!model.items[0]?.value) {
      filter = model.items
        .filter((item) => item.value)
        .map((item: any) => {
          return `${item.columnField}=${item?.value}`
        })
        .join('&')
    }
    const { sort } = dataParams
    setParams(
      `${filter}&${sort[0] ? `sort=${sort[0]}&sort=${sort[1]}` : ''}&${pagiFilter()}`,
    )
  }

  const getColumns = useMemo(() => {
    return (dataExperiments.header?.graph_titles || []).map(
      (graphTitle, index) => ({
        field: `graph_urls.${index}`,
        headerName: graphTitle,
        sortable: false,
        filterable: false,
        renderCell: (params: { row: DatabaseType }) => {
          const {row} = params
          const {graph_urls} = row
          const graph_url = graph_urls[index]
          if(!graph_url) return null
          return (
            <Box
              sx={{ display: 'flex', cursor: "pointer" }}
              onClick={() => handleOpenDialog(graph_url, row.experiment_id, graphTitle)}
            >
              <img
                src={graph_url.thumb_url}
                alt={''}
                width={'100%'}
                height={'100%'}
              />
            </Box>
          )
        },
        width: 160,
      }),
    )
  }, [dataExperiments.header?.graph_titles])

  const ColumnPrivate = useMemo(() => {
    return [
      {
        field: 'share_type',
        headerName: 'Share',
        width: 160,
        sortable: false,
        filterable: false,
        renderCell: (params: { value: number, row: DatabaseType }) => {
          const { value, row } = params
          return (
            <Box
              sx={{ cursor: 'pointer' }}
              onClick={() => handleOpenShare(row.experiment_id, value, row.id)}
            >
              <GroupsIcon sx={{ color: `${value === SHARE.NOSHARE ? "black" : value === SHARE.ORGANIZATION ? "red" : "blue" }`}}/>
            </Box>
          )
        }
      },
      {
        field: 'publish_status',
        headerName: 'Publish',
        width: 160,
        sortable: false,
        filterable: false,
        renderCell: (params: { row: DatabaseType }) => (
          <Box
            sx={{ cursor: 'pointer' }}
            onClick={() =>
              handlePublish(
                params.row.id,
                params.row.publish_status ? 'off' : 'on',
              )
            }
          >
            <SwitchCustom value={!!params.row.publish_status} />
          </Box>
        ),
      },
    ]
    //eslint-disable-next-line
  }, [])

  const columnsTable = [
    ...columns(handleOpenAttributes, handleOpenDialog, cellPath, navigate),
    ...getColumns,
  ].filter(Boolean) as any

  return (
    <DatabaseExperimentsWrapper>
      <DataGrid
        columns={
          adminOrManager && user
            ? ([...columnsTable, ...ColumnPrivate] as any)
            : (columnsTable as any)}
        rows={dataExperiments?.items || []}
        hideFooter={true}
        filterMode={'server'}
        sortingMode={'server'}
        onSortModelChange={handleSort}
        filterModel={filterModel}
        initialState={{
          sorting: {
            sortModel: [
              {
                field: dataParams.sort[0],
                sort: dataParams.sort[1] as GridSortDirection,
              },
            ],
          },
        }}
        onFilterModelChange={handleFilter as any}
      />
      <Pagination
        sx={{ marginTop: 2 }}
        count={Math.ceil(dataExperiments.total / dataExperiments.limit)}
        page={Math.ceil(dataExperiments.offset / dataExperiments.limit) + 1}
        onChange={handlePage}
      />
      <DialogImage
        open={dataDialog.type === 'image'}
        data={dataDialog.data}
        expId={dataDialog.expId}
        nameCol={dataDialog.nameCol}
        handleCloseDialog={handleCloseDialog}
      />
      <PopupAttributes
        handleChangeAttributes={handleChangeAttributes}
        data={dataDialog.data}
        open={dataDialog.type === 'attribute'}
        handleClose={handleCloseDialog}
        role={!!adminOrManager}
      />
      {loading ? <Loading /> : null}
      {openShare.open && openShare.id ?
        <PopupShare
          id={openShare.id}
          open={openShare.open}
          data={dataDialog as { expId: string; shareType: number; }}
          usersShare={dataShare}
          handleClose={(isSubmit) => {
            if(isSubmit) fetchApi();
            setOpenShare({...openShare, open: false})}
          }
        /> : null
      }
    </DatabaseExperimentsWrapper>
  )
}

const DatabaseExperimentsWrapper = styled(Box)(() => ({
  width: '100%',
  height: 'calc(100vh - 250px)',
}))

const Content = styled('textarea')(() => ({
  width: 400,
  height: 'fit-content',
}))

export default DatabaseExperiments<|MERGE_RESOLUTION|>--- conflicted
+++ resolved
@@ -10,10 +10,6 @@
 import DialogImage from '../common/DialogImage'
 import SwitchCustom from '../common/SwitchCustom'
 import {
-<<<<<<< HEAD
-=======
-  // GridEnrichedColDef,
->>>>>>> 2118f2e5
   GridFilterModel,
   GridSortDirection,
   GridSortModel,
@@ -296,12 +292,13 @@
   const [filterModel, setFilterModel] = useState<GridFilterModel>({
     items: [
       {
-        field: Object.keys(dataParamsFilter).find(key => (dataParamsFilter as any)[key]) || 'experiment_id',
-        operator: Object.keys(dataParamsFilter).find(key => ['brain_area', 'publish_status'].includes(key)) ? 'is' : 'contains',
+        field: Object.keys(dataParamsFilter).find(key => (dataParamsFilter as any)[key])?.replace('publish_status', 'published') || '',
+        operator: Object.keys(dataParamsFilter).find(key => (dataParamsFilter as any)[key] && ['publish_status', 'brain_area'].includes(key)) ? 'is' : 'contains',
         value: Object.values(dataParamsFilter).find(value => value),
       },
     ],
   });
+
 
   const fetchApi = () => {
     const api = !user ? getExperimentsPublicDatabase : getExperimentsDatabase
@@ -369,14 +366,10 @@
   const handleSort = useCallback(
     (rowSelectionModel: GridSortModel) => {
       const filter = getParamsData()
-<<<<<<< HEAD
       if (!rowSelectionModel[0]) {
         setParams(`${filter}&${pagiFilter()}`)
         return
       }
-=======
-      if (!rowSelectionModel[0]) return
->>>>>>> 2118f2e5
       setParams(
         `${filter}&${rowSelectionModel[0] ? `sort=${rowSelectionModel[0].field.replace(
             'publish_status.',
@@ -395,7 +388,7 @@
       filter = model.items
         .filter((item) => item.value)
         .map((item: any) => {
-          return `${item.columnField}=${item?.value}`
+          return `${item.field}=${item?.value}`
         })
         .join('&')
     }
