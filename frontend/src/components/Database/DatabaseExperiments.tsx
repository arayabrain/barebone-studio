--- conflicted
+++ resolved
@@ -277,15 +277,11 @@
     }),
   )
 
-<<<<<<< HEAD
   const [newParams, setNewParams] = useState('')
   const [keyTable, setKeyTable] = useState(0)
-  const [openShare, setOpenShare] = useState<{open: boolean, id?: number}>({open: false})
-=======
   const [openShare, setOpenShare] = useState<{ open: boolean; id?: number }>({
     open: false,
   })
->>>>>>> 0ced1f43
   const [dataDialog, setDataDialog] = useState<{
     type?: string
     data?: string | string[]
@@ -390,7 +386,7 @@
       ],
     })
     //eslint-disable-next-line
-  }, [])
+  }, [searchParams])
 
   useEffect(() => {
     if(!newParams) return
@@ -454,17 +450,12 @@
 
   const handlePage = (e: ChangeEvent<unknown>, page: number) => {
     const filter = getParamsData()
-<<<<<<< HEAD
     setNewParams(
-      `${filter}&${dataParams.sort[0] ? `sort=${dataParams.sort[0]}&sort=${dataParams.sort[1]}` : ''}&${pagiFilter(page)}`,
-=======
-    setParams(
       `${filter}&${
         dataParams.sort[0]
-          ? `sort=${dataParams.sort[0]}&sort=${dataParams.sort[1]}`
+          ? `sort=${dataParams.sort[0]}&sort=${dataParams.sort[1]}` 
           : ''
       }&${pagiFilter(page)}`,
->>>>>>> 0ced1f43
     )
   }
 
@@ -496,23 +487,15 @@
         setNewParams(filter || dataParams.sort[0] || offset ? `${filter}&${pagiFilter()}` : '')
         return
       }
-<<<<<<< HEAD
       setNewParams(
-        `${filter}&${rowSelectionModel[0] ? `sort=${rowSelectionModel[0].field?.replace(
-            'publish_status',
-            'published',
-        )}&sort=${rowSelectionModel[0].sort}` : ''}&${pagiFilter()}`,
-=======
-      setParams(
         `${filter}&${
-          rowSelectionModel[0]
+          rowSelectionModel[0] 
             ? `sort=${rowSelectionModel[0].field?.replace(
-                'publish_status',
-                'published',
-              )}&sort=${rowSelectionModel[0].sort}`
-            : ''
+              'publish_status',
+              'published',
+            )}&sort=${rowSelectionModel[0].sort}` 
+          : ''
         }&${pagiFilter()}`,
->>>>>>> 0ced1f43
       )
     },
     //eslint-disable-next-line
@@ -532,16 +515,11 @@
         ?.replace('publish_status', 'published')
     }
     const { sort } = dataParams
-<<<<<<< HEAD
     setNewParams(
-      sort[0] || filter || offset ? `${filter}&${sort[0] ? `sort=${sort[0]}&sort=${sort[1]}` : ''}&${pagiFilter()}` : '',
-=======
-    setParams(
       sort[0] || filter || offset ?
         `${filter}&${
           sort[0] ? `sort=${sort[0]}&sort=${sort[1]}` : ''
           }&${pagiFilter()}` : '',
->>>>>>> 0ced1f43
     )
   }
 
@@ -555,15 +533,10 @@
       .join('&')
       .replace('publish_status', 'published')
     const { sort } = dataParams
-<<<<<<< HEAD
     setNewParams(
-        `${filter}&${sort[0] ? `sort=${sort[0]}&sort=${sort[1]}` : ''}&limit=${Number(event.target.value)}&offset=0`,
-=======
-    setParams(
       `${filter}&${
         sort[0] ? `sort=${sort[0]}&sort=${sort[1]}` : ''
       }&limit=${Number(event.target.value)}&offset=0`,
->>>>>>> 0ced1f43
     )
   }
 
