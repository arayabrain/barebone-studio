import { Box, Input, styled } from '@mui/material'
import {ChangeEvent, useCallback, useEffect, useMemo, useState} from 'react'
import { useNavigate, useSearchParams } from 'react-router-dom'
import ContentPasteSearchIcon from '@mui/icons-material/ContentPasteSearch';
import Button from '@mui/material/Button'
import Dialog from '@mui/material/Dialog'
import DialogActions from '@mui/material/DialogActions'
import DialogContent from '@mui/material/DialogContent'
import DialogContentText from '@mui/material/DialogContentText'
import DialogImage from '../common/DialogImage'
import SwitchCustom from '../common/SwitchCustom'
import {
  GridFilterModel,
  GridSortDirection,
  GridSortModel,
  DataGrid
} from '@mui/x-data-grid'
import GroupsIcon from '@mui/icons-material/Groups'
import CheckCircleIcon from '@mui/icons-material/CheckCircle';
import {
  DatabaseType,
  DATABASE_SLICE_NAME,
  ImageUrls,
} from '../../store/slice/Database/DatabaseType'
import { useSelector, useDispatch } from 'react-redux'
import { RootState } from '../../store/store'
import {
  getExperimentsDatabase,
  getExperimentsPublicDatabase,
  getListUserShare,
  postPublish,
} from '../../store/slice/Database/DatabaseActions'
import Loading from 'components/common/Loading'
import { TypeData } from 'store/slice/Database/DatabaseSlice'
import { UserDTO } from 'api/users/UsersApiDTO'
import { isAdminOrManager } from 'store/slice/User/UserSelector'
import { SHARE } from '@types'
import PopupShare from '../PopupShare'
import PaginationCustom from "../common/PaginationCustom";

export type Data = {
  id: number
  fields: {
    brain_area: string
    cre_driver: string
    reporter_line: string
    imaging_depth: number
  }
  experiment_id: string
  attributes: string
  cell_image_urls: string[]
  graph_urls: string[]
  share_type: number
  publish_status: number
  created_time: string
  updated_time: string
}

type PopupAttributesProps = {
  data?: string | (string[])
  open: boolean
  handleClose: () => void
  role?: boolean
  handleChangeAttributes: (e: any) => void
  exp_id?: string
}

type DatabaseProps = {
  user?: UserDTO
  cellPath: string
}

let timeout: NodeJS.Timeout | undefined = undefined

const columns = (
  handleOpenAttributes: (value: string) => void,
  handleOpenDialog: (value: ImageUrls[], exp_id?: string) => void,
  cellPath: string,
  navigate: (path: string) => void,
  user: boolean
) => [
  {
    field: 'experiment_id',
    headerName: 'Experiment ID',
    width: 160,
    filterOperators: [
      {
        label: 'Contains', value: 'contains',
        InputComponent: ({applyValue, item}: any) => {
          return <Input sx={{paddingTop: "16px"}} defaultValue={item.value || ''} onChange={(e) => {
            if(timeout) clearTimeout(timeout)
            timeout = setTimeout(() => {
              applyValue({...item, value: e.target.value})
            }, 300)
          }
          } />
        }
      },
    ],
    type: "string",
    renderCell: (params: { row: DatabaseType }) => params.row?.experiment_id,
  },
  user && {
    field: 'published',
    headerName: 'Published',
    renderCell: (params: { row: DatabaseType }) => (
        params.row.publish_status ? <CheckCircleIcon color={"success"} /> : null
    ),
    valueOptions: ['Published', 'No_Published'],
    type: 'singleSelect',
    width: 160,
  },
  {
    field: 'brain_area',
    headerName: 'Brain area',
    renderCell: (params: { row: DatabaseType }) =>
      params.row.fields?.brain_area,
    valueOptions: [1, 2, 3, 4, 5, 6, 7, 8],
    type: 'singleSelect',
    width: 160,
  },
  {
    field: 'cre_driver',
    headerName: 'Cre driver',
    width: 160,
    renderCell: (params: { row: DatabaseType }) =>
      params.row.fields?.cre_driver,
  },
  {
    field: 'reporter_line',
    headerName: 'Reporter line',
    width: 160,
    renderCell: (params: { row: DatabaseType }) =>
      params.row.fields?.reporter_line,
  },
  {
    field: 'imaging_depth',
    headerName: 'Imaging depth',
    width: 160,
    renderCell: (params: { row: DatabaseType }) =>
      params.row.fields?.imaging_depth,
  },
  {
    field: 'attributes',
    headerName: 'Attributes',
    width: 160,
    filterable: false,
    sortable: false,
    renderCell: (params: { row: DatabaseType }) => (
      <Box
        sx={{ cursor: 'pointer' }}
        onClick={() =>
          handleOpenAttributes(JSON.stringify(params.row?.attributes))
        }
      >
        {JSON.stringify(params.row?.attributes)}
      </Box>
    ),
  },
  {
    field: 'cells',
    headerName: 'Cells',
    width: 160,
    filterable: false,
    sortable: false,
    renderCell: (params: { row: DatabaseType }) => (
      <Box
        sx={{ cursor: 'pointer', color: 'dodgerblue' }}
        onClick={() =>
          navigate(`${cellPath}?experiment_id=${params.row?.experiment_id}` )
        }
      >
        <ContentPasteSearchIcon />
      </Box>
    ),
  },
  {
    field: 'cell_image_urls',
    headerName: 'Pixel Image',
    width: 160,
    filterable: false,
    sortable: false,
    renderCell: (params: { row: DatabaseType }) => {
      return (
        <Box
          sx={{
            cursor: 'pointer',
            display: 'flex',
          }}
          onClick={() => handleOpenDialog(params.row?.cell_image_urls)}
        >
          {params.row?.cell_image_urls?.length > 0 && (
            <img
              src={params.row?.cell_image_urls[0].thumb_url}
              alt={''}
              width={'100%'}
              height={'100%'}
            />
          )}
        </Box>
      )
    },
  },
]

const PopupAttributes = ({
  data,
  open,
  handleClose,
  role = false,
  handleChangeAttributes,
  exp_id
}: PopupAttributesProps) => {

  useEffect(() => {
    const handleClosePopup = (event: any) => {
      if(event.key === 'Escape') {
        handleClose()
        return
      }
    }

    document.addEventListener('keydown', handleClosePopup);
    return () => {
      document.removeEventListener('keydown', handleClosePopup);
    };
    //eslint-disable-next-line
  }, []);

  return (
    <Box>
      <Dialog
        open={open}
        onClose={handleClose}
        aria-labelledby="draggable-dialog-title"
      >
        <DialogContent sx={{ minWidth: 400 }}>
          <DialogContentText>
            <Content
              readOnly={!role}
              value={data}
              onChange={handleChangeAttributes}
            />
          </DialogContentText>
        </DialogContent>
        <DialogActions>
          <Button autoFocus onClick={handleClose}>
            Close
          </Button>
          {role && <Button onClick={handleClose}>Save</Button>}
        </DialogActions>
      </Dialog>
    </Box>
  )
}
const DatabaseExperiments = ({ user, cellPath }: DatabaseProps) => {
  const type: keyof TypeData = user ? 'private' : 'public'
  const adminOrManager = useSelector(isAdminOrManager)
  const { data: dataExperiments, loading } = useSelector(
    (state: RootState) => ({
      data: state[DATABASE_SLICE_NAME].data[type],
      loading: state[DATABASE_SLICE_NAME].loading,
    }),
  )

  const [openShare, setOpenShare] = useState<{open: boolean, id?: number}>({open: false})
  const [dataDialog, setDataDialog] = useState<{
    type?: string
    data?: string | string[]
    expId?: string
    nameCol?: string
    shareType?: number
  }>({
    type: '',
    data: undefined,
  })

  const [searchParams, setParams] = useSearchParams()
  const dispatch = useDispatch()
  const navigate = useNavigate()

  const offset = searchParams.get('offset')
  const limit = searchParams.get('limit') || 50
  const sort = searchParams.getAll('sort')

  const { dataShare } = useSelector(
      (state: RootState) => ({
        dataShare: state[DATABASE_SLICE_NAME].listShare,
      }),
  )

  const pagiFilter = useCallback(
    (page?: number) => {
      return `limit=${limit}&offset=${
        page ? (Number(limit) * (page - 1)) : offset || dataExperiments.offset
      }`
    },
    //eslint-disable-next-line
    [limit, offset, JSON.stringify(dataExperiments), dataExperiments.offset],
  )

  const dataParams = useMemo(() => {
    return {
      offset: Number(offset) || 0,
      limit: Number(limit) || 50,
      sort: [sort[0]?.replace('published', 'publish_status'), sort[1]] || [],
    }
    //eslint-disable-next-line
  }, [offset, limit, JSON.stringify(sort)])

  const dataParamsFilter = useMemo(
    () => ({
      experiment_id: searchParams.get('experiment_id') || undefined,
      publish_status: searchParams.get('published') || undefined,
      brain_area: searchParams.get('brain_area') || undefined,
      cre_driver: searchParams.get('cre_driver') || undefined,
      reporter_line: searchParams.get('reporter_line') || undefined,
      imaging_depth: Number(searchParams.get('imaging_depth')) || undefined,
    }),
    [searchParams],
  )

  const [filterModel, setFilterModel] = useState<GridFilterModel>({
    items: [
      {
        field: Object.keys(dataParamsFilter).find(key => (dataParamsFilter as any)[key])?.replace('publish_status', 'published') || '',
        operator: Object.keys(dataParamsFilter).find(key => (dataParamsFilter as any)[key] && ['publish_status', 'brain_area'].includes(key)) ? 'is' : 'contains',
        value: Object.values(dataParamsFilter).find(value => value),
      },
    ],
  });


  const fetchApi = () => {
    const api = !user ? getExperimentsPublicDatabase : getExperimentsDatabase
    let newPublish: number | undefined
    if(!dataParamsFilter.publish_status) newPublish = undefined
    else {
      if(dataParamsFilter.publish_status === 'Published') newPublish = 1
      else newPublish = 0
    }
    dispatch(api({ ...dataParamsFilter, publish_status: newPublish, ...dataParams }))
  }

  useEffect(() => {
    fetchApi()
    //eslint-disable-next-line
  }, [JSON.stringify(dataParams), user, JSON.stringify(dataParamsFilter)])

  useEffect(() => {
    if(!openShare.open || !openShare.id) return
    dispatch(getListUserShare({id: openShare.id}))
    //eslint-disable-next-line
  }, [openShare])

  const handleOpenDialog = (data: ImageUrls[] | ImageUrls, expId?: string, graphTitle?: string) => {
    let newData: string | (string[]) = []
    if(Array.isArray(data)) {
      newData = data.map(d => d.url);
    } else newData = data.url
    setDataDialog({ type: 'image', data: newData, expId: expId, nameCol: graphTitle })
  }

  const handleCloseDialog = () => {
    setDataDialog({ type: '', data: undefined })
  }

  const handleOpenAttributes = (data: string) => {
    setDataDialog({ type: 'attribute', data})
  }

  const handleChangeAttributes = (event: any) => {
    setDataDialog((pre) => ({ ...pre, data: event.target.value }))
  }

  const handleOpenShare = (expId?: string, value?: number, id?: number) => {
    setDataDialog({expId: expId, shareType: value})
    setOpenShare({open: true, id: id})
  }

  const getParamsData = () => {
    const dataFilter = Object.keys(dataParamsFilter)
      .filter((key) => (dataParamsFilter as any)[key])
      .map((key) => `${key}=${(dataParamsFilter as any)[key]}`)
      .join('&')
      .replaceAll('publish_status', 'published')
    return dataFilter
  }

  const handlePage = (e: ChangeEvent<unknown>, page: number) => {
    const filter = getParamsData()
    setParams(
      `${filter}&${dataParams.sort[0] ? `sort=${dataParams.sort[0]}&sort=${dataParams.sort[1]}` : ''}&${pagiFilter(page)}`,
    )
  }

  //eslint-disable-next-line
  const handlePublish = async (id: number, status: 'on' | 'off') => {
    let newPublish: number | undefined
    if(!dataParamsFilter.publish_status) newPublish = undefined
    else {
      if(dataParamsFilter.publish_status === 'Published') newPublish = 1
      else newPublish = 0
    }
    await dispatch(postPublish({ id, status, params: { ...dataParamsFilter, publish_status: newPublish, ...dataParams } }))
  }

  const handleSort = useCallback(
    (rowSelectionModel: GridSortModel) => {
      const filter = getParamsData()
      if (!rowSelectionModel[0]) {
        setParams(`${filter}&${pagiFilter()}`)
        return
      }
      setParams(
        `${filter}&${rowSelectionModel[0] ? `sort=${rowSelectionModel[0].field?.replace(
            'publish_status',
            'published',
        )}&sort=${rowSelectionModel[0].sort}` : ''}&${pagiFilter()}`,
      )
    },
    //eslint-disable-next-line
    [pagiFilter, getParamsData],
  )

  const handleFilter = (model: GridFilterModel) => {
    setFilterModel(model)
    let filter = ''
    if (!!model.items[0]?.value) {
      filter = model.items
        .filter((item) => item.value)
        .map((item: any) => {
          return `${item.field}=${item?.value}`
        })
        .join('&')?.replace('publish_status', 'published')
    }
    const { sort } = dataParams
    setParams(
      `${filter}&${sort[0] ? `sort=${sort[0]}&sort=${sort[1]}` : ''}&${pagiFilter()}`,
<<<<<<< HEAD
=======
    )
  }

  const handleLimit = (event: ChangeEvent<HTMLSelectElement>) => {
    let filter = ''
    filter = Object.keys(dataParamsFilter).filter(key => (dataParamsFilter as any)[key])
      .map((item: any) => {
        return `${item.field}=${item?.value}`
      })
      .join('&').replace('publish_status', 'published')
    const { sort } = dataParams
    setParams(
        `${filter}&${sort[0] ? `sort=${sort[0]}&sort=${sort[1]}` : ''}&limit=${Number(event.target.value)}&offset=0`,
>>>>>>> 4412cac7
    )
  }

  const getColumns = useMemo(() => {
    return (dataExperiments.header?.graph_titles || []).map(
      (graphTitle, index) => ({
        field: `graph_urls.${index}`,
        headerName: graphTitle,
        sortable: false,
        filterable: false,
        renderCell: (params: { row: DatabaseType }) => {
          const {row} = params
          const {graph_urls} = row
          const graph_url = graph_urls[index]
          if(!graph_url) return null
          return (
            <Box
              sx={{ display: 'flex', cursor: "pointer" }}
              onClick={() => handleOpenDialog(graph_url, row.experiment_id, graphTitle)}
            >
              <img
                src={graph_url.thumb_url}
                alt={''}
                width={'100%'}
                height={'100%'}
              />
            </Box>
          )
        },
        width: 160,
      }),
    )
  }, [dataExperiments.header?.graph_titles])

  const ColumnPrivate = useMemo(() => {
    return [
      {
        field: 'share_type',
        headerName: 'Share',
        width: 160,
        sortable: false,
        filterable: false,
        renderCell: (params: { value: number, row: DatabaseType }) => {
          const { value, row } = params
          return (
            <Box
              sx={{ cursor: 'pointer' }}
              onClick={() => handleOpenShare(row.experiment_id, value, row.id)}
            >
              <GroupsIcon sx={{ color: `${value === SHARE.NOSHARE ? "black" : value === SHARE.ORGANIZATION ? "red" : "blue" }`}}/>
            </Box>
          )
        }
      },
      {
        field: 'publish_status',
        headerName: 'Publish',
        width: 160,
        sortable: false,
        filterable: false,
        renderCell: (params: { row: DatabaseType }) => (
          <Box
            sx={{ cursor: 'pointer' }}
            onClick={() =>
              handlePublish(
                params.row.id,
                params.row.publish_status ? 'off' : 'on',
              )
            }
          >
            <SwitchCustom value={!!params.row.publish_status} />
          </Box>
        ),
      },
    ]
    //eslint-disable-next-line
  }, [handlePublish])

  const columnsTable = [
    ...columns(handleOpenAttributes, handleOpenDialog, cellPath, navigate, !!user),
    ...getColumns,
  ].filter(Boolean) as any

  return (
    <DatabaseExperimentsWrapper>
      <DataGrid
        columns={
          adminOrManager && user
            ? ([...columnsTable, ...ColumnPrivate] as any)
            : (columnsTable as any)}
        rows={dataExperiments?.items || []}
        hideFooter={true}
        filterMode={'server'}
        sortingMode={'server'}
        onSortModelChange={handleSort}
        filterModel={filterModel}
        initialState={{
          sorting: {
            sortModel: [
              {
                field: dataParams.sort[0]?.replace('publish_status', 'published'),
                sort: dataParams.sort[1] as GridSortDirection,
              },
            ],
          },
        }}
        onFilterModelChange={handleFilter as any}
      />
      {
        dataExperiments?.items.length > 0 ?
          <PaginationCustom
            data={dataExperiments}
            handlePage={handlePage}
            handleLimit={handleLimit}
            limit={Number(limit)}
          /> : null
      }
      <DialogImage
        open={dataDialog.type === 'image'}
        data={dataDialog.data}
        expId={dataDialog.expId}
        nameCol={dataDialog.nameCol}
        handleCloseDialog={handleCloseDialog}
      />
      <PopupAttributes
        handleChangeAttributes={handleChangeAttributes}
        data={dataDialog.data}
        open={dataDialog.type === 'attribute'}
        handleClose={handleCloseDialog}
        role={!!adminOrManager}
      />
      {loading ? <Loading /> : null}
      {openShare.open && openShare.id ?
        <PopupShare
          id={openShare.id}
          open={openShare.open}
          data={dataDialog as { expId: string; shareType: number; }}
          usersShare={dataShare}
          handleClose={(isSubmit) => {
            if(isSubmit) fetchApi();
            setOpenShare({...openShare, open: false})}
          }
        /> : null
      }
    </DatabaseExperimentsWrapper>
  )
}

const DatabaseExperimentsWrapper = styled(Box)(() => ({
  width: '100%',
  height: 'calc(100vh - 250px)',
}))

const Content = styled('textarea')(() => ({
  width: 400,
  height: 'fit-content',
}))

export default DatabaseExperiments<|MERGE_RESOLUTION|>--- conflicted
+++ resolved
@@ -437,8 +437,6 @@
     const { sort } = dataParams
     setParams(
       `${filter}&${sort[0] ? `sort=${sort[0]}&sort=${sort[1]}` : ''}&${pagiFilter()}`,
-<<<<<<< HEAD
-=======
     )
   }
 
@@ -452,7 +450,6 @@
     const { sort } = dataParams
     setParams(
         `${filter}&${sort[0] ? `sort=${sort[0]}&sort=${sort[1]}` : ''}&limit=${Number(event.target.value)}&offset=0`,
->>>>>>> 4412cac7
     )
   }
 
