import { Box, Input, styled } from '@mui/material'
import { ChangeEvent, useCallback, useEffect, useMemo, useState } from 'react'
import { useNavigate, useSearchParams } from 'react-router-dom'
import ContentPasteSearchIcon from '@mui/icons-material/ContentPasteSearch'
import Button from '@mui/material/Button'
import Dialog from '@mui/material/Dialog'
import DialogActions from '@mui/material/DialogActions'
import DialogContent from '@mui/material/DialogContent'
import DialogContentText from '@mui/material/DialogContentText'
import DialogImage from '../common/DialogImage'
import SwitchCustom from '../common/SwitchCustom'
import {
  GridFilterModel,
  GridSortDirection,
  GridSortModel,
  DataGrid,
  GridEventListener,
} from '@mui/x-data-grid'
import GroupsIcon from '@mui/icons-material/Groups'
import DomainIcon from '@mui/icons-material/Domain'
import CheckCircleIcon from '@mui/icons-material/CheckCircle'
import {
  DatabaseType,
  DATABASE_SLICE_NAME,
  ImageUrls,
} from '../../store/slice/Database/DatabaseType'
import { useSelector, useDispatch } from 'react-redux'
import { RootState } from '../../store/store'
import {
  getExperimentsDatabase,
  getExperimentsPublicDatabase,
  getListUserShare,
  postPublish,
} from '../../store/slice/Database/DatabaseActions'
import Loading from 'components/common/Loading'
import { TypeData } from 'store/slice/Database/DatabaseSlice'
import { UserDTO } from 'api/users/UsersApiDTO'
import { isAdminOrManager } from 'store/slice/User/UserSelector'
import { SHARE } from '@types'
import PopupShare from '../PopupShare'
import PaginationCustom from '../common/PaginationCustom'

export type Data = {
  id: number
  fields: {
    brain_area: string
    cre_driver: string
    reporter_line: string
    imaging_depth: number
  }
  experiment_id: string
  attributes: string
  cell_image_urls: string[]
  graph_urls: string[]
  share_type: number
  publish_status: number
  created_time: string
  updated_time: string
}

type PopupAttributesProps = {
  data?: string | string[]
  open: boolean
  handleClose: () => void
  role?: boolean
  handleChangeAttributes: (e: any) => void
  exp_id?: string
}

type DatabaseProps = {
  user?: UserDTO
  cellPath: string
  handleRowClick?: GridEventListener<'rowClick'>
  readonly?: boolean
}

let timeout: NodeJS.Timeout | undefined = undefined

const columns = (
  handleOpenAttributes: (value: string) => void,
  handleOpenDialog: (value: ImageUrls[], exp_id?: string) => void,
  cellPath: string,
  navigate: (path: string) => void,
  user: boolean,
  readonly?: boolean,
) => [
  {
    field: 'experiment_id',
    headerName: 'Experiment ID',
    width: 160,
    filterOperators: [
      {
        label: 'Contains',
        value: 'contains',
        InputComponent: ({ applyValue, item }: any) => {
          return (
            <Input
              sx={{ paddingTop: '16px' }}
              defaultValue={item.value || ''}
              onChange={(e) => {
                if (timeout) clearTimeout(timeout)
                timeout = setTimeout(() => {
                  applyValue({ ...item, value: e.target.value })
                }, 300)
              }}
            />
          )
        },
      },
    ],
    type: 'string',
    renderCell: (params: { row: DatabaseType }) => params.row?.experiment_id,
  },
  user && {
    field: 'published',
    headerName: 'Published',
    renderCell: (params: { row: DatabaseType }) =>
      params.row.publish_status ? <CheckCircleIcon color={'success'} /> : null,
    valueOptions: ['Published', 'No_Published'],
    type: 'singleSelect',
    width: 160,
  },
  {
    field: 'brain_area',
    headerName: 'Brain area',
    renderCell: (params: { row: DatabaseType }) =>
      params.row.fields?.brain_area,
    valueOptions: [1, 2, 3, 4, 5, 6, 7, 8],
    type: 'singleSelect',
    width: 160,
  },
  {
    field: 'cre_driver',
    headerName: 'Cre driver',
    width: 160,
    renderCell: (params: { row: DatabaseType }) =>
      params.row.fields?.cre_driver,
  },
  {
    field: 'reporter_line',
    headerName: 'Reporter line',
    width: 160,
    renderCell: (params: { row: DatabaseType }) =>
      params.row.fields?.reporter_line,
  },
  {
    field: 'imaging_depth',
    headerName: 'Imaging depth',
    width: 160,
    renderCell: (params: { row: DatabaseType }) =>
      params.row.fields?.imaging_depth,
  },
  {
    field: 'attributes',
    headerName: 'Attributes',
    width: 160,
    filterable: false,
    sortable: false,
    renderCell: (params: { row: DatabaseType }) => (
      <Box
        sx={{ cursor: 'pointer' }}
        onClick={() =>
          handleOpenAttributes(JSON.stringify(params.row?.attributes))
        }
      >
        {JSON.stringify(params.row?.attributes)}
      </Box>
    ),
  },
  !readonly && {
    field: 'cells',
    headerName: 'Cells',
    width: 160,
    filterable: false,
    sortable: false,
    renderCell: (params: { row: DatabaseType }) => (
      <Box
        sx={{ cursor: 'pointer', color: 'dodgerblue' }}
        onClick={() =>
          navigate(`${cellPath}?experiment_id=${params.row?.experiment_id}`)
        }
      >
        <ContentPasteSearchIcon />
      </Box>
    ),
  },
  {
    field: 'cell_image_urls',
    headerName: 'Pixel Image',
    width: 160,
    filterable: false,
    sortable: false,
    renderCell: (params: { row: DatabaseType }) => {
      return (
        <Box
          sx={{
            cursor: 'pointer',
            display: 'flex',
          }}
          onClick={() => handleOpenDialog(params.row?.cell_image_urls)}
        >
          {params.row?.cell_image_urls?.length > 0 && (
            <img
              src={params.row?.cell_image_urls[0].thumb_url}
              alt={''}
              width={'100%'}
              height={'100%'}
            />
          )}
        </Box>
      )
    },
  },
]

const PopupAttributes = ({
  data,
  open,
  handleClose,
  role = false,
  handleChangeAttributes,
  exp_id,
}: PopupAttributesProps) => {
  useEffect(() => {
    const handleClosePopup = (event: any) => {
      if (event.key === 'Escape') {
        handleClose()
        return
      }
    }

    document.addEventListener('keydown', handleClosePopup)
    return () => {
      document.removeEventListener('keydown', handleClosePopup)
    }
    //eslint-disable-next-line
  }, [])

  return (
    <Box>
      <Dialog
        open={open}
        onClose={handleClose}
        aria-labelledby="draggable-dialog-title"
      >
        <DialogContent sx={{ minWidth: 400 }}>
          <DialogContentText>
            <Content
              readOnly={!role}
              value={data}
              onChange={handleChangeAttributes}
            />
          </DialogContentText>
        </DialogContent>
        <DialogActions>
          <Button autoFocus onClick={handleClose}>
            Close
          </Button>
          {role && <Button onClick={handleClose}>Save</Button>}
        </DialogActions>
      </Dialog>
    </Box>
  )
}
const DatabaseExperiments = ({
  user,
  cellPath,
  handleRowClick,
  readonly,
}: DatabaseProps) => {
  const type: keyof TypeData = user ? 'private' : 'public'
  const adminOrManager = useSelector(isAdminOrManager)
  const { data: dataExperiments, loading } = useSelector(
    (state: RootState) => ({
      data: state[DATABASE_SLICE_NAME].data[type],
      loading: state[DATABASE_SLICE_NAME].loading,
    }),
  )

  const [openShare, setOpenShare] = useState<{ open: boolean; id?: number }>({
    open: false,
  })
  const [dataDialog, setDataDialog] = useState<{
    type?: string
    data?: string | string[]
    expId?: string
    nameCol?: string
    shareType?: number
  }>({
    type: '',
    data: undefined,
  })

  const [searchParams, setParams] = useSearchParams()
  const dispatch = useDispatch()
  const navigate = useNavigate()

  const offset = searchParams.get('offset')
  const limit = searchParams.get('limit') || 50
  const sort = searchParams.getAll('sort')

  const { dataShare } = useSelector((state: RootState) => ({
    dataShare: state[DATABASE_SLICE_NAME].listShare,
  }))

  const pagiFilter = useCallback(
    (page?: number) => {
      return `limit=${limit}&offset=${
        page ? Number(limit) * (page - 1) : offset || dataExperiments.offset
      }`
    },
    //eslint-disable-next-line
    [limit, offset, JSON.stringify(dataExperiments), dataExperiments.offset],
  )

  const dataParams = useMemo(() => {
    return {
      offset: Number(offset) || 0,
      limit: Number(limit) || 50,
      sort: [sort[0]?.replace('published', 'publish_status'), sort[1]] || [],
    }
    //eslint-disable-next-line
  }, [offset, limit, JSON.stringify(sort)])

  const dataParamsFilter = useMemo(
    () => ({
      experiment_id: searchParams.get('experiment_id') || undefined,
      publish_status: searchParams.get('published') || undefined,
      brain_area: searchParams.get('brain_area') || undefined,
      cre_driver: searchParams.get('cre_driver') || undefined,
      reporter_line: searchParams.get('reporter_line') || undefined,
      imaging_depth: Number(searchParams.get('imaging_depth')) || undefined,
    }),
    [searchParams],
  )

  const [filterModel, setFilterModel] = useState<GridFilterModel>({
    items: [
      {
        field:
          Object.keys(dataParamsFilter)
            .find((key) => (dataParamsFilter as any)[key])
            ?.replace('publish_status', 'published') || '',
        operator: Object.keys(dataParamsFilter).find(
          (key) =>
            (dataParamsFilter as any)[key] &&
            ['publish_status', 'brain_area'].includes(key),
        )
          ? 'is'
          : 'contains',
        value: Object.values(dataParamsFilter).find((value) => value),
      },
    ],
  })

  const fetchApi = () => {
    const api = !user ? getExperimentsPublicDatabase : getExperimentsDatabase
    let newPublish: number | undefined
    if (!dataParamsFilter.publish_status) newPublish = undefined
    else {
      if (dataParamsFilter.publish_status === 'Published') newPublish = 1
      else newPublish = 0
    }
    dispatch(
      api({ ...dataParamsFilter, publish_status: newPublish, ...dataParams }),
    )
  }

  useEffect(() => {
    fetchApi()
    //eslint-disable-next-line
  }, [JSON.stringify(dataParams), user, JSON.stringify(dataParamsFilter)])

  useEffect(() => {
    if (!openShare.open || !openShare.id) return
    dispatch(getListUserShare({ id: openShare.id }))
    //eslint-disable-next-line
  }, [openShare])

  const handleOpenDialog = (
    data: ImageUrls[] | ImageUrls,
    expId?: string,
    graphTitle?: string,
  ) => {
    let newData: string | string[] = []
    if (Array.isArray(data)) {
      newData = data.map((d) => d.url)
    } else newData = data.url
    setDataDialog({
      type: 'image',
      data: newData,
      expId: expId,
      nameCol: graphTitle,
    })
  }

  const handleCloseDialog = () => {
    setDataDialog({ type: '', data: undefined })
  }

  const handleOpenAttributes = (data: string) => {
    setDataDialog({ type: 'attribute', data })
  }

  const handleChangeAttributes = (event: any) => {
    setDataDialog((pre) => ({ ...pre, data: event.target.value }))
  }

  const handleOpenShare = (expId?: string, value?: number, id?: number) => {
    setDataDialog({ expId: expId, shareType: value })
    setOpenShare({ open: true, id: id })
  }

  const getParamsData = () => {
    const dataFilter = Object.keys(dataParamsFilter)
      .filter((key) => (dataParamsFilter as any)[key])
      .map((key) => `${key}=${(dataParamsFilter as any)[key]}`)
      .join('&')
      .replaceAll('publish_status', 'published')
    return dataFilter
  }

  const handlePage = (e: ChangeEvent<unknown>, page: number) => {
    const filter = getParamsData()
    setParams(
      `${filter}&${
        dataParams.sort[0]
          ? `sort=${dataParams.sort[0]}&sort=${dataParams.sort[1]}`
          : ''
      }&${pagiFilter(page)}`,
    )
  }

  //eslint-disable-next-line
  const handlePublish = async (id: number, status: 'on' | 'off') => {
    let newPublish: number | undefined
    if (!dataParamsFilter.publish_status) newPublish = undefined
    else {
      if (dataParamsFilter.publish_status === 'Published') newPublish = 1
      else newPublish = 0
    }
    await dispatch(
      postPublish({
        id,
        status,
        params: {
          ...dataParamsFilter,
          publish_status: newPublish,
          ...dataParams,
        },
      }),
    )
  }

  const handleSort = useCallback(
    (rowSelectionModel: GridSortModel) => {
      const filter = getParamsData()
      if (!rowSelectionModel[0]) {
        setParams(`${filter}&${pagiFilter()}`)
        return
      }
      setParams(
        `${filter}&${
          rowSelectionModel[0]
            ? `sort=${rowSelectionModel[0].field?.replace(
                'publish_status',
                'published',
              )}&sort=${rowSelectionModel[0].sort}`
            : ''
        }&${pagiFilter()}`,
      )
    },
    //eslint-disable-next-line
    [pagiFilter, getParamsData],
  )

  const handleFilter = (model: GridFilterModel) => {
    setFilterModel(model)
    let filter = ''
    if (!!model.items[0]?.value) {
      filter = model.items
        .filter((item) => item.value)
        .map((item: any) => {
          return `${item.field}=${item?.value}`
        })
        .join('&')
        ?.replace('publish_status', 'published')
    }
    const { sort } = dataParams
    setParams(
      `${filter}&${
        sort[0] ? `sort=${sort[0]}&sort=${sort[1]}` : ''
      }&${pagiFilter()}`,
    )
  }

  const handleLimit = (event: ChangeEvent<HTMLSelectElement>) => {
    let filter = ''
<<<<<<< HEAD
    filter = Object.keys(dataParamsFilter).filter(key => (dataParamsFilter as any)[key])
      .map((item: any) => `${item}=${(dataParamsFilter as any)[item]}`)
      .join('&').replace('publish_status', 'published')
=======
    filter = Object.keys(dataParamsFilter)
      .filter((key) => (dataParamsFilter as any)[key])
      .map((item: any) => {
        return `${item.field}=${item?.value}`
      })
      .join('&')
      .replace('publish_status', 'published')
>>>>>>> 2b23448f
    const { sort } = dataParams
    setParams(
      `${filter}&${
        sort[0] ? `sort=${sort[0]}&sort=${sort[1]}` : ''
      }&limit=${Number(event.target.value)}&offset=0`,
    )
  }

  const getColumns = useMemo(() => {
    return (dataExperiments.header?.graph_titles || []).map(
      (graphTitle, index) => ({
        field: `graph_urls.${index}`,
        headerName: graphTitle,
        sortable: false,
        filterable: false,
        renderCell: (params: { row: DatabaseType }) => {
          const { row } = params
          const { graph_urls } = row
          const graph_url = graph_urls[index]
          if (!graph_url) return null
          return (
            <Box
              sx={{ display: 'flex', cursor: 'pointer' }}
              onClick={() =>
                handleOpenDialog(graph_url, row.experiment_id, graphTitle)
              }
            >
              <img
                src={graph_url.thumb_url}
                alt={''}
                width={'100%'}
                height={'100%'}
              />
            </Box>
          )
        },
        width: 160,
      }),
    )
  }, [dataExperiments.header?.graph_titles])

  const ColumnPrivate = useMemo(() => {
    return [
      {
        field: 'share_type',
        headerName: 'Share',
        width: 160,
        sortable: false,
        filterable: false,
        renderCell: (params: { value: number; row: DatabaseType }) => {
          const { value, row } = params
          return (
            <Box
              sx={{ cursor: 'pointer', color: 'darkgray' }}
              onClick={() => handleOpenShare(row.experiment_id, value, row.id)}
            >
              {value === SHARE.ORGANIZATION ? (
                <DomainIcon color="primary" />
              ) : (
                <GroupsIcon
                  color={`${value === SHARE.NOSHARE ? 'inherit' : 'primary'}`}
                />
              )}
            </Box>
          )
        },
      },
      {
        field: 'publish_status',
        headerName: 'Publish',
        width: 160,
        sortable: false,
        filterable: false,
        renderCell: (params: { row: DatabaseType }) => (
          <Box
            sx={{ cursor: 'pointer' }}
            onClick={() =>
              handlePublish(
                params.row.id,
                params.row.publish_status ? 'off' : 'on',
              )
            }
          >
            <SwitchCustom value={!!params.row.publish_status} />
          </Box>
        ),
      },
    ]
    //eslint-disable-next-line
  }, [handlePublish])

  const columnsTable = [
    ...columns(
      handleOpenAttributes,
      handleOpenDialog,
      cellPath,
      navigate,
      !!user,
      readonly,
    ),
    ...getColumns,
  ].filter(Boolean) as any

  return (
    <DatabaseExperimentsWrapper>
      <DataGrid
        columns={
          adminOrManager && user && !readonly
            ? ([...columnsTable, ...ColumnPrivate] as any)
            : (columnsTable as any)
        }
        rows={dataExperiments?.items || []}
        hideFooter={true}
        filterMode={'server'}
        sortingMode={'server'}
        onSortModelChange={handleSort}
        filterModel={filterModel}
        initialState={{
          sorting: {
            sortModel: [
              {
                field: dataParams.sort[0]?.replace(
                  'publish_status',
                  'published',
                ),
                sort: dataParams.sort[1] as GridSortDirection,
              },
            ],
          },
        }}
        onFilterModelChange={handleFilter as any}
        onRowClick={handleRowClick}
      />
      {dataExperiments?.items.length > 0 ? (
        <PaginationCustom
          data={dataExperiments}
          handlePage={handlePage}
          handleLimit={handleLimit}
          limit={Number(limit)}
        />
      ) : null}
      <DialogImage
        open={dataDialog.type === 'image'}
        data={dataDialog.data}
        expId={dataDialog.expId}
        nameCol={dataDialog.nameCol}
        handleCloseDialog={handleCloseDialog}
      />
      <PopupAttributes
        handleChangeAttributes={handleChangeAttributes}
        data={dataDialog.data}
        open={dataDialog.type === 'attribute'}
        handleClose={handleCloseDialog}
        role={!!adminOrManager}
      />
      {loading ? <Loading /> : null}
      {openShare.open && openShare.id ? (
        <PopupShare
          id={openShare.id}
          open={openShare.open}
          data={dataDialog as { expId: string; shareType: number }}
          usersShare={dataShare}
          handleClose={(isSubmit) => {
            if (isSubmit) fetchApi()
            setOpenShare({ ...openShare, open: false })
          }}
        />
      ) : null}
    </DatabaseExperimentsWrapper>
  )
}

const DatabaseExperimentsWrapper = styled(Box)(() => ({
  width: '100%',
  height: 'calc(100vh - 250px)',
}))

const Content = styled('textarea')(() => ({
  width: 400,
  height: 'fit-content',
}))

export default DatabaseExperiments<|MERGE_RESOLUTION|>--- conflicted
+++ resolved
@@ -496,19 +496,10 @@
 
   const handleLimit = (event: ChangeEvent<HTMLSelectElement>) => {
     let filter = ''
-<<<<<<< HEAD
-    filter = Object.keys(dataParamsFilter).filter(key => (dataParamsFilter as any)[key])
+    filter = Object.keys(dataParamsFilter)
+      .filter(key => (dataParamsFilter as any)[key])
       .map((item: any) => `${item}=${(dataParamsFilter as any)[item]}`)
       .join('&').replace('publish_status', 'published')
-=======
-    filter = Object.keys(dataParamsFilter)
-      .filter((key) => (dataParamsFilter as any)[key])
-      .map((item: any) => {
-        return `${item.field}=${item?.value}`
-      })
-      .join('&')
-      .replace('publish_status', 'published')
->>>>>>> 2b23448f
     const { sort } = dataParams
     setParams(
       `${filter}&${
