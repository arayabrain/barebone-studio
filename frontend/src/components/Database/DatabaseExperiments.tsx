import { Box, DialogTitle, FormControl, FormControlLabel, Input, Pagination, Radio, RadioGroup, styled } from '@mui/material'
import { ChangeEvent, useCallback, useEffect, useMemo, useState } from 'react'
import { useNavigate, useSearchParams } from 'react-router-dom'
<<<<<<< HEAD
import LaunchIcon from '@mui/icons-material/Launch'
=======
import ContentPasteSearchIcon from '@mui/icons-material/ContentPasteSearch';
>>>>>>> 5e972c1f
import Button from '@mui/material/Button'
import Dialog from '@mui/material/Dialog'
import DialogActions from '@mui/material/DialogActions'
import DialogContent from '@mui/material/DialogContent'
import DialogContentText from '@mui/material/DialogContentText'
<<<<<<< HEAD
=======
import { DataGrid, GridRenderCellParams, GridRowParams } from '@mui/x-data-grid'
>>>>>>> 5e972c1f
import DialogImage from '../common/DialogImage'
import SwitchCustom from '../common/SwitchCustom'
import {
  GridEnrichedColDef,
  GridFilterModel,
  GridSortDirection,
  GridSortModel,
} from '@mui/x-data-grid'
import { DataGridPro } from '@mui/x-data-grid-pro'
import GroupsIcon from '@mui/icons-material/Groups'
import {
  DatabaseType,
  DATABASE_SLICE_NAME,
  ImageUrls,
} from '../../store/slice/Database/DatabaseType'
import { useSelector, useDispatch } from 'react-redux'
import { RootState } from '../../store/store'
import {
  getExperimentsDatabase,
  getExperimentsPublicDatabase,
  getListUserShare,
  postPublist,
} from '../../store/slice/Database/DatabaseActions'
import Loading from 'components/common/Loading'
import { TypeData } from 'store/slice/Database/DatabaseSlice'
<<<<<<< HEAD
import { SHARE } from '@types'
import PopupShare from '../PopupShare'
=======
import CancelIcon from '@mui/icons-material/Cancel'
>>>>>>> 5e972c1f

export type Data = {
  id: number
  fields: {
    brain_area: string
    cre_driver: string
    reporter_line: string
    imaging_depth: number
  }
  experiment_id: string
  attributes: string
  cell_image_urls: string[]
  graph_urls: string[]
  share_type: number
  publish_status: number
  created_time: string
  updated_time: string
}

type PopupAttributesProps = {
  data?: string | (string[])
  open: boolean
  handleClose: () => void
  role?: boolean
  handleChangeAttributes: (e: any) => void
  exp_id?: string
<<<<<<< HEAD
=======
}

type PopupType = {
  open: boolean
  handleClose: () => void
>>>>>>> 5e972c1f
}

type DatabaseProps = {
  user?: Object
  cellPath: string
}

let timeout: NodeJS.Timeout | undefined = undefined

const columns = (
  handleOpenAttributes: (value: string) => void,
  handleOpenDialog: (value: ImageUrls[], exp_id?: string) => void,
  cellPath: string,
  navigate: (path: string) => void,
) => [
  {
    field: 'experiment_id',
    headerName: 'Experiment ID',
    width: 160,
<<<<<<< HEAD
=======
    filterOperators: [
      {
        label: 'Contains', value: 'contains',
        InputComponent: ({applyValue, item}: any) => {
          return <Input sx={{paddingTop: "16px"}} defaultValue={item.value || ''} onChange={(e) => {
            if(timeout) clearTimeout(timeout)
            timeout = setTimeout(() => {
              applyValue({...item, value: e.target.value})
            }, 300)
          }
          } />
        }
      },
    ],
    type: "string",
>>>>>>> 5e972c1f
    renderCell: (params: { row: DatabaseType }) => params.row?.experiment_id,
  },
  {
    field: 'brain_area',
    headerName: 'Brain area',
    renderCell: (params: { row: DatabaseType }) =>
      params.row.fields?.brain_area,
    valueOptions: [1, 2, 3, 4, 5, 6, 7, 8],
    type: 'singleSelect',
    width: 160,
  },
  {
    field: 'cre_driver',
    headerName: 'Cre driver',
    width: 160,
    renderCell: (params: { row: DatabaseType }) =>
      params.row.fields?.cre_driver,
  },
  {
    field: 'reporter_line',
    headerName: 'Reporter line',
    width: 160,
    renderCell: (params: { row: DatabaseType }) =>
      params.row.fields?.reporter_line,
  },
  {
    field: 'imaging_depth',
    headerName: 'Imaging depth',
    width: 160,
    renderCell: (params: { row: DatabaseType }) =>
      params.row.fields?.imaging_depth,
  },
  {
    field: 'attributes',
    headerName: 'Attributes',
    width: 160,
    filterable: false,
    sortable: false,
    renderCell: (params: { row: DatabaseType }) => (
      <Box
        sx={{ cursor: 'pointer' }}
        onClick={() =>
          handleOpenAttributes(JSON.stringify(params.row?.attributes))
        }
      >
        {JSON.stringify(params.row?.attributes)}
      </Box>
    ),
  },
  {
    field: 'cells',
    headerName: 'Cells',
    width: 160,
    filterable: false,
    sortable: false,
    renderCell: (params: { row: DatabaseType }) => (
      <Box
        sx={{ cursor: 'pointer', color: 'dodgerblue' }}
        onClick={() =>
          navigate(`${cellPath}?experiment_id=${params.row?.experiment_id}` )
        }
      >
        <ContentPasteSearchIcon />
      </Box>
    ),
  },
  {
    field: 'cell_image_urls',
    headerName: 'Pixel Image',
    width: 160,
    filterable: false,
    sortable: false,
    renderCell: (params: { row: DatabaseType }) => {
      return (
        <Box
          sx={{
            cursor: 'pointer',
            display: 'flex',
          }}
          onClick={() => handleOpenDialog(params.row?.cell_image_urls)}
        >
          {params.row?.cell_image_urls?.length > 0 && (
            <img
<<<<<<< HEAD
              src={params.row?.cell_image_urls[0].url}
=======
              src={params.row?.cell_image_urls[0].thumb_url}
>>>>>>> 5e972c1f
              alt={''}
              width={'100%'}
              height={'100%'}
            />
          )}
        </Box>
      )
    },
<<<<<<< HEAD
=======
  },
]

const columnsShare = (handleShareFalse: (parmas: GridRenderCellParams<string>) => void) =>  [
  {
    field: "name",
    headerName: "Name",
    minWidth: 140,
    renderCell: (params: GridRenderCellParams<string>) => (
        <span>{params.row.name}</span>
    ),
  },
  {
    field: "lab",
    headerName: "Lab",
    minWidth: 280,
    renderCell: (params: GridRenderCellParams<string>) => (
        <span>{params.row.email}</span>
    ),
  },
  {
    field: "email",
    headerName: "Email",
    minWidth: 280,
    renderCell: (params: GridRenderCellParams<string>) => (
        <span>{params.row.email}</span>
    ),
>>>>>>> 5e972c1f
  },
  {
    field: "share",
    headerName: "",
    minWidth: 130,
    renderCell: (params: GridRenderCellParams<string>) => {
      if(!params.row.share) return ""
      return (
          <Button onClick={() => handleShareFalse(params)}>
            <CancelIcon color={"error"}/>
          </Button>
      )
    }
  },
]

const dataShare = [
  {
    id: 1,
    name: "User 1",
    lab: "Labxxxx",
    email: "aaaaa@gmail.com",
    share: false
  },
  {
    id: 2,
    name: "User 2",
    lab: "Labxxxx",
    email: "aaaaa@gmail.com",
    share: true
  },
  {
    id: 3,
    name: "User 3",
    lab: "Labxxxx",
    email: "aaaaa@gmail.com",
    share: true
  }
]

const PopupShare = ({open, handleClose}: PopupType) => {
  const [value, setValue] = useState("Organization")
  const [tableShare, setTableShare] = useState(dataShare)
  
  const handleShareTrue = (params: GridRowParams) => {
    if(params.row.share) return
    const index = tableShare.findIndex(item => item.id === params.id)
    setTableShare(pre => {
      pre[index].share = true
      return pre
    })
  }

  const handleShareFalse = (params: GridRenderCellParams<string>) => {
    const indexSearch = tableShare.findIndex(item => item.id === params.id)
    const newData = tableShare.map((item, index) => {
      if(index === indexSearch) return {...item, share: false}
      return item
    })
    setTableShare(newData)
  }

  const handleValue = (event: ChangeEvent<HTMLInputElement>) => {
    setValue((event.target as HTMLInputElement).value);
  }

  if(!open) return null;

  return (
    <Box>
      <DialogCustom
        open={open}
        onClose={handleClose}
        sx={{margin: 0}}
      >
        <DialogTitle>Share Database record</DialogTitle>
        <DialogTitle sx={{fontSize: 16, fontWeight: 400}}>Experiment ID: XXXXXX</DialogTitle>
        <DialogTitle>
          <FormControl>
            <RadioGroup
              value={value}
              row
              aria-labelledby="demo-row-radio-buttons-group-label"
              name="row-radio-buttons-group"
              onChange={handleValue}
            >
              <FormControlLabel value="Organization" control={<Radio />} label={"Share for Organization"} />
              <FormControlLabel value="Users" control={<Radio />} label={"Share for Users"} />
            </RadioGroup>
          </FormControl>
        </DialogTitle>
        <DialogContent sx={{minHeight: 500}}>
          {
            value !== "Organization" ?
              <>
                <p>Permitted users</p>
                <DataGrid
                  sx={{minHeight: 500}}
                  onRowClick={handleShareTrue}
                  rows={tableShare}
                  columns={columnsShare(handleShareFalse)}
                />
              </>
              : null
          }
        </DialogContent>
        <DialogActions>
          <Button onClick={handleClose}>Cancel</Button>
          <Button onClick={handleClose}>Ok</Button>
        </DialogActions>
      </DialogCustom>
    </Box>
  )
}

const PopupAttributes = ({
  data,
  open,
  handleClose,
  role = false,
  handleChangeAttributes,
  exp_id
}: PopupAttributesProps) => {
  return (
    <Box>
      <Dialog
        open={open}
        onClose={handleClose}
        aria-labelledby="draggable-dialog-title"
      >
        <DialogContent sx={{ minWidth: 400 }}>
          <DialogContentText>
            <Content
              readOnly={!role}
              value={data}
              onChange={handleChangeAttributes}
            />
          </DialogContentText>
        </DialogContent>
        <DialogActions>
          <Button autoFocus onClick={handleClose}>
            Close
          </Button>
          {role && <Button onClick={handleClose}>Save</Button>}
        </DialogActions>
      </Dialog>
    </Box>
  )
}
const DatabaseExperiments = ({ user, cellPath }: DatabaseProps) => {
<<<<<<< HEAD
  const [openShare, setOpenShare] = useState<{open: boolean, id?: number}>({open: false})
  const [dataDialog, setDataDialog] = useState<{
    type?: string
    data?: string | string[]
    expId?: string
    nameCol?: string
    shareType?: number
  }>({
    type: '',
    data: undefined,
  })

  const [searchParams, setParams] = useSearchParams()
  const dispatch = useDispatch()
  const navigate = useNavigate()

  const type: keyof TypeData = user ? 'private' : 'public'
  const { data: dataExperiments, loading } = useSelector(
    (state: RootState) => ({
      data: state[DATABASE_SLICE_NAME].data[type],
      loading: state[DATABASE_SLICE_NAME].loading,
    }),
  )

  const { dataShare } = useSelector(
      (state: RootState) => ({
        dataShare: state[DATABASE_SLICE_NAME].listShare,
      }),
=======

  const [openShare, setOpenShare] = useState(false)
  const [dataDialog, setDataDialog] = useState<{
    type: string
    data?: string | string[]
    expId?: string
    nameCol?: string
  }>({
    type: '',
    data: undefined,
  })

  const [searchParams, setParams] = useSearchParams()
  const dispatch = useDispatch()
  const navigate = useNavigate()

  const type: keyof TypeData = user ? 'private' : 'public'
  const { data: dataExperiments, loading } = useSelector(
    (state: RootState) => ({
      data: state[DATABASE_SLICE_NAME].data[type],
      loading: state[DATABASE_SLICE_NAME].loading,
    }),
>>>>>>> 5e972c1f
  )

  const pagiFilter = useCallback(
    (page?: number) => {
      return `limit=${dataExperiments.limit}&offset=${
        page ? page - 1 : dataExperiments.offset
      }`
    },
    [dataExperiments.limit, dataExperiments.offset],
  )

  const offset = searchParams.get('offset')
  const limit = searchParams.get('limit')
  const sort = searchParams.getAll('sort')

  const dataParams = useMemo(() => {
    return {
      offset: Number(offset) || 0,
      limit: Number(limit) || 50,
      sort: sort || [],
    }
    //eslint-disable-next-line
  }, [offset, limit, JSON.stringify(sort)])

  const dataParamsFilter = useMemo(
    () => ({
      experiment_id: searchParams.get('experiment_id') || undefined,
      brain_area: searchParams.get('brain_area') || undefined,
      cre_driver: searchParams.get('cre_driver') || undefined,
      reporter_line: searchParams.get('reporter_line') || undefined,
      imaging_depth: Number(searchParams.get('imaging_depth')) || undefined,
    }),
    [searchParams],
  )

  const fetchApi = () => {
    const api = !user ? getExperimentsPublicDatabase : getExperimentsDatabase
    dispatch(api({ ...dataParamsFilter, ...dataParams }))
  }

  useEffect(() => {
    fetchApi()
    //eslint-disable-next-line
  }, [dataParams, user, dataParamsFilter])

<<<<<<< HEAD
  useEffect(() => {
    if(!openShare.open || !openShare.id) return
    dispatch(getListUserShare({id: openShare.id}))
    //eslint-disable-next-line
  }, [openShare])

=======
>>>>>>> 5e972c1f
  const handleOpenDialog = (data: ImageUrls[] | ImageUrls, expId?: string, graphTitle?: string) => {
    let newData: string | (string[]) = []
    if(Array.isArray(data)) {
      newData = data.map(d => d.url);
    } else newData = data.url
    setDataDialog({ type: 'image', data: newData, expId: expId, nameCol: graphTitle })
  }

  const handleCloseDialog = () => {
    setDataDialog({ type: '', data: undefined })
  }

  const handleOpenAttributes = (data: string) => {
    setDataDialog({ type: 'attribute', data})
  }

  const handleChangeAttributes = (event: any) => {
    setDataDialog((pre) => ({ ...pre, data: event.target.value }))
  }

<<<<<<< HEAD
  const handleOpenShare = (expId?: string, value?: number, id?: number) => {
    setDataDialog({expId: expId, shareType: value})
    setOpenShare({open: true, id: id})
=======
  const handleOpenShare = () => {
    setOpenShare(true)
>>>>>>> 5e972c1f
  }

  const getParamsData = () => {
    const dataFilter = Object.keys(dataParamsFilter)
      .filter((key) => (dataParamsFilter as any)[key])
      .map((key) => `${key}=${(dataParamsFilter as any)[key]}`)
      .join('&')
      .replaceAll('fields.', '')
    return dataFilter
  }

  const handlePage = (e: ChangeEvent<unknown>, page: number) => {
    const filter = getParamsData()
    setParams(
      `${filter}&sort=${dataParams.sort[0] || ''}&sort=${
        dataParams.sort[1] || ''
      }&${pagiFilter(page)}`,
    )
  }

  const handlePublish = (id: number, status: 'on' | 'off') => {
    dispatch(postPublist({ id, status }))
  }

  const handleSort = useCallback(
    (rowSelectionModel: GridSortModel) => {
      const filter = getParamsData()
      if (!rowSelectionModel[0]) {
        setParams(`${filter}&sort=&sort=&${pagiFilter()}`)
        return
      }
      setParams(
        `${filter}&sort=${rowSelectionModel[0].field.replace(
          'fields.',
          '',
        )}&sort=${rowSelectionModel[0].sort}&${pagiFilter()}`,
      )
    },
    //eslint-disable-next-line
    [pagiFilter, getParamsData],
  )

  const handleFilter = (model: GridFilterModel) => {
    let filter = ''
    if (!!model.items[0]?.value) {
      filter = model.items
        .filter((item) => item.value)
        .map((item: any) => {
          return `${item.field}=${item?.value}`
        })
        .join('&')
    }
    const { sort } = dataParams
    setParams(
      `${filter}&sort=${sort[0] || ''}&sort=${sort[1] || ''}&${pagiFilter()}`,
    )
  }

  const getColumns = useMemo(() => {
    return (dataExperiments.header?.graph_titles || []).map(
      (graphTitle, index) => ({
        field: `graph_urls.${index}`,
        headerName: graphTitle,
        sortable: false,
        filterable: false,
        renderCell: (params: { row: DatabaseType }) => {
          const {row} = params
          const {graph_urls} = row
          const graph_url = graph_urls[index]
          if(!graph_url) return null
          return (
            <Box
              sx={{ display: 'flex', cursor: "pointer" }}
              onClick={() => handleOpenDialog(graph_url, row.experiment_id, graphTitle)}
            >
              <img
<<<<<<< HEAD
                src={graph_url.url}
=======
                src={graph_url.thumb_url}
>>>>>>> 5e972c1f
                alt={''}
                width={'100%'}
                height={'100%'}
              />
            </Box>
          )
        },
        width: 160,
      }),
    )
  }, [dataExperiments.header?.graph_titles])

  const ColumnPrivate = useMemo(() => {
    return [
      {
        field: 'share_type',
        headerName: 'Share',
        width: 160,
        sortable: false,
        filterable: false,
<<<<<<< HEAD
        renderCell: (params: { value: number, row: DatabaseType }) => {
          const { value, row } = params
          return (
            <Box
              sx={{ cursor: 'pointer' }}
              onClick={() => handleOpenShare(row.experiment_id, value, row.id)}
            >
              <GroupsIcon sx={{ color: `${value === SHARE.NOSHARE ? "black" : value === SHARE.ORGANIZATION ? "blue" : "red" }`}}/>
            </Box>
          )
        }
=======
        renderCell: (params: { row: DatabaseType }) => (
          <Box sx={{ cursor: 'pointer' }} onClick={handleOpenShare}>
            <GroupsIcon />
          </Box>
        ),
>>>>>>> 5e972c1f
      },
      {
        field: 'publish_status',
        headerName: 'Publish',
        width: 160,
        sortable: false,
        filterable: false,
        renderCell: (params: { row: DatabaseType }) => (
          <Box
            sx={{ cursor: 'pointer' }}
            onClick={() =>
              handlePublish(
                params.row.id,
                params.row.publish_status ? 'off' : 'on',
              )
            }
          >
            <SwitchCustom value={!!params.row.publish_status} />
          </Box>
        ),
      },
    ]
    //eslint-disable-next-line
  }, [])

  const columnsTable = [
    ...columns(handleOpenAttributes, handleOpenDialog, cellPath, navigate),
    ...getColumns,
  ].filter(Boolean) as GridEnrichedColDef[]

  return (
    <DatabaseExperimentsWrapper>
      <DataGridPro
        columns={
          user
            ? ([...columnsTable, ...ColumnPrivate] as any)
            : (columnsTable as any)}
        rows={dataExperiments?.items || []}
        hideFooter={true}
        filterMode={'server'}
        sortingMode={'server'}
        onSortModelChange={handleSort}
        initialState={{
          sorting: {
            sortModel: [
              {
                field: dataParams.sort[0],
                sort: dataParams.sort[1] as GridSortDirection,
              },
            ],
          },
          filter: {
            filterModel: {
              items: [
                {
                  field: 'experiment_id',
                  operator: 'contains',
                  value: dataParamsFilter.experiment_id,
                },
                {
                  field: 'brain_area',
                  operator: 'is',
                  value: dataParamsFilter.brain_area,
                },
                {
                  field: 'cre_driver',
                  operator: 'contains',
                  value: dataParamsFilter.cre_driver,
                },
                {
                  field: 'reporter_line',
                  operator: 'contains',
                  value: dataParamsFilter.reporter_line,
                },
                {
                  field: 'imaging_depth',
                  operator: 'contains',
                  value: dataParamsFilter.imaging_depth,
                },
              ],
            },
          },
        }}
        onFilterModelChange={handleFilter as any}
      />
      <Pagination
        sx={{ marginTop: 2 }}
        count={dataExperiments.total}
        page={dataParams.offset + 1}
        onChange={handlePage}
      />
      <DialogImage
        open={dataDialog.type === 'image'}
        data={dataDialog.data}
        expId={dataDialog.expId}
        nameCol={dataDialog.nameCol}
        handleCloseDialog={handleCloseDialog}
      />
      <PopupAttributes
        handleChangeAttributes={handleChangeAttributes}
        data={dataDialog.data}
        open={dataDialog.type === 'attribute'}
        handleClose={handleCloseDialog}
        role={!!user}
      />
      {loading ? <Loading /> : null}
<<<<<<< HEAD
      {openShare.open && openShare.id ?
          <PopupShare
            id={openShare.id}
            open={openShare.open}
            data={dataDialog as { expId: string; shareType: number; }}
            usersShare={dataShare}
            handleClose={(isSubmit) => {
              if(isSubmit) fetchApi();
              setOpenShare({...openShare, open: false})}
            }
          /> : null
      }
=======
      <PopupShare
        open={openShare}
        handleClose={() => setOpenShare(false)}
      />
>>>>>>> 5e972c1f
    </DatabaseExperimentsWrapper>
  )
}

const DatabaseExperimentsWrapper = styled(Box)(() => ({
  width: '100%',
  height: 'calc(100vh - 250px)',
}))

const Content = styled('textarea')(() => ({
  width: 400,
  height: 'fit-content',
}))

const DialogCustom = styled(Dialog)(({ theme }) => ({
  "& .MuiDialog-container": {
    "& .MuiPaper-root": {
      width: "70%",
      maxWidth: "890px",
    },
  },
}))

export default DatabaseExperiments<|MERGE_RESOLUTION|>--- conflicted
+++ resolved
@@ -1,20 +1,12 @@
 import { Box, DialogTitle, FormControl, FormControlLabel, Input, Pagination, Radio, RadioGroup, styled } from '@mui/material'
 import { ChangeEvent, useCallback, useEffect, useMemo, useState } from 'react'
 import { useNavigate, useSearchParams } from 'react-router-dom'
-<<<<<<< HEAD
-import LaunchIcon from '@mui/icons-material/Launch'
-=======
 import ContentPasteSearchIcon from '@mui/icons-material/ContentPasteSearch';
->>>>>>> 5e972c1f
 import Button from '@mui/material/Button'
 import Dialog from '@mui/material/Dialog'
 import DialogActions from '@mui/material/DialogActions'
 import DialogContent from '@mui/material/DialogContent'
 import DialogContentText from '@mui/material/DialogContentText'
-<<<<<<< HEAD
-=======
-import { DataGrid, GridRenderCellParams, GridRowParams } from '@mui/x-data-grid'
->>>>>>> 5e972c1f
 import DialogImage from '../common/DialogImage'
 import SwitchCustom from '../common/SwitchCustom'
 import {
@@ -40,12 +32,8 @@
 } from '../../store/slice/Database/DatabaseActions'
 import Loading from 'components/common/Loading'
 import { TypeData } from 'store/slice/Database/DatabaseSlice'
-<<<<<<< HEAD
 import { SHARE } from '@types'
 import PopupShare from '../PopupShare'
-=======
-import CancelIcon from '@mui/icons-material/Cancel'
->>>>>>> 5e972c1f
 
 export type Data = {
   id: number
@@ -72,14 +60,6 @@
   role?: boolean
   handleChangeAttributes: (e: any) => void
   exp_id?: string
-<<<<<<< HEAD
-=======
-}
-
-type PopupType = {
-  open: boolean
-  handleClose: () => void
->>>>>>> 5e972c1f
 }
 
 type DatabaseProps = {
@@ -99,8 +79,6 @@
     field: 'experiment_id',
     headerName: 'Experiment ID',
     width: 160,
-<<<<<<< HEAD
-=======
     filterOperators: [
       {
         label: 'Contains', value: 'contains',
@@ -116,7 +94,6 @@
       },
     ],
     type: "string",
->>>>>>> 5e972c1f
     renderCell: (params: { row: DatabaseType }) => params.row?.experiment_id,
   },
   {
@@ -200,11 +177,7 @@
         >
           {params.row?.cell_image_urls?.length > 0 && (
             <img
-<<<<<<< HEAD
-              src={params.row?.cell_image_urls[0].url}
-=======
               src={params.row?.cell_image_urls[0].thumb_url}
->>>>>>> 5e972c1f
               alt={''}
               width={'100%'}
               height={'100%'}
@@ -213,150 +186,8 @@
         </Box>
       )
     },
-<<<<<<< HEAD
-=======
   },
 ]
-
-const columnsShare = (handleShareFalse: (parmas: GridRenderCellParams<string>) => void) =>  [
-  {
-    field: "name",
-    headerName: "Name",
-    minWidth: 140,
-    renderCell: (params: GridRenderCellParams<string>) => (
-        <span>{params.row.name}</span>
-    ),
-  },
-  {
-    field: "lab",
-    headerName: "Lab",
-    minWidth: 280,
-    renderCell: (params: GridRenderCellParams<string>) => (
-        <span>{params.row.email}</span>
-    ),
-  },
-  {
-    field: "email",
-    headerName: "Email",
-    minWidth: 280,
-    renderCell: (params: GridRenderCellParams<string>) => (
-        <span>{params.row.email}</span>
-    ),
->>>>>>> 5e972c1f
-  },
-  {
-    field: "share",
-    headerName: "",
-    minWidth: 130,
-    renderCell: (params: GridRenderCellParams<string>) => {
-      if(!params.row.share) return ""
-      return (
-          <Button onClick={() => handleShareFalse(params)}>
-            <CancelIcon color={"error"}/>
-          </Button>
-      )
-    }
-  },
-]
-
-const dataShare = [
-  {
-    id: 1,
-    name: "User 1",
-    lab: "Labxxxx",
-    email: "aaaaa@gmail.com",
-    share: false
-  },
-  {
-    id: 2,
-    name: "User 2",
-    lab: "Labxxxx",
-    email: "aaaaa@gmail.com",
-    share: true
-  },
-  {
-    id: 3,
-    name: "User 3",
-    lab: "Labxxxx",
-    email: "aaaaa@gmail.com",
-    share: true
-  }
-]
-
-const PopupShare = ({open, handleClose}: PopupType) => {
-  const [value, setValue] = useState("Organization")
-  const [tableShare, setTableShare] = useState(dataShare)
-  
-  const handleShareTrue = (params: GridRowParams) => {
-    if(params.row.share) return
-    const index = tableShare.findIndex(item => item.id === params.id)
-    setTableShare(pre => {
-      pre[index].share = true
-      return pre
-    })
-  }
-
-  const handleShareFalse = (params: GridRenderCellParams<string>) => {
-    const indexSearch = tableShare.findIndex(item => item.id === params.id)
-    const newData = tableShare.map((item, index) => {
-      if(index === indexSearch) return {...item, share: false}
-      return item
-    })
-    setTableShare(newData)
-  }
-
-  const handleValue = (event: ChangeEvent<HTMLInputElement>) => {
-    setValue((event.target as HTMLInputElement).value);
-  }
-
-  if(!open) return null;
-
-  return (
-    <Box>
-      <DialogCustom
-        open={open}
-        onClose={handleClose}
-        sx={{margin: 0}}
-      >
-        <DialogTitle>Share Database record</DialogTitle>
-        <DialogTitle sx={{fontSize: 16, fontWeight: 400}}>Experiment ID: XXXXXX</DialogTitle>
-        <DialogTitle>
-          <FormControl>
-            <RadioGroup
-              value={value}
-              row
-              aria-labelledby="demo-row-radio-buttons-group-label"
-              name="row-radio-buttons-group"
-              onChange={handleValue}
-            >
-              <FormControlLabel value="Organization" control={<Radio />} label={"Share for Organization"} />
-              <FormControlLabel value="Users" control={<Radio />} label={"Share for Users"} />
-            </RadioGroup>
-          </FormControl>
-        </DialogTitle>
-        <DialogContent sx={{minHeight: 500}}>
-          {
-            value !== "Organization" ?
-              <>
-                <p>Permitted users</p>
-                <DataGrid
-                  sx={{minHeight: 500}}
-                  onRowClick={handleShareTrue}
-                  rows={tableShare}
-                  columns={columnsShare(handleShareFalse)}
-                />
-              </>
-              : null
-          }
-        </DialogContent>
-        <DialogActions>
-          <Button onClick={handleClose}>Cancel</Button>
-          <Button onClick={handleClose}>Ok</Button>
-        </DialogActions>
-      </DialogCustom>
-    </Box>
-  )
-}
 
 const PopupAttributes = ({
   data,
@@ -393,7 +224,6 @@
   )
 }
 const DatabaseExperiments = ({ user, cellPath }: DatabaseProps) => {
-<<<<<<< HEAD
   const [openShare, setOpenShare] = useState<{open: boolean, id?: number}>({open: false})
   const [dataDialog, setDataDialog] = useState<{
     type?: string
@@ -422,30 +252,6 @@
       (state: RootState) => ({
         dataShare: state[DATABASE_SLICE_NAME].listShare,
       }),
-=======
-
-  const [openShare, setOpenShare] = useState(false)
-  const [dataDialog, setDataDialog] = useState<{
-    type: string
-    data?: string | string[]
-    expId?: string
-    nameCol?: string
-  }>({
-    type: '',
-    data: undefined,
-  })
-
-  const [searchParams, setParams] = useSearchParams()
-  const dispatch = useDispatch()
-  const navigate = useNavigate()
-
-  const type: keyof TypeData = user ? 'private' : 'public'
-  const { data: dataExperiments, loading } = useSelector(
-    (state: RootState) => ({
-      data: state[DATABASE_SLICE_NAME].data[type],
-      loading: state[DATABASE_SLICE_NAME].loading,
-    }),
->>>>>>> 5e972c1f
   )
 
   const pagiFilter = useCallback(
@@ -491,15 +297,12 @@
     //eslint-disable-next-line
   }, [dataParams, user, dataParamsFilter])
 
-<<<<<<< HEAD
   useEffect(() => {
     if(!openShare.open || !openShare.id) return
     dispatch(getListUserShare({id: openShare.id}))
     //eslint-disable-next-line
   }, [openShare])
 
-=======
->>>>>>> 5e972c1f
   const handleOpenDialog = (data: ImageUrls[] | ImageUrls, expId?: string, graphTitle?: string) => {
     let newData: string | (string[]) = []
     if(Array.isArray(data)) {
@@ -520,14 +323,9 @@
     setDataDialog((pre) => ({ ...pre, data: event.target.value }))
   }
 
-<<<<<<< HEAD
   const handleOpenShare = (expId?: string, value?: number, id?: number) => {
     setDataDialog({expId: expId, shareType: value})
     setOpenShare({open: true, id: id})
-=======
-  const handleOpenShare = () => {
-    setOpenShare(true)
->>>>>>> 5e972c1f
   }
 
   const getParamsData = () => {
@@ -604,11 +402,7 @@
               onClick={() => handleOpenDialog(graph_url, row.experiment_id, graphTitle)}
             >
               <img
-<<<<<<< HEAD
-                src={graph_url.url}
-=======
                 src={graph_url.thumb_url}
->>>>>>> 5e972c1f
                 alt={''}
                 width={'100%'}
                 height={'100%'}
@@ -629,7 +423,6 @@
         width: 160,
         sortable: false,
         filterable: false,
-<<<<<<< HEAD
         renderCell: (params: { value: number, row: DatabaseType }) => {
           const { value, row } = params
           return (
@@ -641,13 +434,6 @@
             </Box>
           )
         }
-=======
-        renderCell: (params: { row: DatabaseType }) => (
-          <Box sx={{ cursor: 'pointer' }} onClick={handleOpenShare}>
-            <GroupsIcon />
-          </Box>
-        ),
->>>>>>> 5e972c1f
       },
       {
         field: 'publish_status',
@@ -754,7 +540,6 @@
         role={!!user}
       />
       {loading ? <Loading /> : null}
-<<<<<<< HEAD
       {openShare.open && openShare.id ?
           <PopupShare
             id={openShare.id}
@@ -767,12 +552,6 @@
             }
           /> : null
       }
-=======
-      <PopupShare
-        open={openShare}
-        handleClose={() => setOpenShare(false)}
-      />
->>>>>>> 5e972c1f
     </DatabaseExperimentsWrapper>
   )
 }
@@ -787,13 +566,4 @@
   height: 'fit-content',
 }))
 
-const DialogCustom = styled(Dialog)(({ theme }) => ({
-  "& .MuiDialog-container": {
-    "& .MuiPaper-root": {
-      width: "70%",
-      maxWidth: "890px",
-    },
-  },
-}))
-
 export default DatabaseExperiments