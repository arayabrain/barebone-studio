--- conflicted
+++ resolved
@@ -388,13 +388,7 @@
   const handlePage = (e: ChangeEvent<unknown>, page: number) => {
     const filter = getParamsData()
     setParams(
-<<<<<<< HEAD
-      `${filter}&${dataParams.sort[0] ? `sort=${dataParams.sort[0]}&sort=${
-          dataParams.sort[1]
-      }` : ''}&${pagiFilter(page)}`,
-=======
       `${filter}&${dataParams.sort[0] ? `sort=${dataParams.sort[0]}&sort=${dataParams.sort[1]}` : ''}&${pagiFilter(page)}`,
->>>>>>> 710c5b53
     )
   }
 
@@ -417,13 +411,8 @@
         return
       }
       setParams(
-<<<<<<< HEAD
-        `${filter}&${rowSelectionModel[0] ? `sort=${rowSelectionModel[0].field.replace(
-            'publish_status.',
-=======
         `${filter}&${rowSelectionModel[0] ? `sort=${rowSelectionModel[0].field?.replace(
             'publish_status',
->>>>>>> 710c5b53
             'published',
         )}&sort=${rowSelectionModel[0].sort}` : ''}&${pagiFilter()}`,
       )
@@ -445,11 +434,7 @@
     }
     const { sort } = dataParams
     setParams(
-<<<<<<< HEAD
       `${filter}&${sort[0] ? `sort=${sort[0]}&sort=${sort[1]}` : ''}&${pagiFilter()}`,
-=======
-      `${filter}&${sort[0] ? `sort=${sort[0] || ''}&sort=${sort[1] || ''}` : ''}&${pagiFilter()}`,
->>>>>>> 710c5b53
     )
   }
 
@@ -555,45 +540,6 @@
               },
             ],
           },
-<<<<<<< HEAD
-=======
-          filter: {
-            filterModel: {
-              items: [
-                {
-                  field: 'experiment_id',
-                  operator: 'contains',
-                  value: dataParamsFilter.experiment_id,
-                },
-                {
-                  field: 'published',
-                  operator: 'is',
-                  value: dataParamsFilter.publish_status,
-                },
-                {
-                  field: 'brain_area',
-                  operator: 'is',
-                  value: dataParamsFilter.brain_area,
-                },
-                {
-                  field: 'cre_driver',
-                  operator: 'contains',
-                  value: dataParamsFilter.cre_driver,
-                },
-                {
-                  field: 'reporter_line',
-                  operator: 'contains',
-                  value: dataParamsFilter.reporter_line,
-                },
-                {
-                  field: 'imaging_depth',
-                  operator: 'contains',
-                  value: dataParamsFilter.imaging_depth,
-                },
-              ],
-            },
-          },
->>>>>>> 710c5b53
         }}
         onFilterModelChange={handleFilter as any}
       />
