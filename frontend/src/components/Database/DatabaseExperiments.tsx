--- conflicted
+++ resolved
@@ -87,11 +87,8 @@
   role?: boolean
   handleChangeAttributes: (e: ChangeEvent<HTMLTextAreaElement>) => void
   exp_id?: string
-<<<<<<< HEAD
+  onSubmit: () => void
   readonly?: boolean
-=======
-  onSubmit: () => void
->>>>>>> cf717be7
 }
 
 type DatabaseProps = {
@@ -328,11 +325,8 @@
   handleClose,
   role = false,
   handleChangeAttributes,
-<<<<<<< HEAD
+  onSubmit,
   readonly,
-=======
-  onSubmit,
->>>>>>> cf717be7
 }: PopupAttributesProps) => {
   const [error, setError] = useState("")
   const isValidJSON = (str: string) => {
@@ -392,17 +386,8 @@
           >
             Close
           </Button>
-<<<<<<< HEAD
           {role && !readonly && (
-            <Button
-              variant={"contained"}
-              disabled={!!error}
-              onClick={handleClose}
-            >
-=======
-          {role && (
             <Button variant={"contained"} disabled={!!error} onClick={onSubmit}>
->>>>>>> cf717be7
               Save
             </Button>
           )}
@@ -1068,13 +1053,9 @@
         data={dataDialog.data}
         open={dataDialog.type === "attribute"}
         handleClose={handleCloseDialog}
-<<<<<<< HEAD
+        onSubmit={onSubmitAttributes}
         role={!!adminOrManager && !!user}
         readonly={readonly}
-=======
-        onSubmit={onSubmitAttributes}
-        role={!!adminOrManager}
->>>>>>> cf717be7
       />
       {loading ? <Loading /> : null}
       {openShare.open && openShare.id ? (
