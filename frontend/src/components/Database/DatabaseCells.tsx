import { Box, Input, styled } from '@mui/material'
import { ChangeEvent, useCallback, useEffect, useMemo, useState } from 'react'
import { useSearchParams } from 'react-router-dom'
import DialogImage from '../common/DialogImage'
import {
  GridFilterModel,
  GridSortModel,
  DataGrid,
  GridSortDirection
} from '@mui/x-data-grid'
import {
  DatabaseType,
  DATABASE_SLICE_NAME,
  ImageUrls,
} from '../../store/slice/Database/DatabaseType'
import { useSelector, useDispatch } from 'react-redux'
import { RootState } from '../../store/store'
import {
  getCellsDatabase,
  getCellsPublicDatabase,
} from '../../store/slice/Database/DatabaseActions'
import Loading from 'components/common/Loading'
import { TypeData } from 'store/slice/Database/DatabaseSlice'
import PaginationCustom from "../common/PaginationCustom";
import CheckCircleIcon from "@mui/icons-material/CheckCircle";

type CellProps = {
  user?: Object
}

let timeout: NodeJS.Timeout | undefined = undefined

const columns = (user?: boolean) => [
  {
    field: 'experiment_id',
    headerName: 'Experiment ID',
    filterOperators: [
      {
        label: 'Contains', value: 'contains',
        InputComponent: ({applyValue, item}: any) => {
          return <Input sx={{paddingTop: "16px"}} defaultValue={item.value || ''} onChange={(e) => {
                if(timeout) clearTimeout(timeout)
                timeout = setTimeout(() => {
                  applyValue({...item, value: e.target.value})
            }, 300)
          }
          } />
        }
      },
    ],
    type: "string",
    width: 160,
    renderCell: (params: { row: DatabaseType }) => params.row?.experiment_id,
  },
  user && {
    field: 'published',
    headerName: 'Published',
    renderCell: (params: { row: DatabaseType }) => (
      params.row.publish_status ? <CheckCircleIcon color={"success"} /> : null
    ),
    valueOptions: ['Published', 'No_Published'],
    type: 'singleSelect',
    width: 120,
  },
  {
    field: 'id',
    headerName: 'Cell ID',
    width: 120,
    filterable: false,
    renderCell: (params: { value: number }) => params.value,
  },
  {
    field: 'brain_area',
    headerName: 'Brain area',
    width: 120,
    renderCell: (params: { row: DatabaseType }) =>
      params.row.fields?.brain_area ?? 'NA',
  },
  {
    field: 'cre_driver',
    headerName: 'Cre driver',
    width: 120,
    renderCell: (params: { row: DatabaseType }) =>
      params.row.fields?.cre_driver ?? 'NA',
  },
  {
    field: 'reporter_line',
    headerName: 'Reporter line',
    width: 120,
    renderCell: (params: { row: DatabaseType }) =>
      params.row.fields?.reporter_line ?? 'NA',
  },
  {
    field: 'imaging_depth',
    headerName: 'Imaging depth',
    filterable: false,
    width: 120,
    renderCell: (params: { row: DatabaseType }) =>
      params.row.fields?.imaging_depth ?? 'NA',
  },
]

const statistics = () => [
  {
    field: 'p_value_resp',
    headerName: 'p_value_resp',
    filterable: false,
    sortable: false,
    width: 120,
    renderCell: (params: { row: DatabaseType }) =>
      params.row.statistics?.p_value_resp ?? 'NA',
  },
  {
    field: 'p_value_sel',
    headerName: 'p_value_sel',
    filterable: false,
    sortable: false,
    width: 120,
    renderCell: (params: { row: DatabaseType }) =>
      params.row.statistics?.p_value_sel ?? 'NA',
  },
  {
    field: 'p_value_ori_resp',
    headerName: 'p_value_ori_resp',
    filterable: false,
    sortable: false,
    width: 120,
    renderCell: (params: { row: DatabaseType }) =>
      params.row.statistics?.p_value_ori_resp ?? 'NA',
  },
  {
    field: 'p_value_ori_sel',
    headerName: 'p_value_ori_sel',
    filterable: false,
    sortable: false,
    width: 120,
    renderCell: (params: { row: DatabaseType }) =>
      params.row.statistics?.p_value_ori_sel ?? 'NA',
  },
  {
    field: 'dir_vector_angle',
    headerName: 'dir_vector_angle',
    filterable: false,
    sortable: false,
    width: 120,
    renderCell: (params: { row: DatabaseType }) =>
      params.row.statistics?.dir_vector_angle ?? 'NA',
  },
  {
    field: 'ori_vector_angle',
    headerName: 'ori_vector_angle',
    filterable: false,
    sortable: false,
    width: 120,
    renderCell: (params: { row: DatabaseType }) =>
      params.row.statistics?.ori_vector_angle ?? 'NA',
  },
  {
    field: 'di',
    headerName: 'di',
    filterable: false,
    sortable: false,
    width: 120,
    renderCell: (params: { row: DatabaseType }) =>
      params.row.statistics?.di ?? 'NA',
  },
  {
    field: 'oi',
    headerName: 'oi',
    filterable: false,
    sortable: false,
    width: 120,
    renderCell: (params: { row: DatabaseType }) =>
      params.row.statistics?.oi ?? 'NA',
  },
  {
    field: 'dsi',
    headerName: 'dsi',
    filterable: false,
    sortable: false,
    width: 120,
    renderCell: (params: { row: DatabaseType }) =>
      params.row.statistics?.dsi ?? 'NA',
  },
  {
    field: 'osi',
    headerName: 'osi',
    filterable: false,
    sortable: false,
    width: 120,
    renderCell: (params: { row: DatabaseType }) =>
      params.row.statistics?.osi ?? 'NA',
  },
  {
    field: 'r_best_dir',
    headerName: 'r_best_dir',
    filterable: false,
    sortable: false,
    width: 120,
    renderCell: (params: { row: DatabaseType }) =>
      params.row.statistics?.r_best_dir ?? 'NA',
  },
  {
    field: 'dir_tuning_width',
    headerName: 'dir_tuning_width',
    filterable: false,
    sortable: false,
    width: 120,
    renderCell: (params: { row: DatabaseType }) =>
      params.row.statistics?.dir_tuning_width ?? 'NA',
  },
  {
    field: 'ori_tuning_width',
    headerName: 'ori_tuning_width',
    filterable: false,
    sortable: false,
    width: 120,
    renderCell: (params: { row: DatabaseType }) =>
      params.row.statistics?.ori_tuning_width ?? 'NA',
  },
]

const DatabaseCells = ({ user }: CellProps) => {
  const type: keyof TypeData = user ? 'private' : 'public'

  const { data: dataCells, loading } = useSelector(
    (state: RootState) => ({
      data: state[DATABASE_SLICE_NAME].data[type],
      loading: state[DATABASE_SLICE_NAME].loading,
    }),
  )

  const [keyTable, setKeyTable] = useState(0)
  const [newParams, setNewParams] = useState('')
  const [dataDialog, setDataDialog] = useState<{
    type: string
    data?: string | string[]
    expId?: string
    nameCol?: string
  }>({
    type: '',
    data: undefined,
  })

  const [searchParams, setParams] = useSearchParams()
  const dispatch = useDispatch()

  const id = searchParams.get('id')
  const offset = searchParams.get('offset')
  const limit = searchParams.get('limit') || 50
  const sort = searchParams.getAll('sort')

  const dataParams = useMemo(() => {
    return {
      exp_id: Number(id) || undefined,
      sort: [sort[0]?.replace('published', 'publish_status'), sort[1]] || [],
      limit: Number(limit) || 50,
      offset: Number(offset) || 0,
    }
    //eslint-disable-next-line
  }, [offset, limit, JSON.stringify(sort), id])

  const dataParamsFilter = useMemo(
    () => ({
      experiment_id: searchParams.get('experiment_id') || undefined,
      publish_status: searchParams.get('published') || undefined,
      brain_area: searchParams.get('brain_area') || undefined,
      cre_driver: searchParams.get('cre_driver') || undefined,
      reporter_line: searchParams.get('reporter_line') || undefined,
      imaging_depth: Number(searchParams.get('imaging_depth')) || undefined,
    }),
    [searchParams],
  )

  const pagiFilter = useCallback(
    (page?: number) => {
      return `limit=${limit}&offset=${
          page ? (Number(limit) * (page - 1)) : offset || dataCells.offset
      }`
    },
    //eslint-disable-next-line
    [limit, offset, JSON.stringify(dataCells), dataCells.offset],
  )

  const fetchApi = () => {
    const api = !user ? getCellsPublicDatabase : getCellsDatabase
    let newPublish: number | undefined
    if(!dataParamsFilter.publish_status) newPublish = undefined
    else {
      if(dataParamsFilter.publish_status === 'Published') newPublish = 1
      else newPublish = 0
    }
    dispatch(api({ ...dataParamsFilter, publish_status: newPublish, ...dataParams }))
  }

  useEffect(() => {
    if (!window) return;
    window.addEventListener('popstate', function(event) {
      setKeyTable(pre => pre + 1)
    })
  }, [searchParams])

  useEffect(() => {
    setFilterModel({
      items: [
        {
          field: Object.keys(dataParamsFilter).find(key => (dataParamsFilter as any)[key]) || '',
          operator: 'contains',
          value: Object.values(dataParamsFilter).find(value => value) || null,
        },
      ],
    })
    //eslint-disable-next-line
  }, [searchParams])

  useEffect(() => {
    if(!newParams) return
    setParams(newParams)
    //eslint-disable-next-line
  }, [newParams])

  useEffect(() => {
    fetchApi()
    //eslint-disable-next-line
  }, [JSON.stringify(dataParams), user, JSON.stringify(dataParamsFilter)])

  const handleOpenDialog = (data: ImageUrls[] | ImageUrls, expId?: string, graphTitle?: string) => {
    let newData: string | (string[]) = []
    if(Array.isArray(data)) {
      newData = data.map(d => d.url);
    } else newData = data.url
    setDataDialog({ type: 'image', data: newData, expId: expId, nameCol: graphTitle })
  }

  const handleCloseDialog = () => {
    setDataDialog({ type: '', data: undefined })
  }

  const getParamsData = () => {
    const dataFilter = Object.keys(dataParamsFilter)
      .filter((key) => (dataParamsFilter as any)[key])
      .map((key) => `${key}=${(dataParamsFilter as any)[key]}`)
      .join('&')
      .replaceAll('publish_status', 'published')
    return dataFilter
  }

  const handlePage = (e: ChangeEvent<unknown>, page: number) => {
    const filter = getParamsData()
    setNewParams(
      `${filter}&${dataParams.sort[0] ? `sort=${dataParams.sort[0]}&sort=${dataParams.sort[1]}` : ''}&${pagiFilter(page)}`,
    )
  }

  const handleSort = useCallback(
    (rowSelectionModel: GridSortModel) => {
      const filter = getParamsData()
      if (!rowSelectionModel[0]) {
        setNewParams(filter || dataParams.sort[0] || offset ? `${filter}&${pagiFilter()}` : '')
        return
      }
      setNewParams(
        `${filter}&${rowSelectionModel[0] ? `sort=${rowSelectionModel[0].field?.replaceAll(
            'publish_status',
            'published'
        )}&sort=${rowSelectionModel[0].sort}` : ''}&${pagiFilter()}`,
      )
    },
    //eslint-disable-next-line
    [pagiFilter],
  )

  const handleFilter = (model: GridFilterModel) => {
    setFilterModel(model)
    let filter = ''
    if (!!model.items[0]?.value) {
      filter = model.items
        .filter((item) => item.value)
        .map((item: any) => {
          return `${item.field}=${item?.value}`
        })
        .join('&').replace('publish_status', 'published')
    }
    const { sort } = dataParams
    setNewParams(
      sort[0] || filter || offset ? `${filter}&${sort[0] ? `sort=${sort[0]}&sort=${sort[1]}` : ''}&${pagiFilter()}` : '',
    )
  }

  const [filterModel, setFilterModel] = useState<GridFilterModel>({
    items: [
      {
        field: Object.keys(dataParamsFilter).find(key => (dataParamsFilter as any)[key])?.replace('publish_status', 'published') || '',
        operator: Object.keys(dataParamsFilter).find(key => (dataParamsFilter as any)[key] && ['publish_status'].includes(key)) ? 'is' : 'contains',
        value: Object.values(dataParamsFilter).find(value => value),
      },
    ],
  });

  const handleLimit = (event: ChangeEvent<HTMLSelectElement>) => {
    let filter = ''
    filter = Object.keys(dataParamsFilter).filter(key => (dataParamsFilter as any)[key])
<<<<<<< HEAD
        .map((item: any) => `${item}=${(dataParamsFilter as any)[item]}`)
        .join('&').replace('publish_status', 'published')
=======
      .map((item: any) => {
        return `${item.field}=${item?.value}`
      })
      .join('&').replace('publish_status', 'published')
>>>>>>> 0d3ebb18
    const { sort } = dataParams
    setNewParams(
      `${filter}&${sort[0] ? `sort=${sort[0]}&sort=${sort[1]}` : ''}&limit=${Number(event.target.value)}&offset=0`,
    )
  }

  const getColumns = useMemo(() => {
    return (dataCells.header?.graph_titles || []).map(
      (graphTitle, index) => ({
      field: `graph_urls.${index}`,
      headerName: graphTitle,
      filterable: false,
      sortable: false,
      renderCell: (params: { row: DatabaseType }) => {
        const {row} = params
        const {graph_urls} = row
        const graph_url = graph_urls[index]
        if(!graph_url) return null
        return (
          <Box
            sx={{ display: 'flex', cursor: "pointer" }}
            onClick={() => handleOpenDialog(graph_url, params.row.experiment_id, graphTitle)}
          >
            <img
              src={graph_url.thumb_url}
              alt={''}
              width={'100%'}
              height={'100%'}
            />
          </Box>
        )
      },
      width: 160,
    }),
    )
  }, [dataCells.header?.graph_titles])

  const columnsTable = [...columns(!!user), ...getColumns, ...statistics()].filter(
    Boolean,
  ) as any

  return (
    <DatabaseExperimentsWrapper>
      <DataGrid
        key={keyTable}
        columns={[...columnsTable] as any}
        rows={dataCells?.items || []}
        rowHeight={128}
        hideFooter={true}
        filterMode={'server'}
        sortingMode={'server'}
        onSortModelChange={handleSort}
        filterModel={filterModel}
        initialState={{
          sorting: {
            sortModel: [
              {
                field: dataParams.sort[0]?.replace('publish_status', 'published'),
                sort: dataParams.sort[1] as GridSortDirection,
              },
            ],
          },
        }}
        onFilterModelChange={handleFilter as any}
      />
      {
        dataCells?.items.length > 0 ?
        <PaginationCustom
          data={dataCells}
          handlePage={handlePage}
          handleLimit={handleLimit}
          limit={Number(limit)}
        /> : null
      }
      <DialogImage
        open={dataDialog.type === 'image'}
        data={dataDialog.data}
        nameCol={dataDialog.nameCol}
        expId={dataDialog.expId}
        handleCloseDialog={handleCloseDialog}
      />
      {loading ? <Loading /> : null}
    </DatabaseExperimentsWrapper>
  )
}

const DatabaseExperimentsWrapper = styled(Box)(({ theme }) => ({
  width: '100%',
  height: 'calc(100vh - 250px)',
}))

export default DatabaseCells<|MERGE_RESOLUTION|>--- conflicted
+++ resolved
@@ -400,15 +400,8 @@
   const handleLimit = (event: ChangeEvent<HTMLSelectElement>) => {
     let filter = ''
     filter = Object.keys(dataParamsFilter).filter(key => (dataParamsFilter as any)[key])
-<<<<<<< HEAD
         .map((item: any) => `${item}=${(dataParamsFilter as any)[item]}`)
         .join('&').replace('publish_status', 'published')
-=======
-      .map((item: any) => {
-        return `${item.field}=${item?.value}`
-      })
-      .join('&').replace('publish_status', 'published')
->>>>>>> 0d3ebb18
     const { sort } = dataParams
     setNewParams(
       `${filter}&${sort[0] ? `sort=${sort[0]}&sort=${sort[1]}` : ''}&limit=${Number(event.target.value)}&offset=0`,
