--- conflicted
+++ resolved
@@ -212,14 +212,10 @@
   const handleSort = useCallback(
     (rowSelectionModel: GridSortModel) => {
       const filter = getParamsData()
-<<<<<<< HEAD
       if (!rowSelectionModel[0]) {
         setParams(`${filter}&${pagiFilter()}`)
         return
       }
-=======
-      if (!rowSelectionModel[0]) return
->>>>>>> 3d0ee15c
       setParams(
         `${filter}&${rowSelectionModel[0] ? `sort=${rowSelectionModel[0].field}&sort=${rowSelectionModel[0].sort}` : ''}&${pagiFilter()}`,
       )
@@ -251,8 +247,8 @@
   const [filterModel, setFilterModel] = useState<GridFilterModel>({
     items: [
       {
-        field: Object.keys(dataParamsFilter).find(key => (dataParamsFilter as any)[key]) || '',
-        operator: Object.keys(dataParamsFilter).find(key => ['publish_status'].includes(key)) ? 'is' : 'contains',
+        field: Object.keys(dataParamsFilter).find(key => (dataParamsFilter as any)[key])?.replace('publish_status', 'published') || '',
+        operator: Object.keys(dataParamsFilter).find(key => (dataParamsFilter as any)[key] && ['publish_status'].includes(key)) ? 'is' : 'contains',
         value: Object.values(dataParamsFilter).find(value => value),
       },
     ],
