--- conflicted
+++ resolved
@@ -236,14 +236,10 @@
         return
       }
       setParams(
-<<<<<<< HEAD
-        `${filter}&${rowSelectionModel[0] ? `sort=${rowSelectionModel[0].field}&sort=${rowSelectionModel[0].sort}` : ''}&${pagiFilter()}`,
-=======
         `${filter}&${rowSelectionModel[0] ? `sort=${rowSelectionModel[0].field?.replaceAll(
             'publish_status',
             'published'
         )}&sort=${rowSelectionModel[0].sort}` : ''}&${pagiFilter()}`,
->>>>>>> 710c5b53
       )
     },
     //eslint-disable-next-line
@@ -334,45 +330,6 @@
               },
             ],
           },
-<<<<<<< HEAD
-=======
-          filter: {
-            filterModel: {
-              items: [
-                {
-                  field: 'experiment_id',
-                  operator: 'contains',
-                  value: dataParamsFilter.experiment_id,
-                },
-                {
-                  field: 'published',
-                  operator: 'is',
-                  value: dataParamsFilter.publish_status,
-                },
-                {
-                  field: 'brain_area',
-                  operator: 'contains',
-                  value: dataParamsFilter.brain_area,
-                },
-                {
-                  field: 'cre_driver',
-                  operator: 'contains',
-                  value: dataParamsFilter.cre_driver,
-                },
-                {
-                  field: 'reporter_line',
-                  operator: 'contains',
-                  value: dataParamsFilter.reporter_line,
-                },
-                {
-                  field: 'imaging_depth',
-                  operator: 'contains',
-                  value: dataParamsFilter.imaging_depth,
-                },
-              ],
-            },
-          },
->>>>>>> 710c5b53
         }}
         onFilterModelChange={handleFilter as any}
       />
