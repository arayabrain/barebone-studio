--- conflicted
+++ resolved
@@ -93,17 +93,6 @@
     width: 160,
     filterable: false,
     sortable: false,
-<<<<<<< HEAD
-    renderCell: (params: { row: DatabaseType }) => (
-      <Box
-        sx={{
-          cursor: 'pointer',
-          display: 'flex',
-        }}
-        onClick={() => params.row?.cell_image_url && handleOpenDialog([params.row.cell_image_url])}
-      >
-        {params.row?.cell_image_url?.thumb_url && (
-=======
     renderCell: (params: { row: DatabaseType }) => {
       const { cell_image_url } = params.row
       if (!cell_image_url) return null
@@ -115,7 +104,6 @@
           }}
           onClick={() => handleOpenDialog([cell_image_url])}
         >
->>>>>>> bab6ee0b
           <img
             src={params.row?.cell_image_url?.thumb_url}
             alt={''}
@@ -177,10 +165,7 @@
 
   const dataParamsFilter = useMemo(
     () => ({
-<<<<<<< HEAD
       experiment_id: searchParams.get('experiment_id') || undefined,
-=======
->>>>>>> bab6ee0b
       brain_area: searchParams.get('brain_area') || undefined,
       cre_driver: searchParams.get('cre_driver') || undefined,
       reporter_line: searchParams.get('reporter_line') || undefined,
@@ -191,11 +176,7 @@
 
   const fetchApi = () => {
     const api = !user ? getCellsPublicDatabase : getCellsDatabase
-<<<<<<< HEAD
-    dispatch(api({...dataParamsFilter,...dataParams}))
-=======
     dispatch(api({ ...dataParamsFilter, ...dataParams }))
->>>>>>> bab6ee0b
   }
 
   useEffect(() => {
@@ -254,25 +235,10 @@
           return `${item.field}=${item?.value}`
         })
         .join('&')
-<<<<<<< HEAD
-    } else {
-      filter = ''
-    }
-    if (!model.items[0]) {
-      setParams(
-        `${filter}&sort=${dataParams.sort[0]}&sort=${dataParams.sort[1]}&${pagiFilter()}`,
-      )
-      return
-=======
->>>>>>> bab6ee0b
     }
     const { sort } = dataParams
     setParams(
-<<<<<<< HEAD
-      `${filter}&sort=${dataParams.sort[0]}&sort=${dataParams.sort[1]}&${pagiFilter()}`,
-=======
-      `${filter}&sort=${sort[0] || ''}&sort=${sort[1] || ''}&${pagiFilter}`,
->>>>>>> bab6ee0b
+      `${filter}&sort=${sort[0] || ''}&sort=${sort[1] || ''}&${pagiFilter()}`,
     )
   }
 
@@ -289,7 +255,6 @@
           const graph_url = graph_urls[index]
           if(!graph_url) return null
           return (
-<<<<<<< HEAD
             <Box
               sx={{ display: 'flex', cursor: "pointer" }}
               onClick={() => handleOpenDialog(graph_url, params.row.experiment_id, graphTitle)}
@@ -300,17 +265,6 @@
                 width={'100%'}
                 height={'100%'}
               />
-=======
-            <Box sx={{ display: 'flex' }}>
-              {params.row.graph_urls?.[index]?.[0] ? (
-                <img
-                  src={params.row.graph_urls?.[index]?.[0]}
-                  alt={''}
-                  width={'100%'}
-                  height={'100%'}
-                />
-              ) : null}
->>>>>>> bab6ee0b
             </Box>
           )
         },
