--- conflicted
+++ resolved
@@ -6,7 +6,8 @@
   GridFilterModel,
   GridSortModel,
   DataGrid,
-  GridSortDirection, GridSortItem
+  GridSortDirection,
+  GridSortItem
 } from '@mui/x-data-grid'
 import {
   DatabaseType,
@@ -293,7 +294,6 @@
   }
 
   useEffect(() => {
-<<<<<<< HEAD
     setModel({
       filter: {
         items: [
@@ -308,23 +308,6 @@
         field: dataParams.sort[0]?.replace('role', 'role_id') || '',
         sort: dataParams.sort[1] as GridSortDirection
       }]
-=======
-    if (!window) return;
-    window.addEventListener('popstate', function(event) {
-      setKeyTable(pre => pre + 1)
-    })
-  }, [searchParams])
-
-  useEffect(() => {
-    setFilterModel({
-      items: [
-        {
-          field: Object.keys(dataParamsFilter).find(key => (dataParamsFilter as any)[key]) || '',
-          operator: 'contains',
-          value: Object.values(dataParamsFilter).find(value => value) || null,
-        },
-      ],
->>>>>>> 00b87fb7
     })
     //eslint-disable-next-line
   }, [dataParams, dataParamsFilter])
@@ -404,14 +387,8 @@
         .join('&').replace('publish_status', 'published')
     }
     const { sort } = dataParams
-<<<<<<< HEAD
     const param = sort[0] || filter || offset ? `${filter}${sort[0] ? `${filter ? '&' : ''}sort=${sort[0]}&sort=${sort[1]}` : ''}&${pagiFilter()}` : ''
     setNewParams(param)
-=======
-    setNewParams(
-      sort[0] || filter || offset ? `${filter}&${sort[0] ? `sort=${sort[0]}&sort=${sort[1]}` : ''}&${pagiFilter()}` : '',
-    )
->>>>>>> 00b87fb7
   }
 
   const [model, setModel] = useState<{filter: GridFilterModel, sort: any}>({
@@ -434,20 +411,11 @@
     if(!dataCells) return
     let filter = ''
     filter = Object.keys(dataParamsFilter).filter(key => (dataParamsFilter as any)[key])
-<<<<<<< HEAD
       .map((item: any) => `${item.field}=${item?.value}`)
       .join('&').replace('publish_status', 'published')
     const { sort } = dataParams
     const param = `${filter}${sort[0] ? `${filter ? '&' : ''}sort=${sort[0]}&sort=${sort[1]}` : ''}&limit=${Number(event.target.value)}&offset=0`
     setNewParams(param)
-=======
-        .map((item: any) => `${item}=${(dataParamsFilter as any)[item]}`)
-        .join('&').replace('publish_status', 'published')
-    const { sort } = dataParams
-    setNewParams(
-      `${filter}&${sort[0] ? `sort=${sort[0]}&sort=${sort[1]}` : ''}&limit=${Number(event.target.value)}&offset=0`,
-    )
->>>>>>> 00b87fb7
   }
 
   const getColumns = useMemo(() => {
