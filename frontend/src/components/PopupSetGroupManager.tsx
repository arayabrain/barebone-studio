import * as React from 'react';
import Button from '@mui/material/Button';
import DialogTitle from '@mui/material/DialogTitle';
import Dialog from '@mui/material/Dialog';
import Typography from '@mui/material/Typography';
import DialogActions from '@mui/material/DialogActions';
import DialogContent from '@mui/material/DialogContent';
import {Box, Input, styled} from "@mui/material";
import {DataGrid, GridRenderCellParams, GridValidRowModel} from "@mui/x-data-grid";
import {ChangeEvent, MouseEvent as MouseEventReact, useEffect, useRef, useState} from "react";
import KeyboardBackspaceIcon from '@mui/icons-material/KeyboardBackspace';
import CancelIcon from "@mui/icons-material/Cancel";
import {TableListSearch} from "./PopupShare";
import {useDispatch, useSelector} from "react-redux";
import {resetUserSearch} from "../store/slice/User/UserSlice";
import {selectListSearch} from "../store/slice/User/UserSelector";
import {getListSearch} from "../store/slice/User/UserActions";
import {WAITING_TIME} from "../@types";
import {getListUserGroup, postListSet} from "../store/slice/GroupManager/GroupActions";
import {GroupManagerParams} from "../store/slice/GroupManager/GroupManagerType";
import {selectListUserGroup} from "../store/slice/GroupManager/GroupManagerSelectors";

export type UserAdd = {
  id: number
  name: string
  email: string
  share?: boolean
}

type PopupSetGroupManagerProps = {
  infoGroup: {
    open: boolean
    name: string
    id?: number
  }
  handleClose: () => void
  dataParams: GroupManagerParams
}

const columns = (
  handleShareFalse: (e: MouseEventReact<HTMLButtonElement>,
  parmas: GridRenderCellParams<GridValidRowModel>) => void,
  hide: boolean = true
) => ([
  {
    field: "name",
    headerName: "Name",
    filterable: false,
    sortable: false,
    flex: 1,
    renderCell: (params: GridRenderCellParams<GridValidRowModel>) => (
      <span style={{ textOverflow: 'ellipsis', overflow: 'hidden' }}>{params.row.name}</span>
    ),
  },
  {
    field: "email",
    headerName: "Email",
    filterable: false,
    sortable: false,
    flex: 1,
    renderCell: (params: GridRenderCellParams<GridValidRowModel>) => (
        <span>{params.row.email}</span>
    ),
  },
  hide && {
    field: "share",
    headerName: "",
    filterable: false,
    sortable: false,
    renderCell: (params: GridRenderCellParams<GridValidRowModel>) => {
      if(!params.row.share) return ''
      return (
        <Button
          onClick={(e) => handleShareFalse(e, params)}
        >
          <CancelIcon color={"error"}/>
        </Button>
      )
    }
  },
])

const PopupSetGroupManager = ({infoGroup, handleClose, dataParams}: PopupSetGroupManagerProps) => {

  let timeout = useRef<NodeJS.Timeout | undefined>()
  const dispatch = useDispatch()

  const listUserInit  = useSelector(selectListUserGroup)
  const usersSuggest = useSelector(selectListSearch)

  const [textSearch, setTextSearch] = useState({
    setGroup: '',
    searchAdd: ''
  })
  const [listSet, setListSet] = useState<UserAdd[]>([])
  const [listSearchAdd, setListSearchAdd] = useState<UserAdd[]>([])
  const [newListSetSearch, setNewListSetSearch] = useState<UserAdd[]>([])
  const [listIdNoAdd, setListIdNoAdd] = useState<number[]>([])

  useEffect(() => {
    if(!infoGroup.open) {
      setListSearchAdd([])
      setTextSearch({
        setGroup: '',
        searchAdd: ''
      })
      return
    }
    if(!infoGroup.id) return
    setListSet(listUserInit.map(item => ({ ...item, share: true})))
    dispatch(getListUserGroup(infoGroup.id))
    //eslint-disable-next-line
  }, [infoGroup.open, infoGroup.id])

  useEffect(() => {
    setListSet(listUserInit.map(item => ({ ...item, share: true})))
    setNewListSetSearch(listUserInit.map(item => ({ ...item, share: true})))
    //eslint-disable-next-line
  }, [JSON.stringify(listUserInit)])

  useEffect(() => {
    if(!infoGroup.open) return
    if(timeout.current) clearTimeout(timeout.current)
    if(!textSearch.searchAdd) {
      dispatch(resetUserSearch())
      return
    }
    timeout.current = setTimeout(() => {
      dispatch(getListSearch({keyword: textSearch.searchAdd}))
    }, WAITING_TIME)
    //eslint-disable-next-line
  }, [textSearch.searchAdd, infoGroup.open])

  useEffect(() => {
    if(textSearch.setGroup) {
      setNewListSetSearch(pre => pre.filter(item => !listIdNoAdd.includes(item.id)))
    }
    else setNewListSetSearch(listSet.filter(item => !listIdNoAdd.includes(item.id)))
    //eslint-disable-next-line
  }, [listSet])

  useEffect(() => {
    const newList = listSet.filter(item => item.name.includes(textSearch.setGroup) || item.email.includes(textSearch.setGroup))
    setNewListSetSearch(newList)
    if(listIdNoAdd.length === 0) return
    setListSet(pre => pre.filter(item => !listIdNoAdd.includes(item.id)))
    //eslint-disable-next-line
  }, [textSearch.setGroup])

  const handleCloseSearch = (type: 'setGroup' | 'searchAdd') => {
    setTextSearch({ ...textSearch, [type]: ''})
    dispatch(resetUserSearch())
  }
  const handleSearchSet = (event: ChangeEvent<HTMLInputElement>) => {
    setTextSearch({ ...textSearch, setGroup: event.target.value})
  }

  const handleSearchAdd = (event: ChangeEvent<HTMLInputElement>) => {
    setTextSearch({ ...textSearch, searchAdd: event.target.value})
  }

  const handleAddListUser = (user: any) => {
    if(listSearchAdd.find(item => item.id === user.id)) return
    setListSearchAdd([...listSearchAdd, user])
  }

  const handleShareFalse = (e: MouseEventReact<HTMLButtonElement>, params: GridRenderCellParams<GridValidRowModel>) => {
    e.preventDefault()
    e.stopPropagation()
    let newList = newListSetSearch.filter(item => item.id !== params.id)
    setListIdNoAdd([...listIdNoAdd, params.id as number])
    setNewListSetSearch(newList)
  }

  const checkDuplicate = (newList: UserAdd[], listCurrent: UserAdd[]) => {
    return listCurrent.filter(itemSet => {
      const isDuplicate = newList.findIndex(itemNew => itemNew.id === itemSet.id) !== -1;
      return !isDuplicate;
    }).concat(newList)
  }

  const handleAddListSet = () => {
    const newList: UserAdd[] = listSearchAdd.map(item => ({...item, share: true}))
    setListIdNoAdd(pre => pre.filter(item => !newList.map(user => user.id).includes(item)))
    let newArray = checkDuplicate(newList, newListSetSearch)

    if(textSearch.setGroup) {
      setNewListSetSearch([...newArray])
       newArray = checkDuplicate(newList, listSet)
      setListSet([...newArray])
    }
    else {
      setListSet(newArray)
    }
    setListSearchAdd([])
  }

  const handleClosePopup = () => {
    setListIdNoAdd([])
    setTextSearch({
      searchAdd: '',
      setGroup: ''
    })
    handleClose()
  }

  const handleSetList = () => {
    if(!infoGroup.id) return
    dispatch(postListSet(
  {
        list: listSet.filter(item => !listIdNoAdd.includes(item.id)).map(item => item.id),
        id: infoGroup.id,
        params: dataParams
      }))
    setListSet([])
    setListIdNoAdd([])
    setTextSearch({
      searchAdd: '',
      setGroup: ''
    })
    handleClose()
  }

  return (
    <div>
      <DiaLogCustom
        open={infoGroup.open}
        onClose={handleClose}
        aria-labelledby="alert-dialog-title"
        aria-describedby="alert-dialog-description"
      >
        <DialogTitle id="alert-dialog-title" sx={{ fontSize: 24, fontWeight: 'bold'}}>
          Set Group
        </DialogTitle>
        <DialogContent>
          <Typography variant={'h5'}>
            Group: {infoGroup.name}
          </Typography>
            <WrapperSet>
              <Box style={{position: 'relative', flex: 1, maxWidth: '45%', alignSelf: 'start', height: '100%'}}>
                <Input
                  autoComplete={'Off'}
                  id="inputSearchSet"
                  placeholder={"Search"}
                  value={textSearch.setGroup}
                  onChange={handleSearchSet}
                  sx={{ width: '100%'}}
                />
                {
                  newListSetSearch?.length > 0 ? (
                    <DataGrid
                      columns={columns(handleShareFalse).filter(Boolean) as any}
                      rows={newListSetSearch}
                      hideFooter
                      columnHeaderHeight={0}
                      sx={{ marginTop: 2}}
<<<<<<< HEAD
                    />):<p>No data</p>
=======
                    />
                  ) : <p>No data</p>
>>>>>>> b233b6c0
                }
              </Box>
              <KeyboardBackspaceIcon
                sx={{ cursor: 'pointer' }}
                onClick={handleAddListSet}
              />
              <Box style={{position: 'relative', flex: 1, maxWidth: '45%', alignSelf: 'start', height: '100%' }}>
                <Input
                  autoComplete={'Off'}
                  id="inputSearchAdd"
                  placeholder={"Search"}
                  value={textSearch.searchAdd}
                  onChange={handleSearchAdd}
                  sx={{ width: '100%'}}
                />
                {
                  textSearch.searchAdd && usersSuggest ? (
                    <TableListSearch
                      onClose={() => handleCloseSearch('searchAdd')}
                      usersSuggest={usersSuggest}
                      handleAddListUser={handleAddListUser}
                      listSearchAdd={listSearchAdd}
                      width={'80%'}
                      listSet={listSet}
                      listIdNoAdd={listIdNoAdd}
                    />
                  ) : null
                }
                {
                  listSearchAdd.length > 0 ? (
                    <DataGrid
                      columns={columns(handleShareFalse, false).filter(Boolean) as any}
                      rows={listSearchAdd || []}
                      hideFooter
                      columnHeaderHeight={0}
                      sx={{ marginTop: 2}}
                      />
                  ) : null
                }
              </Box>
            </WrapperSet>
        </DialogContent>
        <DialogActions>
          <Button onClick={handleClosePopup}>Cancel</Button>
          <Button onClick={handleSetList} autoFocus>
            Ok
          </Button>
        </DialogActions>
      </DiaLogCustom>
    </div>
  );
}

const DiaLogCustom = styled(Dialog)(() => ({
  '.MuiDialog-paperScrollPaper.MuiDialog-paperWidthSm': {
    maxHeight: 'unset',
    width: '80vw',
    maxWidth: 'unset',
    height: '80vh'
  }
}))

const WrapperSet = styled(Box)(() => ({
  display: 'flex',
  gap: 50,
  marginTop: 40,
  height: '80%',
  alignItems: 'center'
}))

export default PopupSetGroupManager;<|MERGE_RESOLUTION|>--- conflicted
+++ resolved
@@ -254,12 +254,8 @@
                       hideFooter
                       columnHeaderHeight={0}
                       sx={{ marginTop: 2}}
-<<<<<<< HEAD
-                    />):<p>No data</p>
-=======
                     />
                   ) : <p>No data</p>
->>>>>>> b233b6c0
                 }
               </Box>
               <KeyboardBackspaceIcon
