--- conflicted
+++ resolved
@@ -64,19 +64,6 @@
   return response.data
 }
 
-<<<<<<< HEAD
-=======
-export async function importExperimentByUidApi(
-  workspaceId: number,
-  uid: string,
-): Promise<RunPostData> {
-  const response = await axios.get(
-    `${BASE_URL}/experiments/import/${workspaceId}/${uid}`,
-  )
-  return response.data
-}
-
->>>>>>> 7ec74009
 export async function downloadExperimentNwbApi(
   workspaceId: number,
   uid: string,
