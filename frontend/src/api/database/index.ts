import { stringify } from "qs"

import {
  DatabaseDTO,
  DatabaseParams,
  FilterParams,
  ListShareDTO,
  MultiShareType,
} from "store/slice/Database/DatabaseType"
import axios from "utils/axios"

export const getExperimentsPublicApi = async (
  params: DatabaseParams,
): Promise<DatabaseDTO> => {
  const paramsNew = stringify(params, { indices: false })
  const response = await axios.get(`/public/experiments?${paramsNew}`)
  return response.data
}

export const getCellsPublicApi = async (
  params: DatabaseParams,
): Promise<DatabaseDTO> => {
  const paramsNew = stringify(params, { indices: false })
  const response = await axios.get(`/public/cells?${paramsNew}`)
  return response.data
}

export const getExperimentsApi = async (
  params: DatabaseParams,
): Promise<DatabaseDTO> => {
  const paramsNew = stringify(params, { indices: false })
  const response = await axios.get(`/expdb/experiments?${paramsNew}`)
  return response.data
}

export const getCellsApi = async (
  params: DatabaseParams,
): Promise<DatabaseDTO> => {
  const paramsNew = stringify(params, { indices: false })
  const response = await axios.get(`/expdb/cells?${paramsNew}`)
  return response.data
}

export const postPublishApi = async (
  id: number,
  status: "on" | "off",
): Promise<boolean> => {
  const response = await axios.post(`/expdb/experiment/publish/${id}/${status}`)
  return response.data
}

export const getListShareApi = async (id: number): Promise<ListShareDTO> => {
  const response = await axios.get(`/expdb/share/${id}/status`)
  return response.data
}

export const postListUserShareApi = async (
  id: number,
  data: { share_type: number; user_ids: number[]; group_ids?: number[] },
): Promise<boolean> => {
  const response = await axios.post(`/expdb/share/${id}/status`, data)
  return response.data
}

export const postPublishAllApi = async (
  status: "on" | "off",
  data: number[],
): Promise<boolean> => {
  const response = await axios.post(
    `expdb/experiment/multiple/publish/${status}`,
    data,
  )
  return response.data
}

export const postMultiShareApi = async (
  data: MultiShareType,
): Promise<boolean> => {
  const response = await axios.post("expdb/multiple/share/status", data)
  return response.data
}

<<<<<<< HEAD
export const getOptionsFilterApi = async (): Promise<FilterParams> => {
  const response = await axios.get("public/config/filter_params")
=======
export const putAttributesApi = async (
  id: number,
  data: string,
): Promise<boolean> => {
  const response = await axios.put(`expdb/experiment/metadata/${id}`, data, {
    headers: {
      "Content-Type": "application/json",
    },
  })
>>>>>>> cf717be7
  return response.data
}<|MERGE_RESOLUTION|>--- conflicted
+++ resolved
@@ -80,10 +80,6 @@
   return response.data
 }
 
-<<<<<<< HEAD
-export const getOptionsFilterApi = async (): Promise<FilterParams> => {
-  const response = await axios.get("public/config/filter_params")
-=======
 export const putAttributesApi = async (
   id: number,
   data: string,
@@ -93,6 +89,10 @@
       "Content-Type": "application/json",
     },
   })
->>>>>>> cf717be7
+  return response.data
+}
+
+export const getOptionsFilterApi = async (): Promise<FilterParams> => {
+  const response = await axios.get("public/config/filter_params")
   return response.data
 }