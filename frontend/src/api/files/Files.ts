--- conflicted
+++ resolved
@@ -10,10 +10,7 @@
   FLUO: "fluo",
   BEHAVIOR: "behavior",
   MATLAB: "matlab",
-<<<<<<< HEAD
   EXPDB: "expdb",
-=======
->>>>>>> afa4b1e2
   ALL: "all",
 } as const
 
