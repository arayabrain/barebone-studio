--- conflicted
+++ resolved
@@ -1,13 +1,7 @@
-<<<<<<< HEAD
-import axios from 'utils/axios'
-import { PlotMetaData } from 'store/slice/DisplayData/DisplayDataType'
-import { BASE_URL } from 'const/API'
-import {StatusROI} from "../../components/Workspace/Visualize/Plot/ImagePlot";
-=======
 import { BASE_URL } from "const/API"
 import { PlotMetaData } from "store/slice/DisplayData/DisplayDataType"
 import axios from "utils/axios"
->>>>>>> 79b3be7e
+import {StatusROI} from "../../components/Workspace/Visualize/Plot/ImagePlot";
 
 export type TimeSeriesData = {
   [key: string]: {
