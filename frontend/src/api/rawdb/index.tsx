<<<<<<< HEAD
import axios from "components/utils/axios";
import {DATABASE_URL_HOST} from "const/API";
=======
import axios from 'components/utils/axios'
import { DATABASE_URL_HOST } from 'const/API'
>>>>>>> 4597f7be

export const getDataBaseTree = async () => {
  const response = await axios.get(`${DATABASE_URL_HOST}/rawdb/search`)
  return response.data
}

export const getDataBaseList = async () => {
  const response = await axios.get(`${DATABASE_URL_HOST}/rawdb/search/list`)
  return response.data
}

export const getRawdb = async (id: number) => {
  const response = await axios.get(`${DATABASE_URL_HOST}/rawdb/${id}`)
  return response.data
}

export const editAttributes = async (id: number, data: string) => {
  const response = await axios.put(`${DATABASE_URL_HOST}/rawdb/${id}`, data)
  return response.data
}<|MERGE_RESOLUTION|>--- conflicted
+++ resolved
@@ -1,10 +1,5 @@
-<<<<<<< HEAD
-import axios from "components/utils/axios";
-import {DATABASE_URL_HOST} from "const/API";
-=======
 import axios from 'components/utils/axios'
 import { DATABASE_URL_HOST } from 'const/API'
->>>>>>> 4597f7be
 
 export const getDataBaseTree = async () => {
   const response = await axios.get(`${DATABASE_URL_HOST}/rawdb/search`)
