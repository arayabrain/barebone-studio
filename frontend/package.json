{
  "name": "optinist",
  "version": "1.2.1",
  "engines": {
    "node": ">=20.0.0"
  },
  "private": true,
  "dependencies": {
    "@emotion/react": "^11.7.1",
    "@emotion/styled": "^11.6.0",
    "@mui/icons-material": "^5.14.16",
    "@mui/lab": "^5.0.0-alpha.152",
    "@mui/material": "^5.14.17",
    "@mui/x-data-grid": "^6.18.1",
    "@mui/x-tree-view": "^6.17.0",
    "@reduxjs/toolkit": "^1.9.7",
    "@testing-library/jest-dom": "^6.1.4",
    "@testing-library/react": "^14.1.0",
    "@testing-library/user-event": "^14.5.1",
    "@types/colormap": "^2.3.4",
    "@types/glob": "^8.1.0",
    "@types/jest": "^29.5.8",
    "@types/node": "^20.9.0",
    "@types/qs": "^6.9.10",
    "@types/react": "^18.2.37",
    "@types/react-color": "^3.0.10",
    "@types/react-dom": "^18.2.15",
    "assert": "^2.1.0",
    "axios": "^1.6.0",
    "buffer": "^6.0.3",
    "colormap": "^2.3.2",
    "flexlayout-react": "^0.7.13",
    "moment": "^2.29.4",
    "notistack": "^3.0.1",
    "plotly.js": "^2.27.1",
    "punycode": "^2.3.1",
    "qs": "^6.11.2",
    "react": "18.2.0",
    "react-app-rewired": "^2.2.1",
    "react-color": "^2.19.3",
    "react-dnd": "^16.0.1",
    "react-dnd-cjs": "^9.5.1",
    "react-dnd-html5-backend": "^16.0.1",
    "react-dnd-html5-backend-cjs": "^9.5.1",
    "react-dnd-test-backend": "^16.0.1",
    "react-dom": "18.2.0",
    "react-linear-gradient-picker": "^3.0.1",
    "react-plotlyjs-ts": "^2.2.2",
    "react-redux": "^8.1.2",
    "react-router-dom": "^6.18.0",
    "react-scripts": "^5.0.1",
    "reactflow": "^11.9.4",
    "reselect": "^4.1.8",
    "stream-browserify": "^3.0.0",
    "styled-components": "^6.1.1",
    "typescript": "^5.2.2",
    "web-vitals": "^3.5.0",
    "redux-mock-store": "^1.5.5",
    "@types/redux-mock-store": "^1.0.6"
  },
  "scripts": {
    "prestart": "node export-versions.js",
    "start": "react-app-rewired start --scripts-version react-scripts",
    "build": "BUILD_PATH='./build' react-app-rewired build --openssl-legacy-provider build",
    "test": "react-app-rewired test",
    "test-coverage": "react-app-rewired test --coverage",
    "test:ci": "CI=true react-app-rewired test",
    "eject": "react-scripts eject",
    "format": "prettier --write .",
    "prepare": "cd .. && husky install frontend/.husky && chmod ug+x frontend/.husky/pre-commit"
  },
  "browserslist": {
    "production": [
      ">0.2%",
      "not dead",
      "not op_mini all"
    ],
    "development": [
      "last 1 chrome version",
      "last 1 firefox version",
      "last 1 safari version"
    ]
  },
  "devDependencies": {
    "@babel/core": "^7.23.5",
    "@babel/plugin-proposal-private-property-in-object": "^7.21.11",
    "@babel/plugin-transform-private-property-in-object": "^7.23.3",
    "@babel/runtime": "^7.23.2",
    "@types/plotly.js": "^2.12.30",
    "@types/react-redux": "^7.1.30",
    "@types/redux-mock-store": "^1.0.6",
<<<<<<< HEAD
    "@types/testing-library__user-event": "^4.2.0",
=======
>>>>>>> 469403d9
    "@typescript-eslint/eslint-plugin": "^6.10.0",
    "@typescript-eslint/parser": "^6.10.0",
    "eslint": "^8.53.0",
    "eslint-config-prettier": "^9.0.0",
    "eslint-config-react-app": "^7.0.1",
    "eslint-import-resolver-typescript": "^3.6.1",
    "eslint-plugin-import": "^2.29.0",
    "eslint-plugin-no-relative-import-paths": "^1.5.3",
    "eslint-plugin-react": "^7.33.2",
    "eslint-plugin-react-hooks": "^4.6.0",
    "husky": "^8.0.3",
    "lint-staged": "^15.0.2",
    "prettier": "^3.0.3",
    "process": "^0.11.10",
<<<<<<< HEAD
    "punycode": "^2.3.1",
    "redux-mock-store": "^1.5.4"
=======
    "redux-mock-store": "^1.5.5"
>>>>>>> 469403d9
  },
  "lint-staged": {
    "*.{ts,tsx}": [
      "prettier --write",
      "eslint --fix"
    ]
  },
  "resolutions": {
    "react-error-overlay": "6.0.11"
  },
  "jest": {
    "moduleNameMapper": {
      "^axios$": "axios/dist/node/axios.cjs",
      "react-dnd": "react-dnd-cjs",
      "react-dnd-html5-backend": "react-dnd-html5-backend-cjs",
      "dnd-core": "dnd-core-cjs"
    }
  }
}<|MERGE_RESOLUTION|>--- conflicted
+++ resolved
@@ -89,10 +89,7 @@
     "@types/plotly.js": "^2.12.30",
     "@types/react-redux": "^7.1.30",
     "@types/redux-mock-store": "^1.0.6",
-<<<<<<< HEAD
     "@types/testing-library__user-event": "^4.2.0",
-=======
->>>>>>> 469403d9
     "@typescript-eslint/eslint-plugin": "^6.10.0",
     "@typescript-eslint/parser": "^6.10.0",
     "eslint": "^8.53.0",
@@ -107,12 +104,8 @@
     "lint-staged": "^15.0.2",
     "prettier": "^3.0.3",
     "process": "^0.11.10",
-<<<<<<< HEAD
     "punycode": "^2.3.1",
-    "redux-mock-store": "^1.5.4"
-=======
     "redux-mock-store": "^1.5.5"
->>>>>>> 469403d9
   },
   "lint-staged": {
     "*.{ts,tsx}": [
