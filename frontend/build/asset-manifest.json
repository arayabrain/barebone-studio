{
  "files": {
    "main.css": "/static/css/main.ecbad3e7.chunk.css",
<<<<<<< HEAD
    "main.js": "/static/js/main.bb8027a0.chunk.js",
    "main.js.map": "/static/js/main.bb8027a0.chunk.js.map",
    "runtime-main.js": "/static/js/runtime-main.436a399c.js",
    "runtime-main.js.map": "/static/js/runtime-main.436a399c.js.map",
    "static/css/2.dab0dc93.chunk.css": "/static/css/2.dab0dc93.chunk.css",
    "static/js/2.26055704.chunk.js": "/static/js/2.26055704.chunk.js",
    "static/js/2.26055704.chunk.js.map": "/static/js/2.26055704.chunk.js.map",
    "static/js/3.cb335055.chunk.js": "/static/js/3.cb335055.chunk.js",
    "static/js/3.cb335055.chunk.js.map": "/static/js/3.cb335055.chunk.js.map",
    "index.html": "/index.html",
    "static/css/2.dab0dc93.chunk.css.map": "/static/css/2.dab0dc93.chunk.css.map",
    "static/css/main.ecbad3e7.chunk.css.map": "/static/css/main.ecbad3e7.chunk.css.map",
    "static/js/2.26055704.chunk.js.LICENSE.txt": "/static/js/2.26055704.chunk.js.LICENSE.txt",
    "static/media/logo.e44efe32.png": "/static/media/logo.e44efe32.png"
  },
  "entrypoints": [
    "static/js/runtime-main.436a399c.js",
    "static/css/2.dab0dc93.chunk.css",
    "static/js/2.26055704.chunk.js",
    "static/css/main.ecbad3e7.chunk.css",
    "static/js/main.bb8027a0.chunk.js"
=======
    "main.js": "/static/js/main.6427c11a.chunk.js",
    "main.js.map": "/static/js/main.6427c11a.chunk.js.map",
    "runtime-main.js": "/static/js/runtime-main.94436832.js",
    "runtime-main.js.map": "/static/js/runtime-main.94436832.js.map",
    "static/css/2.dab0dc93.chunk.css": "/static/css/2.dab0dc93.chunk.css",
    "static/js/2.bb6ef365.chunk.js": "/static/js/2.bb6ef365.chunk.js",
    "static/js/2.bb6ef365.chunk.js.map": "/static/js/2.bb6ef365.chunk.js.map",
    "static/js/3.475e9471.chunk.js": "/static/js/3.475e9471.chunk.js",
    "static/js/3.475e9471.chunk.js.map": "/static/js/3.475e9471.chunk.js.map",
    "index.html": "/index.html",
    "static/css/2.dab0dc93.chunk.css.map": "/static/css/2.dab0dc93.chunk.css.map",
    "static/css/main.ecbad3e7.chunk.css.map": "/static/css/main.ecbad3e7.chunk.css.map",
    "static/js/2.bb6ef365.chunk.js.LICENSE.txt": "/static/js/2.bb6ef365.chunk.js.LICENSE.txt",
    "static/media/logo.e44efe32.png": "/static/media/logo.e44efe32.png"
  },
  "entrypoints": [
    "static/js/runtime-main.94436832.js",
    "static/css/2.dab0dc93.chunk.css",
    "static/js/2.bb6ef365.chunk.js",
    "static/css/main.ecbad3e7.chunk.css",
    "static/js/main.6427c11a.chunk.js"
>>>>>>> b2959064
  ]
}<|MERGE_RESOLUTION|>--- conflicted
+++ resolved
@@ -1,7 +1,6 @@
 {
   "files": {
     "main.css": "/static/css/main.ecbad3e7.chunk.css",
-<<<<<<< HEAD
     "main.js": "/static/js/main.bb8027a0.chunk.js",
     "main.js.map": "/static/js/main.bb8027a0.chunk.js.map",
     "runtime-main.js": "/static/js/runtime-main.436a399c.js",
@@ -23,28 +22,5 @@
     "static/js/2.26055704.chunk.js",
     "static/css/main.ecbad3e7.chunk.css",
     "static/js/main.bb8027a0.chunk.js"
-=======
-    "main.js": "/static/js/main.6427c11a.chunk.js",
-    "main.js.map": "/static/js/main.6427c11a.chunk.js.map",
-    "runtime-main.js": "/static/js/runtime-main.94436832.js",
-    "runtime-main.js.map": "/static/js/runtime-main.94436832.js.map",
-    "static/css/2.dab0dc93.chunk.css": "/static/css/2.dab0dc93.chunk.css",
-    "static/js/2.bb6ef365.chunk.js": "/static/js/2.bb6ef365.chunk.js",
-    "static/js/2.bb6ef365.chunk.js.map": "/static/js/2.bb6ef365.chunk.js.map",
-    "static/js/3.475e9471.chunk.js": "/static/js/3.475e9471.chunk.js",
-    "static/js/3.475e9471.chunk.js.map": "/static/js/3.475e9471.chunk.js.map",
-    "index.html": "/index.html",
-    "static/css/2.dab0dc93.chunk.css.map": "/static/css/2.dab0dc93.chunk.css.map",
-    "static/css/main.ecbad3e7.chunk.css.map": "/static/css/main.ecbad3e7.chunk.css.map",
-    "static/js/2.bb6ef365.chunk.js.LICENSE.txt": "/static/js/2.bb6ef365.chunk.js.LICENSE.txt",
-    "static/media/logo.e44efe32.png": "/static/media/logo.e44efe32.png"
-  },
-  "entrypoints": [
-    "static/js/runtime-main.94436832.js",
-    "static/css/2.dab0dc93.chunk.css",
-    "static/js/2.bb6ef365.chunk.js",
-    "static/css/main.ecbad3e7.chunk.css",
-    "static/js/main.6427c11a.chunk.js"
->>>>>>> b2959064
   ]
 }