--- conflicted
+++ resolved
@@ -1,29 +1,17 @@
 {
   "files": {
     "main.css": "/static/css/main.edcdbd9f.css",
-<<<<<<< HEAD
-    "main.js": "/static/js/main.c3882d38.js",
-=======
     "main.js": "/static/js/main.8ff79039.js",
->>>>>>> 0f191240
     "static/js/488.8edbc83a.chunk.js": "/static/js/488.8edbc83a.chunk.js",
     "static/media/logo.png": "/static/media/logo.e44efe3246aecc6d6219.png",
     "static/media/index.cjs": "/static/media/index.d64cca1358b36db061fb.cjs",
     "index.html": "/index.html",
     "main.edcdbd9f.css.map": "/static/css/main.edcdbd9f.css.map",
-<<<<<<< HEAD
-    "main.c3882d38.js.map": "/static/js/main.c3882d38.js.map",
-=======
     "main.8ff79039.js.map": "/static/js/main.8ff79039.js.map",
->>>>>>> 0f191240
     "488.8edbc83a.chunk.js.map": "/static/js/488.8edbc83a.chunk.js.map"
   },
   "entrypoints": [
     "static/css/main.edcdbd9f.css",
-<<<<<<< HEAD
-    "static/js/main.c3882d38.js"
-=======
     "static/js/main.8ff79039.js"
->>>>>>> 0f191240
   ]
 }