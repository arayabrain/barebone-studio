{
  "files": {
<<<<<<< HEAD
    "main.css": "/static/css/main.ecbad3e7.chunk.css",
    "main.js": "/static/js/main.0adc07ef.chunk.js",
    "main.js.map": "/static/js/main.0adc07ef.chunk.js.map",
    "runtime-main.js": "/static/js/runtime-main.55c42fe3.js",
    "runtime-main.js.map": "/static/js/runtime-main.55c42fe3.js.map",
    "static/css/2.dab0dc93.chunk.css": "/static/css/2.dab0dc93.chunk.css",
    "static/js/2.1a32b73b.chunk.js": "/static/js/2.1a32b73b.chunk.js",
    "static/js/2.1a32b73b.chunk.js.map": "/static/js/2.1a32b73b.chunk.js.map",
    "static/js/3.ed0f45d6.chunk.js": "/static/js/3.ed0f45d6.chunk.js",
    "static/js/3.ed0f45d6.chunk.js.map": "/static/js/3.ed0f45d6.chunk.js.map",
    "index.html": "/index.html",
    "static/css/2.dab0dc93.chunk.css.map": "/static/css/2.dab0dc93.chunk.css.map",
    "static/css/main.ecbad3e7.chunk.css.map": "/static/css/main.ecbad3e7.chunk.css.map",
    "static/js/2.1a32b73b.chunk.js.LICENSE.txt": "/static/js/2.1a32b73b.chunk.js.LICENSE.txt",
    "static/media/logo.e44efe32.png": "/static/media/logo.e44efe32.png"
  },
  "entrypoints": [
    "static/js/runtime-main.55c42fe3.js",
    "static/css/2.dab0dc93.chunk.css",
    "static/js/2.1a32b73b.chunk.js",
    "static/css/main.ecbad3e7.chunk.css",
    "static/js/main.0adc07ef.chunk.js"
=======
    "main.css": "/static/css/main.08a92549.chunk.css",
    "main.js": "/static/js/main.d1c8f428.chunk.js",
    "main.js.map": "/static/js/main.d1c8f428.chunk.js.map",
    "runtime-main.js": "/static/js/runtime-main.017a26fd.js",
    "runtime-main.js.map": "/static/js/runtime-main.017a26fd.js.map",
    "static/css/2.dab0dc93.chunk.css": "/static/css/2.dab0dc93.chunk.css",
    "static/js/2.e5df2636.chunk.js": "/static/js/2.e5df2636.chunk.js",
    "static/js/2.e5df2636.chunk.js.map": "/static/js/2.e5df2636.chunk.js.map",
    "static/js/3.8a5c85ef.chunk.js": "/static/js/3.8a5c85ef.chunk.js",
    "static/js/3.8a5c85ef.chunk.js.map": "/static/js/3.8a5c85ef.chunk.js.map",
    "index.html": "/index.html",
    "static/css/2.dab0dc93.chunk.css.map": "/static/css/2.dab0dc93.chunk.css.map",
    "static/css/main.08a92549.chunk.css.map": "/static/css/main.08a92549.chunk.css.map",
    "static/js/2.e5df2636.chunk.js.LICENSE.txt": "/static/js/2.e5df2636.chunk.js.LICENSE.txt",
    "static/media/logo.e44efe32.png": "/static/media/logo.e44efe32.png"
  },
  "entrypoints": [
    "static/js/runtime-main.017a26fd.js",
    "static/css/2.dab0dc93.chunk.css",
    "static/js/2.e5df2636.chunk.js",
    "static/css/main.08a92549.chunk.css",
    "static/js/main.d1c8f428.chunk.js"
>>>>>>> 86a47c65
  ]
}<|MERGE_RESOLUTION|>--- conflicted
+++ resolved
@@ -1,6 +1,5 @@
 {
   "files": {
-<<<<<<< HEAD
     "main.css": "/static/css/main.ecbad3e7.chunk.css",
     "main.js": "/static/js/main.0adc07ef.chunk.js",
     "main.js.map": "/static/js/main.0adc07ef.chunk.js.map",
@@ -23,29 +22,5 @@
     "static/js/2.1a32b73b.chunk.js",
     "static/css/main.ecbad3e7.chunk.css",
     "static/js/main.0adc07ef.chunk.js"
-=======
-    "main.css": "/static/css/main.08a92549.chunk.css",
-    "main.js": "/static/js/main.d1c8f428.chunk.js",
-    "main.js.map": "/static/js/main.d1c8f428.chunk.js.map",
-    "runtime-main.js": "/static/js/runtime-main.017a26fd.js",
-    "runtime-main.js.map": "/static/js/runtime-main.017a26fd.js.map",
-    "static/css/2.dab0dc93.chunk.css": "/static/css/2.dab0dc93.chunk.css",
-    "static/js/2.e5df2636.chunk.js": "/static/js/2.e5df2636.chunk.js",
-    "static/js/2.e5df2636.chunk.js.map": "/static/js/2.e5df2636.chunk.js.map",
-    "static/js/3.8a5c85ef.chunk.js": "/static/js/3.8a5c85ef.chunk.js",
-    "static/js/3.8a5c85ef.chunk.js.map": "/static/js/3.8a5c85ef.chunk.js.map",
-    "index.html": "/index.html",
-    "static/css/2.dab0dc93.chunk.css.map": "/static/css/2.dab0dc93.chunk.css.map",
-    "static/css/main.08a92549.chunk.css.map": "/static/css/main.08a92549.chunk.css.map",
-    "static/js/2.e5df2636.chunk.js.LICENSE.txt": "/static/js/2.e5df2636.chunk.js.LICENSE.txt",
-    "static/media/logo.e44efe32.png": "/static/media/logo.e44efe32.png"
-  },
-  "entrypoints": [
-    "static/js/runtime-main.017a26fd.js",
-    "static/css/2.dab0dc93.chunk.css",
-    "static/js/2.e5df2636.chunk.js",
-    "static/css/main.08a92549.chunk.css",
-    "static/js/main.d1c8f428.chunk.js"
->>>>>>> 86a47c65
   ]
 }